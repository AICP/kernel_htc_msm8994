--- conflicted
+++ resolved
@@ -604,11 +604,7 @@
 	if (align > CONFIG_CMA_ALIGNMENT)
 		align = CONFIG_CMA_ALIGNMENT;
 
-<<<<<<< HEAD
 	pr_debug("%s(cma %p, count %zu, align %d)\n", __func__, (void *)cma,
-=======
-	pr_debug("%s(cma %pK, count %zu, align %d)\n", __func__, (void *)cma,
->>>>>>> 27228629
 		 count, align);
 
 	if (!count)
