/*
 * ioctl32.c: Conversion between 32bit and 64bit native ioctls.
 *	Separated from fs stuff by Arnd Bergmann <arnd@arndb.de>
 *
 * Copyright (C) 1997-2000  Jakub Jelinek  (jakub@redhat.com)
 * Copyright (C) 1998  Eddie C. Dost  (ecd@skynet.be)
 * Copyright (C) 2001,2002  Andi Kleen, SuSE Labs
 * Copyright (C) 2003       Pavel Machek (pavel@ucw.cz)
 * Copyright (C) 2005       Philippe De Muyter (phdm@macqel.be)
 * Copyright (C) 2008       Hans Verkuil <hverkuil@xs4all.nl>
 *
 * These routines maintain argument size conversion between 32bit and 64bit
 * ioctls.
 */

#include <linux/compat.h>
#include <linux/module.h>
#include <linux/videodev2.h>
#include <linux/v4l2-subdev.h>
#include <media/v4l2-dev.h>
#include <media/v4l2-ioctl.h>

static long native_ioctl(struct file *file, unsigned int cmd, unsigned long arg)
{
	long ret = -ENOIOCTLCMD;

	if (file->f_op->unlocked_ioctl)
		ret = file->f_op->unlocked_ioctl(file, cmd, arg);

	return ret;
}


struct v4l2_clip32 {
	struct v4l2_rect        c;
	compat_caddr_t 		next;
};

struct v4l2_window32 {
	struct v4l2_rect        w;
	__u32		  	field;	/* enum v4l2_field */
	__u32			chromakey;
	compat_caddr_t		clips; /* actually struct v4l2_clip32 * */
	__u32			clipcount;
	compat_caddr_t		bitmap;
};

static int get_v4l2_window32(struct v4l2_window *kp, struct v4l2_window32 __user *up)
{
	if (!access_ok(VERIFY_READ, up, sizeof(struct v4l2_window32)) ||
		copy_from_user(&kp->w, &up->w, sizeof(up->w)) ||
		get_user(kp->field, &up->field) ||
		get_user(kp->chromakey, &up->chromakey) ||
		get_user(kp->clipcount, &up->clipcount))
			return -EFAULT;
	if (kp->clipcount > 2048)
		return -EINVAL;
	if (kp->clipcount) {
		struct v4l2_clip32 __user *uclips;
		struct v4l2_clip __user *kclips;
		int n = kp->clipcount;
		compat_caddr_t p;

		if (get_user(p, &up->clips))
			return -EFAULT;
		uclips = compat_ptr(p);
		kclips = compat_alloc_user_space(n * sizeof(struct v4l2_clip));
		kp->clips = kclips;
		while (--n >= 0) {
			if (copy_in_user(&kclips->c, &uclips->c, sizeof(uclips->c)))
				return -EFAULT;
			if (put_user(n ? kclips + 1 : NULL, &kclips->next))
				return -EFAULT;
			uclips += 1;
			kclips += 1;
		}
	} else
		kp->clips = NULL;
	return 0;
}

static int put_v4l2_window32(struct v4l2_window *kp, struct v4l2_window32 __user *up)
{
	if (copy_to_user(&up->w, &kp->w, sizeof(kp->w)) ||
		put_user(kp->field, &up->field) ||
		put_user(kp->chromakey, &up->chromakey) ||
		put_user(kp->clipcount, &up->clipcount))
			return -EFAULT;
	return 0;
}

static inline int get_v4l2_pix_format(struct v4l2_pix_format *kp, struct v4l2_pix_format __user *up)
{
	if (copy_from_user(kp, up, sizeof(struct v4l2_pix_format)))
		return -EFAULT;
	return 0;
}

static inline int get_v4l2_pix_format_mplane(struct v4l2_pix_format_mplane *kp,
				struct v4l2_pix_format_mplane __user *up)
{
	if (copy_from_user(kp, up, sizeof(struct v4l2_pix_format_mplane)))
		return -EFAULT;
	return 0;
}

static inline int put_v4l2_pix_format(struct v4l2_pix_format *kp, struct v4l2_pix_format __user *up)
{
	if (copy_to_user(up, kp, sizeof(struct v4l2_pix_format)))
		return -EFAULT;
	return 0;
}

static inline int put_v4l2_pix_format_mplane(struct v4l2_pix_format_mplane *kp,
				struct v4l2_pix_format_mplane __user *up)
{
	if (copy_to_user(up, kp, sizeof(struct v4l2_pix_format_mplane)))
		return -EFAULT;
	return 0;
}

static inline int get_v4l2_vbi_format(struct v4l2_vbi_format *kp, struct v4l2_vbi_format __user *up)
{
	if (copy_from_user(kp, up, sizeof(struct v4l2_vbi_format)))
		return -EFAULT;
	return 0;
}

static inline int put_v4l2_vbi_format(struct v4l2_vbi_format *kp, struct v4l2_vbi_format __user *up)
{
	if (copy_to_user(up, kp, sizeof(struct v4l2_vbi_format)))
		return -EFAULT;
	return 0;
}

static inline int get_v4l2_sliced_vbi_format(struct v4l2_sliced_vbi_format *kp, struct v4l2_sliced_vbi_format __user *up)
{
	if (copy_from_user(kp, up, sizeof(struct v4l2_sliced_vbi_format)))
		return -EFAULT;
	return 0;
}

static inline int put_v4l2_sliced_vbi_format(struct v4l2_sliced_vbi_format *kp, struct v4l2_sliced_vbi_format __user *up)
{
	if (copy_to_user(up, kp, sizeof(struct v4l2_sliced_vbi_format)))
		return -EFAULT;
	return 0;
}

struct v4l2_format32 {
	__u32	type;	/* enum v4l2_buf_type */
	union {
		struct v4l2_pix_format	pix;
		struct v4l2_pix_format_mplane	pix_mp;
		struct v4l2_window32	win;
		struct v4l2_vbi_format	vbi;
		struct v4l2_sliced_vbi_format	sliced;
		__u8	raw_data[200];        /* user-defined */
	} fmt;
};

/**
 * struct v4l2_create_buffers32 - VIDIOC_CREATE_BUFS32 argument
 * @index:	on return, index of the first created buffer
 * @count:	entry: number of requested buffers,
 *		return: number of created buffers
 * @memory:	buffer memory type
 * @format:	frame format, for which buffers are requested
 * @reserved:	future extensions
 */
struct v4l2_create_buffers32 {
	__u32			index;
	__u32			count;
	__u32			memory;	/* enum v4l2_memory */
	struct v4l2_format32	format;
	__u32			reserved[8];
};

static int __get_v4l2_format32(struct v4l2_format *kp, struct v4l2_format32 __user *up)
{
	if (get_user(kp->type, &up->type))
		return -EFAULT;

	switch (kp->type) {
	case V4L2_BUF_TYPE_VIDEO_CAPTURE:
	case V4L2_BUF_TYPE_VIDEO_OUTPUT:
		return get_v4l2_pix_format(&kp->fmt.pix, &up->fmt.pix);
	case V4L2_BUF_TYPE_VIDEO_CAPTURE_MPLANE:
	case V4L2_BUF_TYPE_VIDEO_OUTPUT_MPLANE:
		return get_v4l2_pix_format_mplane(&kp->fmt.pix_mp,
						  &up->fmt.pix_mp);
	case V4L2_BUF_TYPE_VIDEO_OVERLAY:
	case V4L2_BUF_TYPE_VIDEO_OUTPUT_OVERLAY:
		return get_v4l2_window32(&kp->fmt.win, &up->fmt.win);
	case V4L2_BUF_TYPE_VBI_CAPTURE:
	case V4L2_BUF_TYPE_VBI_OUTPUT:
		return get_v4l2_vbi_format(&kp->fmt.vbi, &up->fmt.vbi);
	case V4L2_BUF_TYPE_SLICED_VBI_CAPTURE:
	case V4L2_BUF_TYPE_SLICED_VBI_OUTPUT:
		return get_v4l2_sliced_vbi_format(&kp->fmt.sliced, &up->fmt.sliced);
	default:
		printk(KERN_INFO "compat_ioctl32: unexpected VIDIOC_FMT type %d\n",
								kp->type);
		return -EINVAL;
	}
}

static int get_v4l2_format32(struct v4l2_format *kp, struct v4l2_format32 __user *up)
{
	if (!access_ok(VERIFY_READ, up, sizeof(struct v4l2_format32)))
		return -EFAULT;
	return __get_v4l2_format32(kp, up);
}

static int get_v4l2_create32(struct v4l2_create_buffers *kp, struct v4l2_create_buffers32 __user *up)
{
	if (!access_ok(VERIFY_READ, up, sizeof(struct v4l2_create_buffers32)) ||
	    copy_from_user(kp, up, offsetof(struct v4l2_create_buffers32, format)))
		return -EFAULT;
	return __get_v4l2_format32(&kp->format, &up->format);
}

static int __put_v4l2_format32(struct v4l2_format *kp, struct v4l2_format32 __user *up)
{
	switch (kp->type) {
	case V4L2_BUF_TYPE_VIDEO_CAPTURE:
	case V4L2_BUF_TYPE_VIDEO_OUTPUT:
		return put_v4l2_pix_format(&kp->fmt.pix, &up->fmt.pix);
	case V4L2_BUF_TYPE_VIDEO_CAPTURE_MPLANE:
	case V4L2_BUF_TYPE_VIDEO_OUTPUT_MPLANE:
		return put_v4l2_pix_format_mplane(&kp->fmt.pix_mp,
						  &up->fmt.pix_mp);
	case V4L2_BUF_TYPE_VIDEO_OVERLAY:
	case V4L2_BUF_TYPE_VIDEO_OUTPUT_OVERLAY:
		return put_v4l2_window32(&kp->fmt.win, &up->fmt.win);
	case V4L2_BUF_TYPE_VBI_CAPTURE:
	case V4L2_BUF_TYPE_VBI_OUTPUT:
		return put_v4l2_vbi_format(&kp->fmt.vbi, &up->fmt.vbi);
	case V4L2_BUF_TYPE_SLICED_VBI_CAPTURE:
	case V4L2_BUF_TYPE_SLICED_VBI_OUTPUT:
		return put_v4l2_sliced_vbi_format(&kp->fmt.sliced, &up->fmt.sliced);
	default:
		printk(KERN_INFO "compat_ioctl32: unexpected VIDIOC_FMT type %d\n",
								kp->type);
		return -EINVAL;
	}
}

static int put_v4l2_format32(struct v4l2_format *kp, struct v4l2_format32 __user *up)
{
	if (!access_ok(VERIFY_WRITE, up, sizeof(struct v4l2_format32)) ||
		put_user(kp->type, &up->type))
		return -EFAULT;
	return __put_v4l2_format32(kp, up);
}

static int put_v4l2_create32(struct v4l2_create_buffers *kp, struct v4l2_create_buffers32 __user *up)
{
	if (!access_ok(VERIFY_WRITE, up, sizeof(struct v4l2_create_buffers32)) ||
	    copy_to_user(up, kp, offsetof(struct v4l2_create_buffers32, format.fmt)))
			return -EFAULT;
	return __put_v4l2_format32(&kp->format, &up->format);
}

struct v4l2_standard32 {
	__u32		     index;
	compat_u64	     id;
	__u8		     name[24];
	struct v4l2_fract    frameperiod; /* Frames, not fields */
	__u32		     framelines;
	__u32		     reserved[4];
};

static int get_v4l2_standard32(struct v4l2_standard *kp, struct v4l2_standard32 __user *up)
{
	/* other fields are not set by the user, nor used by the driver */
	if (!access_ok(VERIFY_READ, up, sizeof(struct v4l2_standard32)) ||
		get_user(kp->index, &up->index))
		return -EFAULT;
	return 0;
}

static int put_v4l2_standard32(struct v4l2_standard *kp, struct v4l2_standard32 __user *up)
{
	if (!access_ok(VERIFY_WRITE, up, sizeof(struct v4l2_standard32)) ||
		put_user(kp->index, &up->index) ||
		put_user(kp->id, &up->id) ||
		copy_to_user(up->name, kp->name, 24) ||
		copy_to_user(&up->frameperiod, &kp->frameperiod, sizeof(kp->frameperiod)) ||
		put_user(kp->framelines, &up->framelines) ||
		copy_to_user(up->reserved, kp->reserved, 4 * sizeof(__u32)))
			return -EFAULT;
	return 0;
}

struct v4l2_plane32 {
	__u32			bytesused;
	__u32			length;
	union {
		__u32		mem_offset;
		compat_long_t	userptr;
		__s32		fd;
	} m;
	__u32			data_offset;
	__u32			reserved[11];
};

struct v4l2_buffer32 {
	__u32			index;
	__u32			type;	/* enum v4l2_buf_type */
	__u32			bytesused;
	__u32			flags;
	__u32			field;	/* enum v4l2_field */
	struct compat_timeval	timestamp;
	struct v4l2_timecode	timecode;
	__u32			sequence;

	/* memory location */
	__u32			memory;	/* enum v4l2_memory */
	union {
		__u32           offset;
		compat_long_t   userptr;
		compat_caddr_t  planes;
		__s32		fd;
	} m;
	__u32			length;
	__u32			reserved2;
	__u32			reserved;
};

static int get_v4l2_plane32(struct v4l2_plane *up, struct v4l2_plane32 *up32,
				enum v4l2_memory memory)
{
	void __user *up_pln;
	compat_long_t p;

	if (copy_in_user(up, up32, 2 * sizeof(__u32)) ||
		copy_in_user(&up->data_offset, &up32->data_offset,
				sizeof(__u32)) ||
		copy_in_user(up->reserved, up32->reserved,
				sizeof(up->reserved)) ||
		copy_in_user(&up->length, &up32->length,
				sizeof(__u32)))
		return -EFAULT;

	if (memory == V4L2_MEMORY_USERPTR) {
		if (get_user(p, &up32->m.userptr))
			return -EFAULT;
		up_pln = compat_ptr(p);
		if (put_user((unsigned long)up_pln, &up->m.userptr))
			return -EFAULT;
	} else if (memory == V4L2_MEMORY_DMABUF) {
		if (copy_in_user(&up->m.fd, &up32->m.fd, sizeof(int)))
			return -EFAULT;
	} else {
		if (copy_in_user(&up->m.mem_offset, &up32->m.mem_offset,
					sizeof(__u32)))
			return -EFAULT;
	}

	return 0;
}

static int put_v4l2_plane32(struct v4l2_plane *up, struct v4l2_plane32 *up32,
				enum v4l2_memory memory)
{
	if (copy_in_user(up32, up, 2 * sizeof(__u32)) ||
		copy_in_user(up32->reserved, up->reserved,
				sizeof(up32->reserved)) ||
		copy_in_user(&up32->data_offset, &up->data_offset,
				sizeof(__u32)))
		return -EFAULT;

	/* For MMAP, driver might've set up the offset, so copy it back.
	 * USERPTR stays the same (was userspace-provided), so no copying. */
	if (memory == V4L2_MEMORY_MMAP)
		if (copy_in_user(&up32->m.mem_offset, &up->m.mem_offset,
					sizeof(__u32)))
			return -EFAULT;
	/* For DMABUF, driver might've set up the fd, so copy it back. */
	if (memory == V4L2_MEMORY_DMABUF)
		if (copy_in_user(&up32->m.fd, &up->m.fd,
					sizeof(int)))
			return -EFAULT;

	return 0;
}

static int get_v4l2_buffer32(struct v4l2_buffer *kp, struct v4l2_buffer32 __user *up)
{
	struct v4l2_plane32 __user *uplane32;
	struct v4l2_plane __user *uplane;
	compat_caddr_t p;
	int num_planes;
	int ret;

	if (!access_ok(VERIFY_READ, up, sizeof(struct v4l2_buffer32)) ||
		get_user(kp->index, &up->index) ||
		get_user(kp->type, &up->type) ||
		get_user(kp->flags, &up->flags) ||
		get_user(kp->memory, &up->memory))
			return -EFAULT;

	if (V4L2_TYPE_IS_OUTPUT(kp->type))
		if (get_user(kp->bytesused, &up->bytesused) ||
			get_user(kp->field, &up->field) ||
			get_user(kp->timestamp.tv_sec, &up->timestamp.tv_sec) ||
			get_user(kp->timestamp.tv_usec,
					&up->timestamp.tv_usec))
			return -EFAULT;

	if (V4L2_TYPE_IS_PRIVATE(kp->type)) {
		compat_long_t tmp;

		if (get_user(kp->length, &up->length) ||
				get_user(tmp, &up->m.userptr))
			return -EFAULT;

		kp->m.userptr = (unsigned long)compat_ptr(tmp);
	}

	if (V4L2_TYPE_IS_MULTIPLANAR(kp->type)) {
		if (get_user(kp->length, &up->length))
			return -EFAULT;

		num_planes = kp->length;
		if (num_planes == 0) {
			kp->m.planes = NULL;
			/* num_planes == 0 is legal, e.g. when userspace doesn't
			 * need planes array on DQBUF*/
			return 0;
		}

		if (get_user(p, &up->m.planes))
			return -EFAULT;

		uplane32 = compat_ptr(p);
		if (!access_ok(VERIFY_READ, uplane32,
				num_planes * sizeof(struct v4l2_plane32)))
			return -EFAULT;

		/* We don't really care if userspace decides to kill itself
		 * by passing a very big num_planes value */
		uplane = compat_alloc_user_space(num_planes *
						sizeof(struct v4l2_plane));
		kp->m.planes = uplane;

		while (--num_planes >= 0) {
			ret = get_v4l2_plane32(uplane, uplane32, kp->memory);
			if (ret)
				return ret;
			++uplane;
			++uplane32;
		}
	} else {
		switch (kp->memory) {
		case V4L2_MEMORY_MMAP:
			if (get_user(kp->length, &up->length) ||
				get_user(kp->m.offset, &up->m.offset))
				return -EFAULT;
			break;
		case V4L2_MEMORY_USERPTR:
			{
			compat_long_t tmp;

			if (get_user(kp->length, &up->length) ||
			    get_user(tmp, &up->m.userptr))
				return -EFAULT;

			kp->m.userptr = (unsigned long)compat_ptr(tmp);
			}
			break;
		case V4L2_MEMORY_OVERLAY:
			if (get_user(kp->m.offset, &up->m.offset))
				return -EFAULT;
			break;
		case V4L2_MEMORY_DMABUF:
			if (get_user(kp->m.fd, &up->m.fd))
				return -EFAULT;
			break;
		}
	}

	return 0;
}

static int put_v4l2_buffer32(struct v4l2_buffer *kp, struct v4l2_buffer32 __user *up)
{
	struct v4l2_plane32 __user *uplane32;
	struct v4l2_plane __user *uplane;
	compat_caddr_t p;
	int num_planes;
	int ret;

	if (!access_ok(VERIFY_WRITE, up, sizeof(struct v4l2_buffer32)) ||
		put_user(kp->index, &up->index) ||
		put_user(kp->type, &up->type) ||
		put_user(kp->flags, &up->flags) ||
		put_user(kp->memory, &up->memory))
			return -EFAULT;

	if (put_user(kp->bytesused, &up->bytesused) ||
		put_user(kp->field, &up->field) ||
		put_user(kp->timestamp.tv_sec, &up->timestamp.tv_sec) ||
		put_user(kp->timestamp.tv_usec, &up->timestamp.tv_usec) ||
		copy_to_user(&up->timecode, &kp->timecode, sizeof(struct v4l2_timecode)) ||
		put_user(kp->sequence, &up->sequence) ||
		put_user(kp->reserved2, &up->reserved2) ||
		put_user(kp->reserved, &up->reserved))
			return -EFAULT;

	if (V4L2_TYPE_IS_PRIVATE(kp->type)) {
		if (put_user(kp->length, &up->length) ||
				put_user(kp->m.userptr, &up->m.userptr))
			return -EFAULT;
	}

	if (V4L2_TYPE_IS_MULTIPLANAR(kp->type)) {
		num_planes = kp->length;
		if (num_planes == 0)
			return 0;

		uplane = kp->m.planes;
		if (get_user(p, &up->m.planes))
			return -EFAULT;
		uplane32 = compat_ptr(p);

		while (--num_planes >= 0) {
			ret = put_v4l2_plane32(uplane, uplane32, kp->memory);
			if (ret)
				return ret;
			++uplane;
			++uplane32;
		}
	} else {
		switch (kp->memory) {
		case V4L2_MEMORY_MMAP:
			if (put_user(kp->length, &up->length) ||
				put_user(kp->m.offset, &up->m.offset))
				return -EFAULT;
			break;
		case V4L2_MEMORY_USERPTR:
			if (put_user(kp->length, &up->length) ||
				put_user(kp->m.userptr, &up->m.userptr))
				return -EFAULT;
			break;
		case V4L2_MEMORY_OVERLAY:
			if (put_user(kp->m.offset, &up->m.offset))
				return -EFAULT;
			break;
		case V4L2_MEMORY_DMABUF:
			if (put_user(kp->m.fd, &up->m.fd))
				return -EFAULT;
			break;
		}
	}

	return 0;
}

struct v4l2_framebuffer32 {
	__u32			capability;
	__u32			flags;
	compat_caddr_t 		base;
	struct v4l2_pix_format	fmt;
};

static int get_v4l2_framebuffer32(struct v4l2_framebuffer *kp, struct v4l2_framebuffer32 __user *up)
{
	u32 tmp;

	if (!access_ok(VERIFY_READ, up, sizeof(struct v4l2_framebuffer32)) ||
		get_user(tmp, &up->base) ||
		get_user(kp->capability, &up->capability) ||
		get_user(kp->flags, &up->flags))
			return -EFAULT;
	kp->base = compat_ptr(tmp);
	get_v4l2_pix_format(&kp->fmt, &up->fmt);
	return 0;
}

static int put_v4l2_framebuffer32(struct v4l2_framebuffer *kp, struct v4l2_framebuffer32 __user *up)
{
	u32 tmp = (u32)((unsigned long)kp->base);

	if (!access_ok(VERIFY_WRITE, up, sizeof(struct v4l2_framebuffer32)) ||
		put_user(tmp, &up->base) ||
		put_user(kp->capability, &up->capability) ||
		put_user(kp->flags, &up->flags))
			return -EFAULT;
	put_v4l2_pix_format(&kp->fmt, &up->fmt);
	return 0;
}

struct v4l2_input32 {
	__u32	     index;		/*  Which input */
	__u8	     name[32];		/*  Label */
	__u32	     type;		/*  Type of input */
	__u32	     audioset;		/*  Associated audios (bitfield) */
	__u32        tuner;             /*  Associated tuner */
	compat_u64   std;
	__u32	     status;
	__u32	     reserved[4];
};

/* The 64-bit v4l2_input struct has extra padding at the end of the struct.
   Otherwise it is identical to the 32-bit version. */
static inline int get_v4l2_input32(struct v4l2_input *kp, struct v4l2_input32 __user *up)
{
	if (copy_from_user(kp, up, sizeof(struct v4l2_input32)))
		return -EFAULT;
	return 0;
}

static inline int put_v4l2_input32(struct v4l2_input *kp, struct v4l2_input32 __user *up)
{
	if (copy_to_user(up, kp, sizeof(struct v4l2_input32)))
		return -EFAULT;
	return 0;
}

struct v4l2_ext_controls32 {
       __u32 ctrl_class;
       __u32 count;
       __u32 error_idx;
       __u32 reserved[2];
       compat_caddr_t controls; /* actually struct v4l2_ext_control32 * */
};

struct v4l2_ext_control32 {
	__u32 id;
	__u32 size;
	__u32 reserved2[1];
	union {
		__s32 value;
		__s64 value64;
		compat_caddr_t string; /* actually char * */
	};
} __attribute__ ((packed));

/* The following function really belong in v4l2-common, but that causes
   a circular dependency between modules. We need to think about this, but
   for now this will do. */

/* Return non-zero if this control is a pointer type. Currently only
   type STRING is a pointer type. */
static inline int ctrl_is_pointer(u32 id)
{
	switch (id) {
	case V4L2_CID_RDS_TX_PS_NAME:
	case V4L2_CID_RDS_TX_RADIO_TEXT:
		return 1;
	default:
		return 0;
	}
}

static int get_v4l2_ext_controls32(struct v4l2_ext_controls *kp, struct v4l2_ext_controls32 __user *up)
{
	struct v4l2_ext_control32 __user *ucontrols;
	struct v4l2_ext_control __user *kcontrols;
	int n;
	compat_caddr_t p;

	if (!access_ok(VERIFY_READ, up, sizeof(struct v4l2_ext_controls32)) ||
		get_user(kp->ctrl_class, &up->ctrl_class) ||
		get_user(kp->count, &up->count) ||
		get_user(kp->error_idx, &up->error_idx) ||
		copy_from_user(kp->reserved, up->reserved, sizeof(kp->reserved)))
			return -EFAULT;
	n = kp->count;
	if (n == 0) {
		kp->controls = NULL;
		return 0;
	}
	if (get_user(p, &up->controls))
		return -EFAULT;
	ucontrols = compat_ptr(p);
	if (!access_ok(VERIFY_READ, ucontrols,
			n * sizeof(struct v4l2_ext_control32)))
		return -EFAULT;
	kcontrols = compat_alloc_user_space(n * sizeof(struct v4l2_ext_control));
	kp->controls = kcontrols;
	while (--n >= 0) {
		if (copy_in_user(kcontrols, ucontrols, sizeof(*ucontrols)))
			return -EFAULT;
		if (ctrl_is_pointer(kcontrols->id)) {
			void __user *s;

			if (get_user(p, &ucontrols->string))
				return -EFAULT;
			s = compat_ptr(p);
			if (put_user(s, &kcontrols->string))
				return -EFAULT;
		}
		ucontrols++;
		kcontrols++;
	}
	return 0;
}

static int put_v4l2_ext_controls32(struct v4l2_ext_controls *kp, struct v4l2_ext_controls32 __user *up)
{
	struct v4l2_ext_control32 __user *ucontrols;
	struct v4l2_ext_control __user *kcontrols = kp->controls;
	int n = kp->count;
	compat_caddr_t p;

	if (!access_ok(VERIFY_WRITE, up, sizeof(struct v4l2_ext_controls32)) ||
		put_user(kp->ctrl_class, &up->ctrl_class) ||
		put_user(kp->count, &up->count) ||
		put_user(kp->error_idx, &up->error_idx) ||
		copy_to_user(up->reserved, kp->reserved, sizeof(up->reserved)))
			return -EFAULT;
	if (!kp->count)
		return 0;

	if (get_user(p, &up->controls))
		return -EFAULT;
	ucontrols = compat_ptr(p);
	if (!access_ok(VERIFY_WRITE, ucontrols,
			n * sizeof(struct v4l2_ext_control32)))
		return -EFAULT;

	while (--n >= 0) {
		unsigned size = sizeof(*ucontrols);

		/* Do not modify the pointer when copying a pointer control.
		   The contents of the pointer was changed, not the pointer
		   itself. */
		if (ctrl_is_pointer(kcontrols->id))
			size -= sizeof(ucontrols->value64);
		if (copy_in_user(ucontrols, kcontrols, size))
			return -EFAULT;
		ucontrols++;
		kcontrols++;
	}
	return 0;
}

struct v4l2_event32 {
	__u32				type;
	union {
<<<<<<< HEAD
		struct v4l2_event_vsync		vsync;
		struct v4l2_event_ctrl		ctrl;
		struct v4l2_event_frame_sync	frame_sync;
=======
		compat_s64		value64;
>>>>>>> 66b4554a
		__u8			data[64];
	} u;
	__u32				pending;
	__u32				sequence;
	struct compat_timespec		timestamp;
	__u32				id;
	__u32				reserved[8];
};

static int put_v4l2_event32(struct v4l2_event *kp, struct v4l2_event32 __user *up)
{
	if (!access_ok(VERIFY_WRITE, up, sizeof(struct v4l2_event32)) ||
		put_user(kp->type, &up->type) ||
		copy_to_user(&up->u, &kp->u, sizeof(kp->u)) ||
		put_user(kp->pending, &up->pending) ||
		put_user(kp->sequence, &up->sequence) ||
		put_compat_timespec(&kp->timestamp, &up->timestamp) ||
		put_user(kp->id, &up->id) ||
		copy_to_user(up->reserved, kp->reserved, 8 * sizeof(__u32)))
			return -EFAULT;
	return 0;
}

struct v4l2_subdev_edid32 {
	__u32 pad;
	__u32 start_block;
	__u32 blocks;
	__u32 reserved[5];
	compat_caddr_t edid;
};

static int get_v4l2_subdev_edid32(struct v4l2_subdev_edid *kp, struct v4l2_subdev_edid32 __user *up)
{
	u32 tmp;

	if (!access_ok(VERIFY_READ, up, sizeof(struct v4l2_subdev_edid32)) ||
		get_user(kp->pad, &up->pad) ||
		get_user(kp->start_block, &up->start_block) ||
		get_user(kp->blocks, &up->blocks) ||
		get_user(tmp, &up->edid) ||
		copy_from_user(kp->reserved, up->reserved, sizeof(kp->reserved)))
			return -EFAULT;
	kp->edid = compat_ptr(tmp);
	return 0;
}

static int put_v4l2_subdev_edid32(struct v4l2_subdev_edid *kp, struct v4l2_subdev_edid32 __user *up)
{
	u32 tmp = (u32)((unsigned long)kp->edid);

	if (!access_ok(VERIFY_WRITE, up, sizeof(struct v4l2_subdev_edid32)) ||
		put_user(kp->pad, &up->pad) ||
		put_user(kp->start_block, &up->start_block) ||
		put_user(kp->blocks, &up->blocks) ||
		put_user(tmp, &up->edid) ||
		copy_to_user(kp->reserved, up->reserved, sizeof(kp->reserved)))
			return -EFAULT;
	return 0;
}


#define VIDIOC_G_FMT32		_IOWR('V',  4, struct v4l2_format32)
#define VIDIOC_S_FMT32		_IOWR('V',  5, struct v4l2_format32)
#define VIDIOC_QUERYBUF32	_IOWR('V',  9, struct v4l2_buffer32)
#define VIDIOC_G_FBUF32		_IOR ('V', 10, struct v4l2_framebuffer32)
#define VIDIOC_S_FBUF32		_IOW ('V', 11, struct v4l2_framebuffer32)
#define VIDIOC_QBUF32		_IOWR('V', 15, struct v4l2_buffer32)
#define VIDIOC_DQBUF32		_IOWR('V', 17, struct v4l2_buffer32)
#define VIDIOC_ENUMSTD32	_IOWR('V', 25, struct v4l2_standard32)
#define VIDIOC_ENUMINPUT32	_IOWR('V', 26, struct v4l2_input32)
#define VIDIOC_SUBDEV_G_EDID32	_IOWR('V', 40, struct v4l2_subdev_edid32)
#define VIDIOC_SUBDEV_S_EDID32	_IOWR('V', 41, struct v4l2_subdev_edid32)
#define VIDIOC_TRY_FMT32      	_IOWR('V', 64, struct v4l2_format32)
#define VIDIOC_G_EXT_CTRLS32    _IOWR('V', 71, struct v4l2_ext_controls32)
#define VIDIOC_S_EXT_CTRLS32    _IOWR('V', 72, struct v4l2_ext_controls32)
#define VIDIOC_TRY_EXT_CTRLS32  _IOWR('V', 73, struct v4l2_ext_controls32)
#define	VIDIOC_DQEVENT32	_IOR ('V', 89, struct v4l2_event32)
#define VIDIOC_CREATE_BUFS32	_IOWR('V', 92, struct v4l2_create_buffers32)
#define VIDIOC_PREPARE_BUF32	_IOWR('V', 93, struct v4l2_buffer32)

#define VIDIOC_OVERLAY32	_IOW ('V', 14, s32)
#define VIDIOC_STREAMON32	_IOW ('V', 18, s32)
#define VIDIOC_STREAMOFF32	_IOW ('V', 19, s32)
#define VIDIOC_G_INPUT32	_IOR ('V', 38, s32)
#define VIDIOC_S_INPUT32	_IOWR('V', 39, s32)
#define VIDIOC_G_OUTPUT32	_IOR ('V', 46, s32)
#define VIDIOC_S_OUTPUT32	_IOWR('V', 47, s32)

static long do_video_ioctl(struct file *file, unsigned int cmd, unsigned long arg)
{
	union {
		struct v4l2_format v2f;
		struct v4l2_buffer v2b;
		struct v4l2_framebuffer v2fb;
		struct v4l2_input v2i;
		struct v4l2_standard v2s;
		struct v4l2_ext_controls v2ecs;
		struct v4l2_event v2ev;
		struct v4l2_create_buffers v2crt;
		struct v4l2_subdev_edid v2edid;
		unsigned long vx;
		int vi;
	} karg;
	void __user *up = compat_ptr(arg);
	int compatible_arg = 1;
	long err = 0;

	memset(&karg, 0, sizeof(karg));
	/* First, convert the command. */
	switch (cmd) {
	case VIDIOC_G_FMT32: cmd = VIDIOC_G_FMT; break;
	case VIDIOC_S_FMT32: cmd = VIDIOC_S_FMT; break;
	case VIDIOC_QUERYBUF32: cmd = VIDIOC_QUERYBUF; break;
	case VIDIOC_G_FBUF32: cmd = VIDIOC_G_FBUF; break;
	case VIDIOC_S_FBUF32: cmd = VIDIOC_S_FBUF; break;
	case VIDIOC_QBUF32: cmd = VIDIOC_QBUF; break;
	case VIDIOC_DQBUF32: cmd = VIDIOC_DQBUF; break;
	case VIDIOC_ENUMSTD32: cmd = VIDIOC_ENUMSTD; break;
	case VIDIOC_ENUMINPUT32: cmd = VIDIOC_ENUMINPUT; break;
	case VIDIOC_TRY_FMT32: cmd = VIDIOC_TRY_FMT; break;
	case VIDIOC_G_EXT_CTRLS32: cmd = VIDIOC_G_EXT_CTRLS; break;
	case VIDIOC_S_EXT_CTRLS32: cmd = VIDIOC_S_EXT_CTRLS; break;
	case VIDIOC_TRY_EXT_CTRLS32: cmd = VIDIOC_TRY_EXT_CTRLS; break;
	case VIDIOC_DQEVENT32: cmd = VIDIOC_DQEVENT; break;
	case VIDIOC_OVERLAY32: cmd = VIDIOC_OVERLAY; break;
	case VIDIOC_STREAMON32: cmd = VIDIOC_STREAMON; break;
	case VIDIOC_STREAMOFF32: cmd = VIDIOC_STREAMOFF; break;
	case VIDIOC_G_INPUT32: cmd = VIDIOC_G_INPUT; break;
	case VIDIOC_S_INPUT32: cmd = VIDIOC_S_INPUT; break;
	case VIDIOC_G_OUTPUT32: cmd = VIDIOC_G_OUTPUT; break;
	case VIDIOC_S_OUTPUT32: cmd = VIDIOC_S_OUTPUT; break;
	case VIDIOC_CREATE_BUFS32: cmd = VIDIOC_CREATE_BUFS; break;
	case VIDIOC_PREPARE_BUF32: cmd = VIDIOC_PREPARE_BUF; break;
	case VIDIOC_SUBDEV_G_EDID32: cmd = VIDIOC_SUBDEV_G_EDID; break;
	case VIDIOC_SUBDEV_S_EDID32: cmd = VIDIOC_SUBDEV_S_EDID; break;
	}

	switch (cmd) {
	case VIDIOC_OVERLAY:
	case VIDIOC_STREAMON:
	case VIDIOC_STREAMOFF:
	case VIDIOC_S_INPUT:
	case VIDIOC_S_OUTPUT:
		err = get_user(karg.vi, (s32 __user *)up);
		compatible_arg = 0;
		break;

	case VIDIOC_G_INPUT:
	case VIDIOC_G_OUTPUT:
		compatible_arg = 0;
		break;

	case VIDIOC_SUBDEV_G_EDID:
	case VIDIOC_SUBDEV_S_EDID:
		err = get_v4l2_subdev_edid32(&karg.v2edid, up);
		compatible_arg = 0;
		break;

	case VIDIOC_G_FMT:
	case VIDIOC_S_FMT:
	case VIDIOC_TRY_FMT:
		err = get_v4l2_format32(&karg.v2f, up);
		compatible_arg = 0;
		break;

	case VIDIOC_CREATE_BUFS:
		err = get_v4l2_create32(&karg.v2crt, up);
		compatible_arg = 0;
		break;

	case VIDIOC_PREPARE_BUF:
	case VIDIOC_QUERYBUF:
	case VIDIOC_QBUF:
	case VIDIOC_DQBUF:
		err = get_v4l2_buffer32(&karg.v2b, up);
		compatible_arg = 0;
		break;

	case VIDIOC_S_FBUF:
		err = get_v4l2_framebuffer32(&karg.v2fb, up);
		compatible_arg = 0;
		break;

	case VIDIOC_G_FBUF:
		compatible_arg = 0;
		break;

	case VIDIOC_ENUMSTD:
		err = get_v4l2_standard32(&karg.v2s, up);
		compatible_arg = 0;
		break;

	case VIDIOC_ENUMINPUT:
		err = get_v4l2_input32(&karg.v2i, up);
		compatible_arg = 0;
		break;

	case VIDIOC_G_EXT_CTRLS:
	case VIDIOC_S_EXT_CTRLS:
	case VIDIOC_TRY_EXT_CTRLS:
		err = get_v4l2_ext_controls32(&karg.v2ecs, up);
		compatible_arg = 0;
		break;
	case VIDIOC_DQEVENT:
		compatible_arg = 0;
		break;
	}
	if (err)
		return err;

	if (compatible_arg)
		err = native_ioctl(file, cmd, (unsigned long)up);
	else {
		mm_segment_t old_fs = get_fs();

		set_fs(KERNEL_DS);
		err = native_ioctl(file, cmd, (unsigned long)&karg);
		set_fs(old_fs);
	}

	/* Special case: even after an error we need to put the
	   results back for these ioctls since the error_idx will
	   contain information on which control failed. */
	switch (cmd) {
	case VIDIOC_G_EXT_CTRLS:
	case VIDIOC_S_EXT_CTRLS:
	case VIDIOC_TRY_EXT_CTRLS:
		if (put_v4l2_ext_controls32(&karg.v2ecs, up))
			err = -EFAULT;
		break;
	}
	if (err)
		return err;

	switch (cmd) {
	case VIDIOC_S_INPUT:
	case VIDIOC_S_OUTPUT:
	case VIDIOC_G_INPUT:
	case VIDIOC_G_OUTPUT:
		err = put_user(((s32)karg.vi), (s32 __user *)up);
		break;

	case VIDIOC_G_FBUF:
		err = put_v4l2_framebuffer32(&karg.v2fb, up);
		break;

	case VIDIOC_DQEVENT:
		err = put_v4l2_event32(&karg.v2ev, up);
		break;

	case VIDIOC_SUBDEV_G_EDID:
	case VIDIOC_SUBDEV_S_EDID:
		err = put_v4l2_subdev_edid32(&karg.v2edid, up);
		break;

	case VIDIOC_G_FMT:
	case VIDIOC_S_FMT:
	case VIDIOC_TRY_FMT:
		err = put_v4l2_format32(&karg.v2f, up);
		break;

	case VIDIOC_CREATE_BUFS:
		err = put_v4l2_create32(&karg.v2crt, up);
		break;

	case VIDIOC_QUERYBUF:
	case VIDIOC_QBUF:
	case VIDIOC_DQBUF:
		err = put_v4l2_buffer32(&karg.v2b, up);
		break;

	case VIDIOC_ENUMSTD:
		err = put_v4l2_standard32(&karg.v2s, up);
		break;

	case VIDIOC_ENUMINPUT:
		err = put_v4l2_input32(&karg.v2i, up);
		break;
	}
	return err;
}

long v4l2_compat_ioctl32(struct file *file, unsigned int cmd, unsigned long arg)
{
	struct video_device *vdev = video_devdata(file);
	long ret = -ENOIOCTLCMD;

	if (!file->f_op->unlocked_ioctl)
		return ret;

	switch (cmd) {
	case VIDIOC_QUERYCAP:
	case VIDIOC_RESERVED:
	case VIDIOC_ENUM_FMT:
	case VIDIOC_G_FMT32:
	case VIDIOC_S_FMT32:
	case VIDIOC_REQBUFS:
	case VIDIOC_QUERYBUF32:
	case VIDIOC_G_FBUF32:
	case VIDIOC_S_FBUF32:
	case VIDIOC_OVERLAY32:
	case VIDIOC_QBUF32:
	case VIDIOC_EXPBUF:
	case VIDIOC_DQBUF32:
	case VIDIOC_STREAMON32:
	case VIDIOC_STREAMOFF32:
	case VIDIOC_G_PARM:
	case VIDIOC_S_PARM:
	case VIDIOC_G_STD:
	case VIDIOC_S_STD:
	case VIDIOC_ENUMSTD32:
	case VIDIOC_ENUMINPUT32:
	case VIDIOC_G_CTRL:
	case VIDIOC_S_CTRL:
	case VIDIOC_G_TUNER:
	case VIDIOC_S_TUNER:
	case VIDIOC_G_AUDIO:
	case VIDIOC_S_AUDIO:
	case VIDIOC_QUERYCTRL:
	case VIDIOC_QUERYMENU:
	case VIDIOC_G_INPUT32:
	case VIDIOC_S_INPUT32:
	case VIDIOC_G_OUTPUT32:
	case VIDIOC_S_OUTPUT32:
	case VIDIOC_ENUMOUTPUT:
	case VIDIOC_G_AUDOUT:
	case VIDIOC_S_AUDOUT:
	case VIDIOC_G_MODULATOR:
	case VIDIOC_S_MODULATOR:
	case VIDIOC_S_FREQUENCY:
	case VIDIOC_G_FREQUENCY:
	case VIDIOC_CROPCAP:
	case VIDIOC_G_CROP:
	case VIDIOC_S_CROP:
	case VIDIOC_G_SELECTION:
	case VIDIOC_S_SELECTION:
	case VIDIOC_G_JPEGCOMP:
	case VIDIOC_S_JPEGCOMP:
	case VIDIOC_QUERYSTD:
	case VIDIOC_TRY_FMT32:
	case VIDIOC_ENUMAUDIO:
	case VIDIOC_ENUMAUDOUT:
	case VIDIOC_G_PRIORITY:
	case VIDIOC_S_PRIORITY:
	case VIDIOC_G_SLICED_VBI_CAP:
	case VIDIOC_LOG_STATUS:
	case VIDIOC_G_EXT_CTRLS32:
	case VIDIOC_S_EXT_CTRLS32:
	case VIDIOC_TRY_EXT_CTRLS32:
	case VIDIOC_ENUM_FRAMESIZES:
	case VIDIOC_ENUM_FRAMEINTERVALS:
	case VIDIOC_G_ENC_INDEX:
	case VIDIOC_ENCODER_CMD:
	case VIDIOC_TRY_ENCODER_CMD:
	case VIDIOC_DECODER_CMD:
	case VIDIOC_TRY_DECODER_CMD:
	case VIDIOC_DBG_S_REGISTER:
	case VIDIOC_DBG_G_REGISTER:
	case VIDIOC_DBG_G_CHIP_IDENT:
	case VIDIOC_S_HW_FREQ_SEEK:
	case VIDIOC_S_DV_TIMINGS:
	case VIDIOC_G_DV_TIMINGS:
	case VIDIOC_DQEVENT:
	case VIDIOC_DQEVENT32:
	case VIDIOC_SUBSCRIBE_EVENT:
	case VIDIOC_UNSUBSCRIBE_EVENT:
	case VIDIOC_CREATE_BUFS32:
	case VIDIOC_PREPARE_BUF32:
	case VIDIOC_ENUM_DV_TIMINGS:
	case VIDIOC_QUERY_DV_TIMINGS:
	case VIDIOC_DV_TIMINGS_CAP:
	case VIDIOC_ENUM_FREQ_BANDS:
	case VIDIOC_SUBDEV_G_EDID32:
	case VIDIOC_SUBDEV_S_EDID32:
		ret = do_video_ioctl(file, cmd, arg);
		break;

	default:
		if (vdev->fops->compat_ioctl32)
			ret = vdev->fops->compat_ioctl32(file, cmd, arg);

		if (ret == -ENOIOCTLCMD)
			printk(KERN_WARNING "compat_ioctl32: "
				"unknown ioctl '%c', dir=%d, #%d (0x%08x)\n",
				_IOC_TYPE(cmd), _IOC_DIR(cmd), _IOC_NR(cmd),
				cmd);
		break;
	}
	return ret;
}
EXPORT_SYMBOL_GPL(v4l2_compat_ioctl32);<|MERGE_RESOLUTION|>--- conflicted
+++ resolved
@@ -741,13 +741,10 @@
 struct v4l2_event32 {
 	__u32				type;
 	union {
-<<<<<<< HEAD
 		struct v4l2_event_vsync		vsync;
 		struct v4l2_event_ctrl		ctrl;
 		struct v4l2_event_frame_sync	frame_sync;
-=======
 		compat_s64		value64;
->>>>>>> 66b4554a
 		__u8			data[64];
 	} u;
 	__u32				pending;
