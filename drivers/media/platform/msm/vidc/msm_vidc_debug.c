<<<<<<< HEAD
/* Copyright (c) 2012-2016, The Linux Foundation. All rights reserved.
=======
/* Copyright (c) 2012-2017, The Linux Foundation. All rights reserved.
>>>>>>> 27228629
 *
 * This program is free software; you can redistribute it and/or modify
 * it under the terms of the GNU General Public License version 2 and
 * only version 2 as published by the Free Software Foundation.
 *
 * This program is distributed in the hope that it will be useful,
 * but WITHOUT ANY WARRANTY; without even the implied warranty of
 * MERCHANTABILITY or FITNESS FOR A PARTICULAR PURPOSE.  See the
 * GNU General Public License for more details.
 *
 */

#define CREATE_TRACE_POINTS
#define MAX_SSR_STRING_LEN 10
#include "msm_vidc_debug.h"
#include "vidc_hfi_api.h"

#define MAX_DBG_BUF_SIZE 4096
int msm_vidc_debug = VIDC_ERR;
int msm_vidc_debug_out = VIDC_OUT_PRINTK;
int msm_fw_debug = 0x18;
int msm_fw_debug_mode = 0x1;
int msm_fw_low_power_mode = 0x1;
int msm_vidc_hw_rsp_timeout = 1000;
u32 msm_fw_coverage = 0x0;
int msm_vidc_vpe_csc_601_to_709 = 0x0;
int msm_vidc_dec_dcvs_mode = 0x1;
int msm_vidc_enc_dcvs_mode = 0x1;
int msm_vidc_sys_idle_indicator = 0x0;
u32 msm_vidc_firmware_unload_delay = 15000;
int msm_vidc_thermal_mitigation_disabled = 0x0;

#define DYNAMIC_BUF_OWNER(__binfo) ({ \
	atomic_read(&__binfo->ref_count) == 2 ? "video driver" : "firmware";\
})

struct core_inst_pair {
	struct msm_vidc_core *core;
	struct msm_vidc_inst *inst;
};

static int core_info_open(struct inode *inode, struct file *file)
{
	file->private_data = inode->i_private;
	return 0;
}

static u32 write_str(char *buffer,
		size_t size, const char *fmt, ...)
{
	va_list args;
	u32 len;

	va_start(args, fmt);
	len = vscnprintf(buffer, size, fmt, args);
	va_end(args);
	return len;
}

static ssize_t core_info_read(struct file *file, char __user *buf,
		size_t count, loff_t *ppos)
{
	struct msm_vidc_core *core = file->private_data;
	struct hfi_device *hdev;
	struct hal_fw_info fw_info;
	char *dbuf, *cur, *end;
	int i = 0, rc = 0;
	ssize_t len = 0;

	if (!core || !core->device) {
		dprintk(VIDC_ERR, "Invalid params, core: %pK\n", core);
		return 0;
	}

	dbuf = kzalloc(MAX_DBG_BUF_SIZE, GFP_KERNEL);
	if (!dbuf) {
		dprintk(VIDC_ERR, "%s: Allocation failed!\n", __func__);
		return -ENOMEM;
	}
	cur = dbuf;
	end = cur + MAX_DBG_BUF_SIZE;
	hdev = core->device;
<<<<<<< HEAD
	INIT_DBG_BUF(dbg_buf);
	write_str(&dbg_buf, "===============================\n");
	write_str(&dbg_buf, "CORE %d: 0x%pK\n", core->id, core);
	write_str(&dbg_buf, "===============================\n");
	write_str(&dbg_buf, "Core state: %d\n", core->state);
=======

	cur += write_str(cur, end - cur, "===============================\n");
	cur += write_str(cur, end - cur, "CORE %d: %pK\n", core->id, core);
	cur += write_str(cur, end - cur, "===============================\n");
	cur += write_str(cur, end - cur, "Core state: %d\n", core->state);
>>>>>>> 27228629
	rc = call_hfi_op(hdev, get_fw_info, hdev->hfi_device_data, &fw_info);
	if (rc) {
		dprintk(VIDC_WARN, "Failed to read FW info\n");
		goto err_fw_info;
	}

	cur += write_str(cur, end - cur,
		"FW version : %s\n", &fw_info.version);
	cur += write_str(cur, end - cur,
		"base addr: 0x%x\n", fw_info.base_addr);
	cur += write_str(cur, end - cur,
		"register_base: 0x%x\n", fw_info.register_base);
	cur += write_str(cur, end - cur,
		"register_size: %u\n", fw_info.register_size);
	cur += write_str(cur, end - cur, "irq: %u\n", fw_info.irq);

err_fw_info:
	for (i = SYS_MSG_START; i < SYS_MSG_END; i++) {
		cur += write_str(cur, end - cur, "completions[%d]: %s\n", i,
			completion_done(&core->completions[SYS_MSG_INDEX(i)]) ?
			"pending" : "done");
	}
	len = simple_read_from_buffer(buf, count, ppos,
			dbuf, cur - dbuf);

	kfree(dbuf);
	return len;
}

static const struct file_operations core_info_fops = {
	.open = core_info_open,
	.read = core_info_read,
};

static int trigger_ssr_open(struct inode *inode, struct file *file)
{
	file->private_data = inode->i_private;
	return 0;
}

static ssize_t trigger_ssr_write(struct file *filp, const char __user *buf,
		size_t count, loff_t *ppos) {
	unsigned long ssr_trigger_val = 0;
	int rc = 0;
	struct msm_vidc_core *core = filp->private_data;
	size_t size = MAX_SSR_STRING_LEN;
	char kbuf[MAX_SSR_STRING_LEN + 1] = {0};

	if (!count)
		goto exit;

	if (count < size)
		size = count;

	if (copy_from_user(kbuf, buf, size)) {
		dprintk(VIDC_WARN, "%s User memory fault\n", __func__);
		rc = -EFAULT;
		goto exit;
	}

	rc = kstrtoul(kbuf, 0, &ssr_trigger_val);
	if (rc) {
		dprintk(VIDC_WARN, "returning error err %d\n", rc);
		rc = -EINVAL;
	} else {
		msm_vidc_trigger_ssr(core, ssr_trigger_val);
		rc = count;
	}
exit:
	return rc;
}

static const struct file_operations ssr_fops = {
	.open = trigger_ssr_open,
	.write = trigger_ssr_write,
};

struct dentry *msm_vidc_debugfs_init_drv(void)
{
	struct dentry *dir = NULL;

	dir = debugfs_create_dir("msm_vidc", NULL);
	if (IS_ERR_OR_NULL(dir)) {
		dir = NULL;
		goto failed_create_dir;
	}

	if (!debugfs_create_u32("debug_level", S_IRUGO | S_IWUSR,
			dir, &msm_vidc_debug)) {
		dprintk(VIDC_ERR, "debugfs_create_file: fail\n");
		goto failed_create_dir;
	}
	if (!debugfs_create_u32("fw_level", S_IRUGO | S_IWUSR,
			dir, &msm_fw_debug)) {
		dprintk(VIDC_ERR, "debugfs_create_file: fail\n");
		goto failed_create_dir;
	}
	if (!debugfs_create_u32("fw_debug_mode", S_IRUGO | S_IWUSR,
			dir, &msm_fw_debug_mode)) {
		dprintk(VIDC_ERR, "debugfs_create_file: fail\n");
		goto failed_create_dir;
	}
	if (!debugfs_create_u32("fw_coverage", S_IRUGO | S_IWUSR,
			dir, &msm_fw_coverage)) {
		dprintk(VIDC_WARN, "debugfs_create_file fw_coverage: fail\n");
		goto failed_create_dir;
	}
	if (!debugfs_create_u32("dcvs_dec_mode", S_IRUGO | S_IWUSR,
			dir, &msm_vidc_dec_dcvs_mode)) {
		dprintk(VIDC_WARN, "debugfs_create_file dcvs_dec_mode: fail\n");
		goto failed_create_dir;
	}
	if (!debugfs_create_u32("dcvs_enc_mode", S_IRUGO | S_IWUSR,
			dir, &msm_vidc_enc_dcvs_mode)) {
		dprintk(VIDC_WARN, "debugfs_create_file dcvs_enc_mode: fail\n");
		goto failed_create_dir;
	}
	if (!debugfs_create_u32("fw_low_power_mode", S_IRUGO | S_IWUSR,
			dir, &msm_fw_low_power_mode)) {
		dprintk(VIDC_ERR, "debugfs_create_file: fail\n");
		goto failed_create_dir;
	}
	if (!debugfs_create_u32("debug_output", S_IRUGO | S_IWUSR,
			dir, &msm_vidc_debug_out)) {
		dprintk(VIDC_ERR, "debugfs_create_file: fail\n");
		goto failed_create_dir;
	}
	if (!debugfs_create_u32("hw_rsp_timeout", S_IRUGO | S_IWUSR,
			dir, &msm_vidc_hw_rsp_timeout)) {
		dprintk(VIDC_ERR, "debugfs_create_file: fail\n");
		goto failed_create_dir;
	}
	if (!debugfs_create_bool("enable_vpe_csc_601_709", S_IRUGO | S_IWUSR,
			dir, &msm_vidc_vpe_csc_601_to_709)) {
		dprintk(VIDC_ERR, "debugfs_create_file: fail\n");
		goto failed_create_dir;
	}
	if (!debugfs_create_bool("sys_idle_indicator", S_IRUGO | S_IWUSR,
			dir, &msm_vidc_sys_idle_indicator)) {
		dprintk(VIDC_ERR,
			"debugfs_create_file: sys_idle_indicator fail\n");
		goto failed_create_dir;
	}
	if (!debugfs_create_u32("firmware_unload_delay", S_IRUGO | S_IWUSR,
			dir, &msm_vidc_firmware_unload_delay)) {
		dprintk(VIDC_ERR,
			"debugfs_create_file: firmware_unload_delay fail\n");
		goto failed_create_dir;
	}
	if (!debugfs_create_u32("disable_thermal_mitigation", S_IRUGO | S_IWUSR,
			dir, &msm_vidc_thermal_mitigation_disabled)) {
		dprintk(VIDC_ERR,
			"debugfs_create_file: disable_thermal_mitigation fail\n");
		goto failed_create_dir;
	}
	return dir;

failed_create_dir:
	if (dir)
		debugfs_remove_recursive(vidc_driver->debugfs_root);

	return NULL;
}

struct dentry *msm_vidc_debugfs_init_core(struct msm_vidc_core *core,
		struct dentry *parent)
{
	struct dentry *dir = NULL;
	char debugfs_name[MAX_DEBUGFS_NAME];
	if (!core) {
		dprintk(VIDC_ERR, "Invalid params, core: %pK\n", core);
		goto failed_create_dir;
	}

	snprintf(debugfs_name, MAX_DEBUGFS_NAME, "core%d", core->id);
	dir = debugfs_create_dir(debugfs_name, parent);
	if (!dir) {
		dprintk(VIDC_ERR, "Failed to create debugfs for msm_vidc\n");
		goto failed_create_dir;
	}

	if (!debugfs_create_file("info", S_IRUGO, dir, core, &core_info_fops)) {
		dprintk(VIDC_ERR, "debugfs_create_file: fail\n");
		goto failed_create_dir;
	}
	if (!debugfs_create_file("trigger_ssr", S_IWUSR,
			dir, core, &ssr_fops)) {
		dprintk(VIDC_ERR, "debugfs_create_file: fail\n");
		goto failed_create_dir;
	}
failed_create_dir:
	return dir;
}

static int inst_info_open(struct inode *inode, struct file *file)
{
	dprintk(VIDC_INFO, "Open inode ptr: %pK\n", inode->i_private);
	file->private_data = inode->i_private;
	return 0;
}

static int publish_unreleased_reference(struct msm_vidc_inst *inst,
		char **dbuf, char *end)
{
	char *cur = *dbuf;
	struct buffer_info *temp = NULL;

	if (!inst) {
		dprintk(VIDC_ERR, "%s: invalid param\n", __func__);
		return -EINVAL;
	}

	if (inst->buffer_mode_set[CAPTURE_PORT] == HAL_BUFFER_MODE_DYNAMIC) {
		cur += write_str(cur, end - cur, "Pending buffer references\n");

		mutex_lock(&inst->registeredbufs.lock);
		list_for_each_entry(temp, &inst->registeredbufs.list, list) {
			if (temp->type == V4L2_BUF_TYPE_VIDEO_CAPTURE_MPLANE &&
			!temp->inactive && atomic_read(&temp->ref_count)) {
				cur += write_str(cur, end - cur,
					"\tpending buffer: %#lx fd[0] = %d ref_count = %d held by: %s\n",
					temp->device_addr[0],
					temp->fd[0],
					atomic_read(&temp->ref_count),
					DYNAMIC_BUF_OWNER(temp));
			}
		}
		mutex_unlock(&inst->registeredbufs.lock);
	}

	*dbuf = cur;
	return 0;
}

static ssize_t inst_info_read(struct file *file, char __user *buf,
		size_t count, loff_t *ppos)
{
	struct core_inst_pair *idata = file->private_data;
	struct msm_vidc_core *core;
	struct msm_vidc_inst *inst, *temp = NULL;
	char *dbuf, *cur, *end;
	int i, j;
	ssize_t len = 0;

	if (!idata || !idata->core || !idata->inst) {
		dprintk(VIDC_ERR, "%s: Invalid params\n", __func__);
		return 0;
	}

	core = idata->core;
	inst = idata->inst;

	mutex_lock(&core->lock);
	list_for_each_entry(temp, &core->instances, list) {
		if (temp == inst)
			break;
	}
	inst = (temp == inst)?
		inst : NULL;
	mutex_unlock(&core->lock);

	if (!inst) {
<<<<<<< HEAD
		dprintk(VIDC_ERR, "Invalid params, core: %pK\n", inst);
		return 0;
	}
	INIT_DBG_BUF(dbg_buf);
	write_str(&dbg_buf, "===============================\n");
	write_str(&dbg_buf, "INSTANCE: 0x%pK (%s)\n", inst,
		inst->session_type == MSM_VIDC_ENCODER ? "Encoder" : "Decoder");
	write_str(&dbg_buf, "===============================\n");
	write_str(&dbg_buf, "core: 0x%pK\n", inst->core);
	write_str(&dbg_buf, "height: %d\n", inst->prop.height[CAPTURE_PORT]);
	write_str(&dbg_buf, "width: %d\n", inst->prop.width[CAPTURE_PORT]);
	write_str(&dbg_buf, "fps: %d\n", inst->prop.fps);
	write_str(&dbg_buf, "state: %d\n", inst->state);
	write_str(&dbg_buf, "secure: %d\n", !!(inst->flags & VIDC_SECURE));
	write_str(&dbg_buf, "-----------Formats-------------\n");
=======
		dprintk(VIDC_ERR, "%s: Instance has become obsolete", __func__);
		return 0;
	}

	dbuf = kzalloc(MAX_DBG_BUF_SIZE, GFP_KERNEL);
	if (!dbuf) {
		dprintk(VIDC_ERR, "%s: Allocation failed!\n", __func__);
		len = -ENOMEM;
		goto failed_alloc;
	}
	cur = dbuf;
	end = cur + MAX_DBG_BUF_SIZE;

	cur += write_str(cur, end - cur, "==============================\n");
	cur += write_str(cur, end - cur, "INSTANCE: %pK (%s)\n", inst,
		inst->session_type == MSM_VIDC_ENCODER ? "Encoder" : "Decoder");
	cur += write_str(cur, end - cur, "==============================\n");
	cur += write_str(cur, end - cur, "core: %pK\n", inst->core);
	cur += write_str(cur, end - cur, "height: %d\n",
		inst->prop.height[CAPTURE_PORT]);
	cur += write_str(cur, end - cur, "width: %d\n",
		inst->prop.width[CAPTURE_PORT]);
	cur += write_str(cur, end - cur, "fps: %d\n", inst->prop.fps);
	cur += write_str(cur, end - cur, "state: %d\n", inst->state);
	cur += write_str(cur, end - cur, "secure: %d\n",
		!!(inst->flags & VIDC_SECURE));
	cur += write_str(cur, end - cur, "-----------Formats-------------\n");
>>>>>>> 27228629
	for (i = 0; i < MAX_PORT_NUM; i++) {
		cur += write_str(cur, end - cur, "capability: %s\n",
			i == OUTPUT_PORT ? "Output" : "Capture");
		cur += write_str(cur, end - cur, "name : %s\n",
			inst->fmts[i]->name);
		cur += write_str(cur, end - cur, "planes : %d\n",
			inst->fmts[i]->num_planes);
		cur += write_str(cur, end - cur,
			"type: %s\n", inst->fmts[i]->type == OUTPUT_PORT ?
			"Output" : "Capture");

		switch (inst->buffer_mode_set[i]) {
		case HAL_BUFFER_MODE_STATIC:
			cur += write_str(cur, end - cur,
				"buffer mode : %s\n", "static");
			break;
		case HAL_BUFFER_MODE_RING:
			cur += write_str(cur, end - cur,
				"buffer mode : %s\n", "ring");
			break;
		case HAL_BUFFER_MODE_DYNAMIC:
			cur += write_str(cur, end - cur,
				"buffer mode : %s\n", "dynamic");
			break;
		default:
			cur += write_str(cur, end - cur,
				"buffer mode : unsupported\n");
		}

		cur += write_str(cur, end - cur, "count: %u\n",
				inst->bufq[i].vb2_bufq.num_buffers);

		for (j = 0; j < inst->fmts[i]->num_planes; j++)
			cur += write_str(cur, end - cur,
			"size for plane %d: %u\n", j,
			inst->bufq[i].vb2_bufq.plane_sizes[j]);

		if (i < MAX_PORT_NUM - 1)
			cur += write_str(cur, end - cur, "\n");
	}
	cur += write_str(cur, end - cur, "-------------------------------\n");
	for (i = SESSION_MSG_START; i < SESSION_MSG_END; i++) {
		cur += write_str(cur, end - cur, "completions[%d]: %s\n", i,
		completion_done(&inst->completions[SESSION_MSG_INDEX(i)]) ?
		"pending" : "done");
	}

	cur += write_str(cur, end - cur, "ETB Count: %d\n", inst->count.etb);
	cur += write_str(cur, end - cur, "EBD Count: %d\n", inst->count.ebd);
	cur += write_str(cur, end - cur, "FTB Count: %d\n", inst->count.ftb);
	cur += write_str(cur, end - cur, "FBD Count: %d\n", inst->count.fbd);

	publish_unreleased_reference(inst, &cur, end);
	len = simple_read_from_buffer(buf, count, ppos,
		dbuf, cur - dbuf);

	kfree(dbuf);
failed_alloc:
	return len;
}

static int inst_info_release(struct inode *inode, struct file *file)
{
	dprintk(VIDC_INFO, "Release inode ptr: %pK\n", inode->i_private);
	file->private_data = NULL;
	return 0;
}

static const struct file_operations inst_info_fops = {
	.open = inst_info_open,
	.read = inst_info_read,
	.release = inst_info_release,
};

struct dentry *msm_vidc_debugfs_init_inst(struct msm_vidc_inst *inst,
		struct dentry *parent)
{
	struct dentry *dir = NULL, *info = NULL;
	char debugfs_name[MAX_DEBUGFS_NAME];
	struct core_inst_pair *idata = NULL;

	if (!inst) {
		dprintk(VIDC_ERR, "Invalid params, inst: %pK\n", inst);
<<<<<<< HEAD
		goto failed_create_dir;
	}
	snprintf(debugfs_name, MAX_DEBUGFS_NAME, "inst_%pK", inst);
=======
		goto exit;
	}

	snprintf(debugfs_name, MAX_DEBUGFS_NAME, "inst_%pK", inst);

	idata = kzalloc(sizeof(struct core_inst_pair), GFP_KERNEL);
	if (!idata) {
		dprintk(VIDC_ERR, "%s: Allocation failed!\n", __func__);
		goto exit;
	}

	idata->core = inst->core;
	idata->inst = inst;

>>>>>>> 27228629
	dir = debugfs_create_dir(debugfs_name, parent);
	if (!dir) {
		dprintk(VIDC_ERR, "Failed to create debugfs for msm_vidc\n");
		goto failed_create_dir;
	}

	info = debugfs_create_file("info", S_IRUGO, dir,
			idata, &inst_info_fops);
	if (!info) {
		dprintk(VIDC_ERR, "debugfs_create_file: fail\n");
		goto failed_create_file;
	}

	dir->d_inode->i_private = info->d_inode->i_private;
	inst->debug.pdata[FRAME_PROCESSING].sampling = true;
	return dir;

failed_create_file:
	debugfs_remove_recursive(dir);
	dir = NULL;
failed_create_dir:
	kfree(idata);
exit:
	return dir;
}

void msm_vidc_debugfs_deinit_inst(struct msm_vidc_inst *inst)
{
	struct dentry *dentry = NULL;

	if (!inst || !inst->debugfs_root)
		return;

	dentry = inst->debugfs_root;
	if (dentry->d_inode) {
		dprintk(VIDC_INFO, "Destroy %pK\n", dentry->d_inode->i_private);
		kfree(dentry->d_inode->i_private);
		dentry->d_inode->i_private = NULL;
	}
	debugfs_remove_recursive(dentry);
	inst->debugfs_root = NULL;
}

void msm_vidc_debugfs_update(struct msm_vidc_inst *inst,
	enum msm_vidc_debugfs_event e)
{
	struct msm_vidc_debug *d = &inst->debug;
	char a[64] = "Frame processing";
	switch (e) {
	case MSM_VIDC_DEBUGFS_EVENT_ETB:
		mutex_lock(&inst->lock);
		inst->count.etb++;
		mutex_unlock(&inst->lock);
		if (inst->count.ebd && inst->count.ftb > inst->count.fbd) {
			d->pdata[FRAME_PROCESSING].name[0] = '\0';
			tic(inst, FRAME_PROCESSING, a);
		}
	break;
	case MSM_VIDC_DEBUGFS_EVENT_EBD:
		mutex_lock(&inst->lock);
		inst->count.ebd++;
		mutex_unlock(&inst->lock);
		if (inst->count.ebd && inst->count.ebd == inst->count.etb) {
			toc(inst, FRAME_PROCESSING);
			dprintk(VIDC_PROF, "EBD: FW needs input buffers\n");
		}
		if (inst->count.ftb == inst->count.fbd)
			dprintk(VIDC_PROF, "EBD: FW needs output buffers\n");
	break;
	case MSM_VIDC_DEBUGFS_EVENT_FTB: {
		inst->count.ftb++;
		if (inst->count.ebd && inst->count.etb > inst->count.ebd) {
			d->pdata[FRAME_PROCESSING].name[0] = '\0';
			tic(inst, FRAME_PROCESSING, a);
		}
	}
	break;
	case MSM_VIDC_DEBUGFS_EVENT_FBD:
		inst->debug.samples++;
		if (inst->count.ebd && inst->count.fbd == inst->count.ftb) {
			toc(inst, FRAME_PROCESSING);
			dprintk(VIDC_PROF, "FBD: FW needs output buffers\n");
		}
		if (inst->count.etb == inst->count.ebd)
			dprintk(VIDC_PROF, "FBD: FW needs input buffers\n");
		break;
	default:
		dprintk(VIDC_ERR, "Invalid state in debugfs: %d\n", e);
		break;
	}
}
<|MERGE_RESOLUTION|>--- conflicted
+++ resolved
@@ -1,8 +1,4 @@
-<<<<<<< HEAD
-/* Copyright (c) 2012-2016, The Linux Foundation. All rights reserved.
-=======
 /* Copyright (c) 2012-2017, The Linux Foundation. All rights reserved.
->>>>>>> 27228629
  *
  * This program is free software; you can redistribute it and/or modify
  * it under the terms of the GNU General Public License version 2 and
@@ -85,19 +81,11 @@
 	cur = dbuf;
 	end = cur + MAX_DBG_BUF_SIZE;
 	hdev = core->device;
-<<<<<<< HEAD
-	INIT_DBG_BUF(dbg_buf);
-	write_str(&dbg_buf, "===============================\n");
-	write_str(&dbg_buf, "CORE %d: 0x%pK\n", core->id, core);
-	write_str(&dbg_buf, "===============================\n");
-	write_str(&dbg_buf, "Core state: %d\n", core->state);
-=======
 
 	cur += write_str(cur, end - cur, "===============================\n");
 	cur += write_str(cur, end - cur, "CORE %d: %pK\n", core->id, core);
 	cur += write_str(cur, end - cur, "===============================\n");
 	cur += write_str(cur, end - cur, "Core state: %d\n", core->state);
->>>>>>> 27228629
 	rc = call_hfi_op(hdev, get_fw_info, hdev->hfi_device_data, &fw_info);
 	if (rc) {
 		dprintk(VIDC_WARN, "Failed to read FW info\n");
@@ -360,23 +348,6 @@
 	mutex_unlock(&core->lock);
 
 	if (!inst) {
-<<<<<<< HEAD
-		dprintk(VIDC_ERR, "Invalid params, core: %pK\n", inst);
-		return 0;
-	}
-	INIT_DBG_BUF(dbg_buf);
-	write_str(&dbg_buf, "===============================\n");
-	write_str(&dbg_buf, "INSTANCE: 0x%pK (%s)\n", inst,
-		inst->session_type == MSM_VIDC_ENCODER ? "Encoder" : "Decoder");
-	write_str(&dbg_buf, "===============================\n");
-	write_str(&dbg_buf, "core: 0x%pK\n", inst->core);
-	write_str(&dbg_buf, "height: %d\n", inst->prop.height[CAPTURE_PORT]);
-	write_str(&dbg_buf, "width: %d\n", inst->prop.width[CAPTURE_PORT]);
-	write_str(&dbg_buf, "fps: %d\n", inst->prop.fps);
-	write_str(&dbg_buf, "state: %d\n", inst->state);
-	write_str(&dbg_buf, "secure: %d\n", !!(inst->flags & VIDC_SECURE));
-	write_str(&dbg_buf, "-----------Formats-------------\n");
-=======
 		dprintk(VIDC_ERR, "%s: Instance has become obsolete", __func__);
 		return 0;
 	}
@@ -404,7 +375,6 @@
 	cur += write_str(cur, end - cur, "secure: %d\n",
 		!!(inst->flags & VIDC_SECURE));
 	cur += write_str(cur, end - cur, "-----------Formats-------------\n");
->>>>>>> 27228629
 	for (i = 0; i < MAX_PORT_NUM; i++) {
 		cur += write_str(cur, end - cur, "capability: %s\n",
 			i == OUTPUT_PORT ? "Output" : "Capture");
@@ -488,11 +458,6 @@
 
 	if (!inst) {
 		dprintk(VIDC_ERR, "Invalid params, inst: %pK\n", inst);
-<<<<<<< HEAD
-		goto failed_create_dir;
-	}
-	snprintf(debugfs_name, MAX_DEBUGFS_NAME, "inst_%pK", inst);
-=======
 		goto exit;
 	}
 
@@ -507,7 +472,6 @@
 	idata->core = inst->core;
 	idata->inst = inst;
 
->>>>>>> 27228629
 	dir = debugfs_create_dir(debugfs_name, parent);
 	if (!dir) {
 		dprintk(VIDC_ERR, "Failed to create debugfs for msm_vidc\n");
