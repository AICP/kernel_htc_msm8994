<<<<<<< HEAD
/* Copyright (c) 2008-2016, The Linux Foundation. All rights reserved.
=======
/* Copyright (c) 2008-2017, The Linux Foundation. All rights reserved.
>>>>>>> 27228629
 *
 * This program is free software; you can redistribute it and/or modify
 * it under the terms of the GNU General Public License version 2 and
 * only version 2 as published by the Free Software Foundation.
 *
 * This program is distributed in the hope that it will be useful,
 * but WITHOUT ANY WARRANTY; without even the implied warranty of
 * MERCHANTABILITY or FITNESS FOR A PARTICULAR PURPOSE.  See the
 * GNU General Public License for more details.
 *
 */
#include <linux/module.h>
#include <linux/fb.h>
#include <linux/file.h>
#include <linux/fs.h>
#include <linux/fdtable.h>
#include <linux/list.h>
#include <linux/debugfs.h>
#include <linux/uaccess.h>
#include <linux/interrupt.h>
#include <linux/workqueue.h>
#include <linux/dma-buf.h>
#include <linux/pm_runtime.h>
#include <linux/rbtree.h>
#include <linux/ashmem.h>
#include <linux/major.h>
#include <linux/io.h>
#include <linux/mman.h>
#include <linux/sort.h>
#include <linux/security.h>
#include <linux/compat.h>
#include <asm/cacheflush.h>

#include "kgsl.h"
#include "kgsl_debugfs.h"
#include "kgsl_cffdump.h"
#include "kgsl_log.h"
#include "kgsl_sharedmem.h"
#include "kgsl_device.h"
#include "kgsl_trace.h"
#include "kgsl_sync.h"
#include "adreno.h"
#include "kgsl_compat.h"
#include "kgsl_htc.h"

#undef MODULE_PARAM_PREFIX
#define MODULE_PARAM_PREFIX "kgsl."

#ifndef arch_mmap_check
#define arch_mmap_check(addr, len, flags)	(0)
#endif

#ifndef pgprot_writebackcache
#define pgprot_writebackcache(_prot)	(_prot)
#endif

#ifndef pgprot_writethroughcache
#define pgprot_writethroughcache(_prot)	(_prot)
#endif

#ifdef CONFIG_ARM_LPAE
#define KGSL_DMA_BIT_MASK	DMA_BIT_MASK(64)
#else
#define KGSL_DMA_BIT_MASK	DMA_BIT_MASK(32)
#endif

/*
 * Define an kmem cache for the memobj structures since we allocate and free
 * them so frequently
 */
static struct kmem_cache *memobjs_cache;

static char *ksgl_mmu_type;
module_param_named(mmutype, ksgl_mmu_type, charp, 0);
MODULE_PARM_DESC(ksgl_mmu_type,
"Type of MMU to be used for graphics. Valid values are 'iommu' or 'nommu'");

struct kgsl_dma_buf_meta {
	struct dma_buf_attachment *attach;
	struct dma_buf *dmabuf;
	struct sg_table *table;
};

static void kgsl_mem_entry_detach_process(struct kgsl_mem_entry *entry);

static int kgsl_setup_dma_buf(struct kgsl_mem_entry *entry,
				struct kgsl_pagetable *pagetable,
				struct kgsl_device *device,
				struct dma_buf *dmabuf);

static const struct file_operations kgsl_fops;

static int __kgsl_check_collision(struct kgsl_process_private *private,
			struct kgsl_mem_entry *entry,
			unsigned long *gpuaddr, unsigned long len,
			int flag_top_down);

/*
 * The memfree list contains the last N blocks of memory that have been freed.
 * On a GPU fault we walk the list to see if the faulting address had been
 * recently freed and print out a message to that effect
 */

#define MEMFREE_ENTRIES 512

static DEFINE_SPINLOCK(memfree_lock);

struct memfree_entry {
	unsigned long gpuaddr;
	unsigned long size;
	pid_t pid;
	unsigned int flags;
};

static struct {
	struct memfree_entry *list;
	int head;
	int tail;
} memfree;

static int kgsl_memfree_init(void)
{
	memfree.list = kzalloc(MEMFREE_ENTRIES * sizeof(struct memfree_entry),
		GFP_KERNEL);

	return (memfree.list) ? 0 : -ENOMEM;
}

static void kgsl_memfree_exit(void)
{
	kfree(memfree.list);
	memset(&memfree, 0, sizeof(memfree));
}

int kgsl_memfree_find_entry(pid_t pid, unsigned long *gpuaddr,
	unsigned long *size, unsigned int *flags)
{
	int ptr;

	if (memfree.list == NULL)
		return 0;

	spin_lock(&memfree_lock);

	ptr = memfree.head - 1;
	if (ptr < 0)
		ptr = MEMFREE_ENTRIES - 1;

	/* Walk backwards through the list looking for the last match  */
	while (ptr != memfree.tail) {
		struct memfree_entry *entry = &memfree.list[ptr];

		if ((entry->pid == pid) &&
			(*gpuaddr >= entry->gpuaddr &&
			 *gpuaddr < (entry->gpuaddr + entry->size))) {
			*gpuaddr = entry->gpuaddr;
			*flags = entry->flags;
			*size = entry->size;

			spin_unlock(&memfree_lock);
			return 1;
		}

		ptr = ptr - 1;

		if (ptr < 0)
			ptr = MEMFREE_ENTRIES - 1;
	}

	spin_unlock(&memfree_lock);
	return 0;
}

static void kgsl_memfree_add(pid_t pid, unsigned int gpuaddr,
		unsigned int size, int flags)

{
	struct memfree_entry *entry;

	if (memfree.list == NULL)
		return;

	spin_lock(&memfree_lock);

	entry = &memfree.list[memfree.head];

	entry->pid = pid;
	entry->gpuaddr = gpuaddr;
	entry->size = size;
	entry->flags = flags;

	memfree.head = (memfree.head + 1) % MEMFREE_ENTRIES;

	if (memfree.head == memfree.tail)
		memfree.tail = (memfree.tail + 1) % MEMFREE_ENTRIES;

	spin_unlock(&memfree_lock);
}

int kgsl_readtimestamp(struct kgsl_device *device, void *priv,
		enum kgsl_timestamp_type type, unsigned int *timestamp)
{
	return device->ftbl->readtimestamp(device, priv, type, timestamp);
}
EXPORT_SYMBOL(kgsl_readtimestamp);

static inline struct kgsl_mem_entry *
kgsl_mem_entry_create(void)
{
	struct kgsl_mem_entry *entry = kzalloc(sizeof(*entry), GFP_KERNEL);

	if (entry) {
		kref_init(&entry->refcount);
		/* put this ref in the caller functions after init */
		kref_get(&entry->refcount);
	}

	return entry;
}
#ifdef CONFIG_DMA_SHARED_BUFFER
static void kgsl_destroy_ion(struct kgsl_dma_buf_meta *meta)
{
	if (meta != NULL) {
		dma_buf_unmap_attachment(meta->attach, meta->table,
			DMA_FROM_DEVICE);
		dma_buf_detach(meta->dmabuf, meta->attach);
		dma_buf_put(meta->dmabuf);
		kfree(meta);
	}
}
#else
static void kgsl_destroy_ion(struct kgsl_dma_buf_meta *meta)
{

}
#endif

void
kgsl_mem_entry_destroy(struct kref *kref)
{
	struct kgsl_mem_entry *entry = container_of(kref,
						    struct kgsl_mem_entry,
						    refcount);
	unsigned int memtype;

	if (entry == NULL)
		return;

	/* pull out the memtype before the flags get cleared */
	memtype = kgsl_memdesc_usermem_type(&entry->memdesc);

	/* Detach from process list */
	kgsl_mem_entry_detach_process(entry);

	if (memtype != KGSL_MEM_ENTRY_KERNEL)
		kgsl_driver.stats.mapped -= entry->memdesc.size;

	/*
	 * Ion takes care of freeing the sglist for us so
	 * clear the sg before freeing the sharedmem so kgsl_sharedmem_free
	 * doesn't try to free it again
	 */
	if (memtype == KGSL_MEM_ENTRY_ION)
		entry->memdesc.sg = NULL;

	if ((memtype == KGSL_MEM_ENTRY_USER || memtype == KGSL_MEM_ENTRY_ASHMEM)
		&& !(entry->memdesc.flags & KGSL_MEMFLAGS_GPUREADONLY)) {
		int i = 0, j;
		struct scatterlist *sg;
		struct page *page;
		/*
		 * Mark all of pages in the scatterlist as dirty since they
		 * were writable by the GPU.
		 */
		for_each_sg(entry->memdesc.sg, sg, entry->memdesc.sglen, i) {
			page = sg_page(sg);
			for (j = 0; j < (sg->length >> PAGE_SHIFT); j++)
				set_page_dirty(nth_page(page, j));
		}
	}

	kgsl_sharedmem_free(&entry->memdesc);

	switch (memtype) {
	case KGSL_MEM_ENTRY_PMEM:
	case KGSL_MEM_ENTRY_ASHMEM:
		if (entry->priv_data)
			fput(entry->priv_data);
		break;
	case KGSL_MEM_ENTRY_ION:
		kgsl_destroy_ion(entry->priv_data);
		break;
	default:
		break;
	}

	kfree(entry);
}
EXPORT_SYMBOL(kgsl_mem_entry_destroy);

/**
 * kgsl_mem_entry_track_gpuaddr - Get the entry gpu address space before
 * insertion to the process
 * @process: the process that owns the memory
 * @entry: the memory entry
 *
 * @returns - 0 on success else error code
 *
 * This function should be called with processes memory spinlock held
*/
static int
kgsl_mem_entry_track_gpuaddr(struct kgsl_process_private *process,
				struct kgsl_mem_entry *entry)
{
	int ret = 0;
	struct kgsl_pagetable *pagetable = process->pagetable;

	assert_spin_locked(&process->mem_lock);

	/*
	 * If cpu=gpu map is used then caller needs to set the
	 * gpu address
	 */
	if (kgsl_memdesc_use_cpu_map(&entry->memdesc)) {
		if (!entry->memdesc.gpuaddr)
			goto done;
	} else if (entry->memdesc.gpuaddr) {
		WARN_ONCE(1, "gpuaddr assigned w/o holding memory lock\n");
		ret = -EINVAL;
		goto done;
	}
	if (kgsl_memdesc_is_secured(&entry->memdesc))
		pagetable = pagetable->mmu->securepagetable;

	ret = kgsl_mmu_get_gpuaddr(pagetable, &entry->memdesc);

done:
	return ret;
}
<<<<<<< HEAD

static void kgsl_mem_entry_commit_mem_list(struct kgsl_process_private *process,
						struct kgsl_mem_entry *entry)
{
	struct rb_node **node;
	struct rb_node *parent = NULL;

=======

static void kgsl_mem_entry_commit_mem_list(struct kgsl_process_private *process,
				struct kgsl_mem_entry *entry)
{
	struct rb_node **node;
	struct rb_node *parent = NULL;

>>>>>>> 27228629
	if (!entry->memdesc.gpuaddr)
		return;

	/* Insert mem entry in mem_rb tree */
	node = &process->mem_rb.rb_node;
	while (*node) {
		struct kgsl_mem_entry *cur;

		parent = *node;
		cur = rb_entry(parent, struct kgsl_mem_entry, node);

		if (entry->memdesc.gpuaddr < cur->memdesc.gpuaddr)
			node = &parent->rb_left;
		else
			node = &parent->rb_right;
	}

	rb_link_node(&entry->node, parent, node);
	rb_insert_color(&entry->node, &process->mem_rb);
}

static void kgsl_mem_entry_commit_process(struct kgsl_process_private *process,
<<<<<<< HEAD
						struct kgsl_mem_entry *entry)
=======
				struct kgsl_mem_entry *entry)
>>>>>>> 27228629
{
	if (!entry)
		return;

	spin_lock(&entry->priv->mem_lock);
	/* Insert mem entry in mem_rb tree */
	kgsl_mem_entry_commit_mem_list(process, entry);
	/* Replace mem entry in mem_idr using id */
	idr_replace(&entry->priv->mem_idr, entry, entry->id);
	spin_unlock(&entry->priv->mem_lock);
}

/**
 * kgsl_mem_entry_untrack_gpuaddr() - Untrack memory that is previously tracked
 * process - Pointer to process private to which memory belongs
 * entry - Memory entry to untrack
 *
 * Function just does the opposite of kgsl_mem_entry_track_gpuaddr. Needs to be
 * called with processes spin lock held
 */
static void
kgsl_mem_entry_untrack_gpuaddr(struct kgsl_process_private *process,
				struct kgsl_mem_entry *entry)
{
	assert_spin_locked(&process->mem_lock);
	if (entry->memdesc.gpuaddr) {
		kgsl_mmu_put_gpuaddr(entry->memdesc.pagetable,
					&entry->memdesc);
		rb_erase(&entry->node, &entry->priv->mem_rb);
	}
}

/**
 * kgsl_mem_entry_attach_process - Attach a mem_entry to its owner process
 * @entry: the memory entry
 * @process: the owner process
 *
 * Attach a newly created mem_entry to its owner process so that
 * it can be found later. The mem_entry will be added to mem_idr and have
 * its 'id' field assigned. If the GPU address has been set, the entry
 * will also be added to the mem_rb tree.
 *
 * @returns - 0 on success or error code on failure.
 */
static int
kgsl_mem_entry_attach_process(struct kgsl_mem_entry *entry,
				   struct kgsl_device_private *dev_priv)
{
	int id;
	int ret;
	struct kgsl_process_private *process = dev_priv->process_priv;
	struct kgsl_pagetable *pagetable;

	ret = kgsl_process_private_get(process);
	if (!ret)
		return -EBADF;
	idr_preload(GFP_KERNEL);
	spin_lock(&process->mem_lock);
	/* Allocate the ID but don't attach the pointer just yet */
	id = idr_alloc(&process->mem_idr, NULL, 1, 0, GFP_NOWAIT);
	spin_unlock(&process->mem_lock);
	idr_preload_end();

	if (id < 0) {
		ret = id;
		goto err_put_proc_priv;
	}

	entry->id = id;
	entry->priv = process;
	entry->memdesc.private = process;

	spin_lock(&process->mem_lock);
	ret = kgsl_mem_entry_track_gpuaddr(process, entry);
	if (ret)
		idr_remove(&process->mem_idr, entry->id);
	spin_unlock(&process->mem_lock);
	if (ret)
		goto err_put_proc_priv;
	/* map the memory after unlocking if gpuaddr has been assigned */
	if (entry->memdesc.gpuaddr) {
		/* if a secured buffer map it to secure global pagetable */
		if (kgsl_memdesc_is_secured(&entry->memdesc))
			pagetable = process->pagetable->mmu->securepagetable;
		else
			pagetable = process->pagetable;

		entry->memdesc.pagetable = pagetable;
		ret = kgsl_mmu_map(pagetable, &entry->memdesc);
		if (ret)
			kgsl_mem_entry_detach_process(entry);
	}
	return ret;

err_put_proc_priv:
	kgsl_process_private_put(process);
	return ret;
}

/* Detach a memory entry from a process and unmap it from the MMU */

static void kgsl_mem_entry_detach_process(struct kgsl_mem_entry *entry)
{
	unsigned int type;
	if (entry == NULL)
		return;

	/* Unmap here so that below we can call kgsl_mmu_put_gpuaddr */
	kgsl_mmu_unmap(entry->memdesc.pagetable, &entry->memdesc);

	spin_lock(&entry->priv->mem_lock);

	kgsl_mem_entry_untrack_gpuaddr(entry->priv, entry);
	if (entry->id != 0)
		idr_remove(&entry->priv->mem_idr, entry->id);
	entry->id = 0;

	type = kgsl_memdesc_usermem_type(&entry->memdesc);
	entry->priv->stats[type].cur -= entry->memdesc.size;
	spin_unlock(&entry->priv->mem_lock);
	kgsl_process_private_put(entry->priv);

	entry->priv = NULL;
}

/**
 * kgsl_context_dump() - dump information about a draw context
 * @device: KGSL device that owns the context
 * @context: KGSL context to dump information about
 *
 * Dump specific information about the context to the kernel log.  Used for
 * fence timeout callbacks
 */
void kgsl_context_dump(struct kgsl_context *context)
{
	struct kgsl_device *device;

	if (_kgsl_context_get(context) == 0)
		return;

	device = context->device;

	if (kgsl_context_detached(context)) {
		dev_err(device->dev, "  context[%d]: context detached\n",
			context->id);
	} else if (device->ftbl->drawctxt_dump != NULL)
		device->ftbl->drawctxt_dump(device, context);

	kgsl_context_put(context);
}
EXPORT_SYMBOL(kgsl_context_dump);

/* Allocate a new context ID */
int _kgsl_get_context_id(struct kgsl_device *device)
{
	int id;

	idr_preload(GFP_KERNEL);
	write_lock(&device->context_lock);
	/* Allocate the slot but don't put a pointer in it yet */
	id = idr_alloc(&device->context_idr, NULL, 1,
		KGSL_MEMSTORE_MAX, GFP_NOWAIT);
	write_unlock(&device->context_lock);
	idr_preload_end();

	return id;
}

/**
 * kgsl_context_init() - helper to initialize kgsl_context members
 * @dev_priv: the owner of the context
 * @context: the newly created context struct, should be allocated by
 * the device specific drawctxt_create function.
 *
 * This is a helper function for the device specific drawctxt_create
 * function to initialize the common members of its context struct.
 * If this function succeeds, reference counting is active in the context
 * struct and the caller should kgsl_context_put() it on error.
 * If it fails, the caller should just free the context structure
 * it passed in.
 */
int kgsl_context_init(struct kgsl_device_private *dev_priv,
			struct kgsl_context *context)
{
	struct kgsl_device *device = dev_priv->device;
	char name[64];
	int ret = 0, id;

	id = _kgsl_get_context_id(device);
	if (id == -ENOSPC) {
		/*
		 * Before declaring that there are no contexts left try
		 * flushing the event workqueue just in case there are
		 * detached contexts waiting to finish
		 */

		mutex_unlock(&device->mutex);
		flush_workqueue(device->events_wq);
		mutex_lock(&device->mutex);
		id = _kgsl_get_context_id(device);
	}

	if (id < 0) {
		if (id == -ENOSPC) {
			KGSL_DRV_INFO(device,
				"cannot have more than %zu contexts due to memstore limitation\n",
				KGSL_MEMSTORE_MAX);
			write_lock(&device->context_lock);
			kgsl_dump_contextpid_locked(&dev_priv->device->context_idr);
			write_unlock(&device->context_lock);
		}
		return id;
	}

	context->id = id;

	kref_init(&context->refcount);
	/*
	 * Get a refernce to the process private so its not destroyed, until
	 * the context is destroyed. This will also prevent the pagetable
	 * from being destroyed
	 */
	if (!kgsl_process_private_get(dev_priv->process_priv)) {
		ret = -EBADF;
		goto out;
	}
	context->device = dev_priv->device;
	context->dev_priv = dev_priv;
	context->proc_priv = dev_priv->process_priv;
	context->tid = task_pid_nr(current);

	ret = kgsl_sync_timeline_create(context);
	if (ret)
		goto out;

	snprintf(name, sizeof(name), "context-%d", id);
	kgsl_add_event_group(&context->events, context, name,
		kgsl_readtimestamp, context);

out:
	if (ret) {
		write_lock(&device->context_lock);
		idr_remove(&dev_priv->device->context_idr, id);
		kgsl_dump_contextpid_locked(&dev_priv->device->context_idr);
		write_unlock(&device->context_lock);
	}

	return ret;
}
EXPORT_SYMBOL(kgsl_context_init);

/**
 * kgsl_context_detach() - Release the "master" context reference
 * @context: The context that will be detached
 *
 * This is called when a context becomes unusable, because userspace
 * has requested for it to be destroyed. The context itself may
 * exist a bit longer until its reference count goes to zero.
 * Other code referencing the context can detect that it has been
 * detached by checking the KGSL_CONTEXT_PRIV_DETACHED bit in
 * context->priv.
 */
static void kgsl_context_detach(struct kgsl_context *context)
{
	struct kgsl_device *device;

	if (context == NULL)
		return;

	/*
	 * Mark the context as detached to keep others from using
	 * the context before it gets fully removed, and to make sure
	 * we don't try to detach twice.
	 */
	if (test_and_set_bit(KGSL_CONTEXT_PRIV_DETACHED, &context->priv))
		return;

	device = context->device;

	trace_kgsl_context_detach(device, context);

	/* we need to hold device mutex to detach */
	mutex_lock(&device->mutex);
	context->device->ftbl->drawctxt_detach(context);
	mutex_unlock(&device->mutex);

	/*
	 * Cancel all pending events after the device-specific context is
	 * detached, to avoid possibly freeing memory while it is still
	 * in use by the GPU.
	 */
	kgsl_cancel_events(device, &context->events);

	/* Remove the event group from the list */
	kgsl_del_event_group(&context->events);

	kgsl_context_put(context);
}

void
kgsl_context_destroy(struct kref *kref)
{
	struct kgsl_context *context = container_of(kref, struct kgsl_context,
						    refcount);
	struct kgsl_device *device = context->device;

	trace_kgsl_context_destroy(device, context);

	BUG_ON(!kgsl_context_detached(context));

	write_lock(&device->context_lock);
	if (context->id != KGSL_CONTEXT_INVALID) {

		/* Clear the timestamps in the memstore during destroy */
		kgsl_sharedmem_writel(device, &device->memstore,
			KGSL_MEMSTORE_OFFSET(context->id, soptimestamp), 0);
		kgsl_sharedmem_writel(device, &device->memstore,
			KGSL_MEMSTORE_OFFSET(context->id, eoptimestamp), 0);

		/* clear device power constraint */
		if (context->id == device->pwrctrl.constraint.owner_id) {
			trace_kgsl_constraint(device,
				device->pwrctrl.constraint.type,
				device->pwrctrl.active_pwrlevel,
				0);
			device->pwrctrl.constraint.type = KGSL_CONSTRAINT_NONE;
		}

		idr_remove(&device->context_idr, context->id);
		context->id = KGSL_CONTEXT_INVALID;
	}
	write_unlock(&device->context_lock);
	kgsl_sync_timeline_destroy(context);
	kgsl_process_private_put(context->proc_priv);

	device->ftbl->drawctxt_destroy(context);
}

struct kgsl_device *kgsl_get_device(int dev_idx)
{
	int i;
	struct kgsl_device *ret = NULL;

	mutex_lock(&kgsl_driver.devlock);

	for (i = 0; i < KGSL_DEVICE_MAX; i++) {
		if (kgsl_driver.devp[i] && kgsl_driver.devp[i]->id == dev_idx) {
			ret = kgsl_driver.devp[i];
			break;
		}
	}

	mutex_unlock(&kgsl_driver.devlock);
	return ret;
}
EXPORT_SYMBOL(kgsl_get_device);

static struct kgsl_device *kgsl_get_minor(int minor)
{
	struct kgsl_device *ret = NULL;

	if (minor < 0 || minor >= KGSL_DEVICE_MAX)
		return NULL;

	mutex_lock(&kgsl_driver.devlock);
	ret = kgsl_driver.devp[minor];
	mutex_unlock(&kgsl_driver.devlock);

	return ret;
}

/**
 * kgsl_check_timestamp() - return true if the specified timestamp is retired
 * @device: Pointer to the KGSL device to check
 * @context: Pointer to the context for the timestamp
 * @timestamp: The timestamp to compare
 */
int kgsl_check_timestamp(struct kgsl_device *device,
	struct kgsl_context *context, unsigned int timestamp)
{
	unsigned int ts_processed;

	kgsl_readtimestamp(device, context, KGSL_TIMESTAMP_RETIRED,
		&ts_processed);

	return (timestamp_cmp(ts_processed, timestamp) >= 0);
}
EXPORT_SYMBOL(kgsl_check_timestamp);

static int kgsl_suspend_device(struct kgsl_device *device, pm_message_t state)
{
	int status = -EINVAL;

	if (!device)
		return -EINVAL;

	KGSL_PWR_WARN(device, "suspend start\n");

	mutex_lock(&device->mutex);
	status = kgsl_pwrctrl_change_state(device, KGSL_STATE_SUSPEND);
	mutex_unlock(&device->mutex);

	KGSL_PWR_WARN(device, "suspend end\n");
	return status;
}

static int kgsl_resume_device(struct kgsl_device *device)
{
	if (!device)
		return -EINVAL;

	KGSL_PWR_WARN(device, "resume start\n");
	mutex_lock(&device->mutex);
	if (device->state == KGSL_STATE_SUSPEND) {
		kgsl_pwrctrl_change_state(device, KGSL_STATE_SLUMBER);
	} else if (device->state != KGSL_STATE_INIT) {
		/*
		 * This is an error situation,so wait for the device
		 * to idle and then put the device to SLUMBER state.
		 * This will put the device to the right state when
		 * we resume.
		 */
		if (device->state == KGSL_STATE_ACTIVE)
			device->ftbl->idle(device);
		kgsl_pwrctrl_change_state(device, KGSL_STATE_SLUMBER);
		KGSL_PWR_ERR(device,
			"resume invoked without a suspend\n");
	}

	mutex_unlock(&device->mutex);
	KGSL_PWR_WARN(device, "resume end\n");
	return 0;
}

static int kgsl_suspend(struct device *dev)
{

	pm_message_t arg = {0};
	struct kgsl_device *device = dev_get_drvdata(dev);
	return kgsl_suspend_device(device, arg);
}

static int kgsl_resume(struct device *dev)
{
	struct kgsl_device *device = dev_get_drvdata(dev);
	return kgsl_resume_device(device);
}

static int kgsl_runtime_suspend(struct device *dev)
{
	return 0;
}

static int kgsl_runtime_resume(struct device *dev)
{
	return 0;
}

const struct dev_pm_ops kgsl_pm_ops = {
	.suspend = kgsl_suspend,
	.resume = kgsl_resume,
	.runtime_suspend = kgsl_runtime_suspend,
	.runtime_resume = kgsl_runtime_resume,
};
EXPORT_SYMBOL(kgsl_pm_ops);

int kgsl_suspend_driver(struct platform_device *pdev,
					pm_message_t state)
{
	struct kgsl_device *device = dev_get_drvdata(&pdev->dev);
	return kgsl_suspend_device(device, state);
}
EXPORT_SYMBOL(kgsl_suspend_driver);

int kgsl_resume_driver(struct platform_device *pdev)
{
	struct kgsl_device *device = dev_get_drvdata(&pdev->dev);
	return kgsl_resume_device(device);
}
EXPORT_SYMBOL(kgsl_resume_driver);

/**
 * kgsl_destroy_process_private() - Cleanup function to free process private
 * @kref: - Pointer to object being destroyed's kref struct
 * Free struct object and all other resources attached to it.
 * Since the function can be used when not all resources inside process
 * private have been allocated, there is a check to (before each resource
 * cleanup) see if the struct member being cleaned is in fact allocated or not.
 * If the value is not NULL, resource is freed.
 */
static void kgsl_destroy_process_private(struct kref *kref)
{
	struct kgsl_process_private *private = container_of(kref,
			struct kgsl_process_private, refcount);

	idr_destroy(&private->mem_idr);
	idr_destroy(&private->syncsource_idr);
	kgsl_mmu_putpagetable(private->pagetable);

	kfree(private);
	return;
}

void
kgsl_process_private_put(struct kgsl_process_private *private)
{
	if (private)
		kref_put(&private->refcount, kgsl_destroy_process_private);
}

/**
 * kgsl_process_private_find() - Find the process associated with the specified
 * name
 * @name: pid_t of the process to search for
 * Return the process struct for the given ID.
 */
struct kgsl_process_private *kgsl_process_private_find(pid_t pid)
{
	struct kgsl_process_private *p, *private = NULL;

	mutex_lock(&kgsl_driver.process_mutex);
	list_for_each_entry(p, &kgsl_driver.process_list, list) {
		if (p->pid == pid) {
			if (kgsl_process_private_get(p))
				private = p;
			break;
		}
	}
	mutex_unlock(&kgsl_driver.process_mutex);
	return private;
}

static struct kgsl_process_private *kgsl_process_private_new(
		struct kgsl_device *device)
{
	struct kgsl_process_private *private;
	pid_t tgid = task_tgid_nr(current);

	/* Search in the process list */
	list_for_each_entry(private, &kgsl_driver.process_list, list) {
		if (private->pid == tgid) {
			if (!kgsl_process_private_get(private))
				private = ERR_PTR(-EINVAL);
			return private;
		}
	}

	/* Create a new object */
	private = kzalloc(sizeof(struct kgsl_process_private), GFP_KERNEL);
	if (private == NULL)
		return ERR_PTR(-ENOMEM);

	kref_init(&private->refcount);

	private->pid = tgid;
	get_task_comm(private->comm, current->group_leader);
	private->mem_rb = RB_ROOT;

	spin_lock_init(&private->mem_lock);
	spin_lock_init(&private->syncsource_lock);

	idr_init(&private->mem_idr);
	idr_init(&private->syncsource_idr);

	/* Allocate a pagetable for the new process object */
	if (kgsl_mmu_enabled()) {
		private->pagetable = kgsl_mmu_getpagetable(&device->mmu, tgid);
		if (private->pagetable == NULL) {
			idr_destroy(&private->mem_idr);
			idr_destroy(&private->syncsource_idr);

			kfree(private);
			private = ERR_PTR(-ENOMEM);
		}
	}

	return private;
}

static void process_release_memory(struct kgsl_process_private *private)
{
	struct kgsl_mem_entry *entry;
	int next = 0;

	while (1) {
		spin_lock(&private->mem_lock);
		entry = idr_get_next(&private->mem_idr, &next);
		if (entry == NULL) {
			spin_unlock(&private->mem_lock);
			break;
		}
		/*
		 * If the free pending flag is not set it means that user space
		 * did not free it's reference to this entry, in that case
		 * free a reference to this entry, other references are from
		 * within kgsl so they will be freed eventually by kgsl
		 */
		if (!entry->pending_free) {
			entry->pending_free = 1;
			spin_unlock(&private->mem_lock);
			kgsl_mem_entry_put(entry);
		} else {
			spin_unlock(&private->mem_lock);
		}
		next = next + 1;
	}
}

static void process_release_sync_sources(struct kgsl_process_private *private)
{
	struct kgsl_syncsource *syncsource;
	int next = 0;

	while (1) {
		spin_lock(&private->syncsource_lock);
		syncsource = idr_get_next(&private->syncsource_idr, &next);
		spin_unlock(&private->syncsource_lock);

		if (syncsource == NULL)
			break;

		kgsl_syncsource_put(syncsource);
		next = next + 1;
	}
}

static void kgsl_process_private_close(struct kgsl_device_private *dev_priv,
		struct kgsl_process_private *private)
{
	mutex_lock(&kgsl_driver.process_mutex);

	if (--private->fd_count > 0) {
		mutex_unlock(&kgsl_driver.process_mutex);
		kgsl_process_private_put(private);
		return;
	}

	/*
	 * If this is the last file on the process take down the debug
	 * directories and garbage collect any outstanding resources
	 */

	kgsl_process_uninit_sysfs(private);
	debugfs_remove_recursive(private->debug_root);

	process_release_sync_sources(private);

	kgsl_mmu_detach_pagetable(private->pagetable);

	/* Remove the process struct from the master list */
	list_del(&private->list);

	/*
	 * Unlock the mutex before releasing the memory - this prevents a
	 * deadlock with the IOMMU mutex if a page fault occurs
	 */
	mutex_unlock(&kgsl_driver.process_mutex);

	process_release_memory(private);

	kgsl_process_private_put(private);
}


static struct kgsl_process_private *kgsl_process_private_open(
		struct kgsl_device *device)
{
	struct kgsl_process_private *private;

	mutex_lock(&kgsl_driver.process_mutex);
	private = kgsl_process_private_new(device);

	if (IS_ERR(private))
		goto done;

	/*
	 * If this is a new process create the debug directories and add it to
	 * the process list
	 */

	if (private->fd_count++ == 0) {
		int ret = kgsl_process_init_sysfs(device, private);
		if (ret) {
			kgsl_process_private_put(private);
			private = ERR_PTR(ret);
			goto done;
		}

		ret = kgsl_process_init_debugfs(private);
		if (ret) {
			kgsl_process_uninit_sysfs(private);
			kgsl_process_private_put(private);
			private = ERR_PTR(ret);
			goto done;
		}

		list_add(&private->list, &kgsl_driver.process_list);
	}

done:
	mutex_unlock(&kgsl_driver.process_mutex);
	return private;
}

static int kgsl_close_device(struct kgsl_device *device)
{
	int result = 0;

	mutex_lock(&device->mutex);
	device->open_count--;
	if (device->open_count == 0) {

		/* Wait for the active count to go to 0 */
		kgsl_active_count_wait(device, 0);

		/* Fail if the wait times out */
		BUG_ON(atomic_read(&device->active_cnt) > 0);

		result = kgsl_pwrctrl_change_state(device, KGSL_STATE_INIT);
	}
	mutex_unlock(&device->mutex);
	return result;

}

static void device_release_contexts(struct kgsl_device_private *dev_priv)
{
	struct kgsl_device *device = dev_priv->device;
	struct kgsl_context *context;
	int next = 0;

	while (1) {
		read_lock(&device->context_lock);
		context = idr_get_next(&device->context_idr, &next);
		read_unlock(&device->context_lock);

		if (context == NULL)
			break;

		if (context->dev_priv == dev_priv) {
			/*
			 * Hold a reference to the context in case somebody
			 * tries to put it while we are detaching
			 */

			if (_kgsl_context_get(context)) {
				kgsl_context_detach(context);
				kgsl_context_put(context);
			}
		}

		next = next + 1;
	}
}

static int kgsl_release(struct inode *inodep, struct file *filep)
{
	struct kgsl_device_private *dev_priv = filep->private_data;
	struct kgsl_device *device = dev_priv->device;
	int result;

	filep->private_data = NULL;

	/* Release the contexts for the file */
	device_release_contexts(dev_priv);

	/* Close down the process wide resources for the file */
	kgsl_process_private_close(dev_priv, dev_priv->process_priv);

	kfree(dev_priv);

	result = kgsl_close_device(device);
	pm_runtime_put(&device->pdev->dev);

	return result;
}

static int kgsl_open_device(struct kgsl_device *device)
{
	int result = 0;

	mutex_lock(&device->mutex);
	if (device->open_count == 0) {
		/*
		 * active_cnt special case: we are starting up for the first
		 * time, so use this sequence instead of the kgsl_pwrctrl_wake()
		 * which will be called by kgsl_active_count_get().
		 */
		atomic_inc(&device->active_cnt);
		kgsl_sharedmem_set(device, &device->memstore, 0, 0,
				device->memstore.size);

		result = device->ftbl->init(device);
		if (result)
			goto err;

		result = device->ftbl->start(device, 0);
		if (result)
			goto err;
		/*
		 * Make sure the gates are open, so they don't block until
		 * we start suspend or FT.
		 */
		complete_all(&device->hwaccess_gate);
		kgsl_pwrctrl_change_state(device, KGSL_STATE_ACTIVE);
		kgsl_active_count_put(device);
	}
	device->open_count++;
err:
	if (result) {
		kgsl_pwrctrl_change_state(device, KGSL_STATE_INIT);
		atomic_dec(&device->active_cnt);
	}

	mutex_unlock(&device->mutex);
	return result;
}

static int kgsl_open(struct inode *inodep, struct file *filep)
{
	int result;
	struct kgsl_device_private *dev_priv;
	struct kgsl_device *device;
	unsigned int minor = iminor(inodep);

	device = kgsl_get_minor(minor);
	BUG_ON(device == NULL);

	result = pm_runtime_get_sync(&device->pdev->dev);
	if (result < 0) {
		KGSL_DRV_ERR(device,
			"Runtime PM: Unable to wake up the device, rc = %d\n",
			result);
		return result;
	}
	result = 0;

	dev_priv = kzalloc(sizeof(struct kgsl_device_private), GFP_KERNEL);
	if (dev_priv == NULL) {
		result = -ENOMEM;
		goto err;
	}

	dev_priv->device = device;
	filep->private_data = dev_priv;

	result = kgsl_open_device(device);
	if (result)
		goto err;

	/*
	 * Get file (per process) private struct. This must be done
	 * after the first start so that the global pagetable mappings
	 * are set up before we create the per-process pagetable.
	 */
	dev_priv->process_priv = kgsl_process_private_open(device);
	if (IS_ERR(dev_priv->process_priv)) {
		result = PTR_ERR(dev_priv->process_priv);
		kgsl_close_device(device);
		goto err;
	}

err:
	if (result) {
		filep->private_data = NULL;
		kfree(dev_priv);
		pm_runtime_put(&device->pdev->dev);
	}
	return result;
}

/**
 * kgsl_sharedmem_find_region() - Find a gpu memory allocation
 *
 * @private: private data for the process to check.
 * @gpuaddr: start address of the region
 * @size: size of the region
 *
 * Find a gpu allocation. Caller must kgsl_mem_entry_put()
 * the returned entry when finished using it.
 */
struct kgsl_mem_entry * __must_check
kgsl_sharedmem_find_region(struct kgsl_process_private *private,
	unsigned int gpuaddr, size_t size)
{
	struct rb_node *node;

	if (!private)
		return NULL;

	if (!kgsl_mmu_gpuaddr_in_range(private->pagetable, gpuaddr))
		return NULL;

	spin_lock(&private->mem_lock);
	node = private->mem_rb.rb_node;
	while (node != NULL) {
		struct kgsl_mem_entry *entry;

		entry = rb_entry(node, struct kgsl_mem_entry, node);

		if (kgsl_gpuaddr_in_memdesc(&entry->memdesc, gpuaddr, size)) {
			if (!kgsl_mem_entry_get(entry))
				break;
			spin_unlock(&private->mem_lock);
			return entry;
		}
		if (gpuaddr < entry->memdesc.gpuaddr)
			node = node->rb_left;
		else if (gpuaddr >=
			(entry->memdesc.gpuaddr + entry->memdesc.size))
			node = node->rb_right;
		else {
			spin_unlock(&private->mem_lock);
			return NULL;
		}
	}
	spin_unlock(&private->mem_lock);

	return NULL;
}
EXPORT_SYMBOL(kgsl_sharedmem_find_region);

/**
 * kgsl_sharedmem_find() - Find a gpu memory allocation
 *
 * @private: private data for the process to check.
 * @gpuaddr: start address of the region
 *
 * Find a gpu allocation. Caller must kgsl_mem_entry_put()
 * the returned entry when finished using it.
 */
static inline struct kgsl_mem_entry * __must_check
kgsl_sharedmem_find(struct kgsl_process_private *private, unsigned int gpuaddr)
{
	return kgsl_sharedmem_find_region(private, gpuaddr, 1);
}

/**
 * kgsl_sharedmem_region_empty() - Check if an addression region is empty
 *
 * @private: private data for the process to check.
 * @gpuaddr: start address of the region
 * @size: length of the region.
 * @collision_entry: Returns pointer to the colliding memory entry,
 * caller's responsibility to take a refcount on this entry
 *
 * Checks that there are no existing allocations within an address
 * region. This function should be called with processes spin lock
 * held.
 */
static int
kgsl_sharedmem_region_empty(struct kgsl_process_private *private,
	unsigned int gpuaddr, size_t size,
	struct kgsl_mem_entry **collision_entry)
{
	int result = 1;
	unsigned int gpuaddr_end = gpuaddr + size;

	struct rb_node *node;

	assert_spin_locked(&private->mem_lock);

	if (!kgsl_mmu_gpuaddr_in_range(private->pagetable, gpuaddr))
		return 0;

	/* don't overflow */
	if (gpuaddr_end < gpuaddr)
		return 0;

	node = private->mem_rb.rb_node;
	while (node != NULL) {
		struct kgsl_mem_entry *entry;
		unsigned int memdesc_start, memdesc_end;

		entry = rb_entry(node, struct kgsl_mem_entry, node);

		memdesc_start = entry->memdesc.gpuaddr;
		memdesc_end = memdesc_start
				+ kgsl_memdesc_mmapsize(&entry->memdesc);

		if (gpuaddr_end <= memdesc_start)
			node = node->rb_left;
		else if (memdesc_end <= gpuaddr)
			node = node->rb_right;
		else {
			if (collision_entry)
				*collision_entry = entry;
			result = 0;
			break;
		}
	}
	return result;
}

/**
 * kgsl_sharedmem_find_id() - find a memory entry by id
 * @process: the owning process
 * @id: id to find
 *
 * @returns - the mem_entry or NULL
 *
 * Caller must kgsl_mem_entry_put() the returned entry, when finished using
 * it.
 */
static inline struct kgsl_mem_entry * __must_check
kgsl_sharedmem_find_id(struct kgsl_process_private *process, unsigned int id)
{
	int result = 0;
	struct kgsl_mem_entry *entry;

	spin_lock(&process->mem_lock);
	entry = idr_find(&process->mem_idr, id);
	if (entry)
		result = kgsl_mem_entry_get(entry);
	spin_unlock(&process->mem_lock);

	if (!result)
		return NULL;
	return entry;
}

/**
 * kgsl_mem_entry_unset_pend() - Unset the pending free flag of an entry
 * @entry - The memory entry
 */
static inline void kgsl_mem_entry_unset_pend(struct kgsl_mem_entry *entry)
{
	if (entry == NULL)
		return;
	spin_lock(&entry->priv->mem_lock);
	entry->pending_free = 0;
	spin_unlock(&entry->priv->mem_lock);
}

/**
 * kgsl_mem_entry_set_pend() - Set the pending free flag of a memory entry
 * @entry - The memory entry
 *
 * @returns - true if pending flag was 0 else false
 *
 * This function will set the pending free flag if it is previously unset. Used
 * to prevent race condition between ioctls calling free/freememontimestamp
 * on the same entry. Whichever thread set's the flag first will do the free.
 */
static inline bool kgsl_mem_entry_set_pend(struct kgsl_mem_entry *entry)
{
	bool ret = false;

	if (entry == NULL)
		return false;

	spin_lock(&entry->priv->mem_lock);
	if (!entry->pending_free) {
		entry->pending_free = 1;
		ret = true;
	}
	spin_unlock(&entry->priv->mem_lock);
	return ret;
}

/*call all ioctl sub functions with driver locked*/
long kgsl_ioctl_device_getproperty(struct kgsl_device_private *dev_priv,
					  unsigned int cmd, void *data)
{
	int result = 0;
	struct kgsl_device_getproperty *param = data;

	switch (param->type) {
	case KGSL_PROP_VERSION:
	{
		struct kgsl_version version;
		if (param->sizebytes != sizeof(version)) {
			result = -EINVAL;
			break;
		}

		version.drv_major = KGSL_VERSION_MAJOR;
		version.drv_minor = KGSL_VERSION_MINOR;
		version.dev_major = dev_priv->device->ver_major;
		version.dev_minor = dev_priv->device->ver_minor;

		if (copy_to_user(param->value, &version, sizeof(version)))
			result = -EFAULT;

		break;
	}
	case KGSL_PROP_GPU_RESET_STAT:
	{
		/* Return reset status of given context and clear it */
		uint32_t id;
		struct kgsl_context *context;

		if (param->sizebytes != sizeof(unsigned int)) {
			result = -EINVAL;
			break;
		}
		/* We expect the value passed in to contain the context id */
		if (copy_from_user(&id, param->value,
			sizeof(unsigned int))) {
			result = -EFAULT;
			break;
		}
		context = kgsl_context_get_owner(dev_priv, id);
		if (!context) {
			result = -EINVAL;
			break;
		}
		/*
		 * Copy the reset status to value which also serves as
		 * the out parameter
		 */
		if (copy_to_user(param->value, &(context->reset_status),
			sizeof(unsigned int)))
			result = -EFAULT;
		else {
			/* Clear reset status once its been queried */
			context->reset_status = KGSL_CTX_STAT_NO_ERROR;
		}

		kgsl_context_put(context);
		break;
	}
	default:
		if (is_compat_task())
			result = dev_priv->device->ftbl->getproperty_compat(
					dev_priv->device, param->type,
					param->value, param->sizebytes);
		else
			result = dev_priv->device->ftbl->getproperty(
					dev_priv->device, param->type,
					param->value, param->sizebytes);
	}


	return result;
}

long kgsl_ioctl_device_setproperty(struct kgsl_device_private *dev_priv,
					  unsigned int cmd, void *data)
{
	int result = 0;
	/* The getproperty struct is reused for setproperty too */
	struct kgsl_device_getproperty *param = data;

	/* Reroute to compat version if coming from compat_ioctl */
	if (is_compat_task())
		result = dev_priv->device->ftbl->setproperty_compat(
			dev_priv, param->type, param->value,
			param->sizebytes);
	else if (dev_priv->device->ftbl->setproperty)
		result = dev_priv->device->ftbl->setproperty(
			dev_priv, param->type, param->value,
			param->sizebytes);

	return result;
}

long kgsl_ioctl_device_waittimestamp_ctxtid(
		struct kgsl_device_private *dev_priv, unsigned int cmd,
		void *data)
{
	struct kgsl_device_waittimestamp_ctxtid *param = data;
	struct kgsl_device *device = dev_priv->device;
	long result = -EINVAL;
	unsigned int temp_cur_ts = 0;
	struct kgsl_context *context;

	mutex_lock(&device->mutex);

	context = kgsl_context_get_owner(dev_priv, param->context_id);
	if (context == NULL)
		goto out;

	kgsl_readtimestamp(device, context, KGSL_TIMESTAMP_RETIRED,
		&temp_cur_ts);

	trace_kgsl_waittimestamp_entry(device, context->id, temp_cur_ts,
		param->timestamp, param->timeout);

	result = device->ftbl->waittimestamp(device, context, param->timestamp,
		param->timeout);

	kgsl_readtimestamp(device, context, KGSL_TIMESTAMP_RETIRED,
		&temp_cur_ts);
	trace_kgsl_waittimestamp_exit(device, temp_cur_ts, result);

out:
	kgsl_context_put(context);
	mutex_unlock(&device->mutex);

	return result;
}

/*
 * KGSL command batch management
 * A command batch is a single submission from userland.  The cmdbatch
 * encapsulates everything about the submission : command buffers, flags and
 * sync points.
 *
 * Sync points are events that need to expire before the
 * cmdbatch can be queued to the hardware. For each sync point a
 * kgsl_cmdbatch_sync_event struct is created and added to a list in the
 * cmdbatch. There can be multiple types of events both internal ones (GPU
 * events) and external triggers. As the events expire the struct is deleted
 * from the list. The GPU will submit the command batch as soon as the list
 * goes empty indicating that all the sync points have been met.
 */

void kgsl_dump_syncpoints(struct kgsl_device *device,
	struct kgsl_cmdbatch *cmdbatch)
{
	struct kgsl_cmdbatch_sync_event *event;

	/* Print all the pending sync objects */
	list_for_each_entry(event, &cmdbatch->synclist, node) {

		switch (event->type) {
		case KGSL_CMD_SYNCPOINT_TYPE_TIMESTAMP: {
			unsigned int retired;

			 kgsl_readtimestamp(event->device,
				event->context, KGSL_TIMESTAMP_RETIRED,
				&retired);

			dev_err(device->dev,
				"  [timestamp] context %d timestamp %d (retired %d)\n",
				event->context->id, event->timestamp,
				retired);
			break;
		}
		case KGSL_CMD_SYNCPOINT_TYPE_FENCE:
			if (event->handle)
				dev_err(device->dev, "  fence: [%pK] %s\n",
					event->handle->fence,
					event->handle->name);
			else
				dev_err(device->dev, "  fence: invalid\n");
			break;
		}
	}
}

static void _kgsl_cmdbatch_timer(unsigned long data)
{
	struct kgsl_device *device;
	struct kgsl_cmdbatch *cmdbatch = (struct kgsl_cmdbatch *) data;
	struct kgsl_cmdbatch_sync_event *event;
	unsigned long flags;

	if (cmdbatch == NULL || cmdbatch->context == NULL)
		return;

	device = cmdbatch->context->device;

	dev_err(device->dev,
		"kgsl: possible gpu syncpoint deadlock for context %d timestamp %d\n",
		cmdbatch->context->id, cmdbatch->timestamp);

	set_bit(CMDBATCH_FLAG_FENCE_LOG, &cmdbatch->priv);
	kgsl_context_dump(cmdbatch->context);
	clear_bit(CMDBATCH_FLAG_FENCE_LOG, &cmdbatch->priv);

	spin_lock_irqsave(&cmdbatch->lock, flags);
	/* Print all the fences */
	list_for_each_entry(event, &cmdbatch->synclist, node) {
		if (KGSL_CMD_SYNCPOINT_TYPE_FENCE == event->type &&
			event->handle && event->handle->fence)
			kgsl_sync_fence_log(event->handle->fence);
	}
	spin_unlock_irqrestore(&cmdbatch->lock, flags);
	dev_err(device->dev, "--gpu syncpoint deadlock print end--\n");
}
/**
 * kgsl_cmdbatch_sync_event_destroy() - Destroy a sync event object
 * @kref: Pointer to the kref structure for this object
 *
 * Actually destroy a sync event object.  Called from
 * kgsl_cmdbatch_sync_event_put.
 */
static void kgsl_cmdbatch_sync_event_destroy(struct kref *kref)
{
	struct kgsl_cmdbatch_sync_event *event = container_of(kref,
		struct kgsl_cmdbatch_sync_event, refcount);

	kgsl_cmdbatch_put(event->cmdbatch);
	kfree(event);
}

/**
 * kgsl_cmdbatch_sync_event_put() - Decrement the refcount for a
 *                                  sync event object
 * @event: Pointer to the sync event object
 */
static inline void kgsl_cmdbatch_sync_event_put(
	struct kgsl_cmdbatch_sync_event *event)
{
	kref_put(&event->refcount, kgsl_cmdbatch_sync_event_destroy);
}

/**
 * kgsl_cmdbatch_destroy_object() - Destroy a cmdbatch object
 * @kref: Pointer to the kref structure for this object
 *
 * Actually destroy a command batch object.  Called from kgsl_cmdbatch_put
 */
void kgsl_cmdbatch_destroy_object(struct kref *kref)
{
	struct kgsl_cmdbatch *cmdbatch = container_of(kref,
		struct kgsl_cmdbatch, refcount);

	kgsl_context_put(cmdbatch->context);

	kfree(cmdbatch);
}
EXPORT_SYMBOL(kgsl_cmdbatch_destroy_object);

/*
 * a generic function to retire a pending sync event and (possibly)
 * kick the dispatcher
 */
static void kgsl_cmdbatch_sync_expire(struct kgsl_device *device,
	struct kgsl_cmdbatch_sync_event *event)
{
	struct kgsl_cmdbatch_sync_event *e, *tmp;
	unsigned long flags;
	int sched = 0;
	int removed = 0;

	/*
	 * cmdbatch timer or event callback might run at
	 * this time in interrupt context and uses same lock.
	 * So use irq-save version of spin lock.
	 */
	spin_lock_irqsave(&event->cmdbatch->lock, flags);

	/*
	 * sync events that are contained by a cmdbatch which has been
	 * destroyed may have already been removed from the synclist
	 */

	list_for_each_entry_safe(e, tmp, &event->cmdbatch->synclist, node) {
		if (e == event) {
			list_del_init(&event->node);
			removed = 1;
			break;
		}
	}

	event->handle = NULL;
	sched = list_empty(&event->cmdbatch->synclist) ? 1 : 0;
	spin_unlock_irqrestore(&event->cmdbatch->lock, flags);

	/* If the list is empty delete the canary timer */
	if (sched)
		del_timer_sync(&event->cmdbatch->timer);

	/*
	 * if this is the last event in the list then tell
	 * the GPU device that the cmdbatch can be submitted
	 */

	if (sched && device->ftbl->drawctxt_sched)
		device->ftbl->drawctxt_sched(device, event->cmdbatch->context);

	/* Put events that have been removed from the synclist */
	if (removed)
		kgsl_cmdbatch_sync_event_put(event);
}


/*
 * This function is called by the GPU event when the sync event timestamp
 * expires
 */
static void kgsl_cmdbatch_sync_func(struct kgsl_device *device,
		struct kgsl_event_group *group, void *priv, int result)
{
	struct kgsl_cmdbatch_sync_event *event = priv;

	trace_syncpoint_timestamp_expire(event->cmdbatch,
		event->context, event->timestamp);

	kgsl_cmdbatch_sync_expire(device, event);
	kgsl_context_put(event->context);
	/* Put events that have signaled */
	kgsl_cmdbatch_sync_event_put(event);
}

static inline void _free_memobj_list(struct list_head *list)
{
	struct kgsl_memobj_node *mem, *tmpmem;

	/* Free the cmd mem here */
	list_for_each_entry_safe(mem, tmpmem, list, node) {
		list_del_init(&mem->node);
		kmem_cache_free(memobjs_cache, mem);
	}
}

/**
 * kgsl_cmdbatch_destroy() - Destroy a cmdbatch structure
 * @cmdbatch: Pointer to the command batch object to destroy
 *
 * Start the process of destroying a command batch.  Cancel any pending events
 * and decrement the refcount.  Asynchronous events can still signal after
 * kgsl_cmdbatch_destroy has returned.
 */
void kgsl_cmdbatch_destroy(struct kgsl_cmdbatch *cmdbatch)
{
	struct kgsl_cmdbatch_sync_event *event, *tmpsync;
	LIST_HEAD(cancel_synclist);
	int sched = 0;
	unsigned long flags;

	/* Zap the canary timer */
	del_timer_sync(&cmdbatch->timer);

	/*
	 * callback might run in interrupt context
	 * so need to use irqsave version of spinlocks.
	 */
	spin_lock_irqsave(&cmdbatch->lock, flags);

	/* Empty the synclist before canceling events */
	list_splice_init(&cmdbatch->synclist, &cancel_synclist);
	spin_unlock_irqrestore(&cmdbatch->lock, flags);

	/*
	 * Finish canceling events outside the cmdbatch spinlock and
	 * require the cancel function to return if the event was
	 * successfully canceled meaning that the event is guaranteed
	 * not to signal the callback. This guarantee ensures that
	 * the reference count for the event and cmdbatch is correct.
	 */
	list_for_each_entry_safe(event, tmpsync, &cancel_synclist, node) {

		sched = 1;
		if (event->type == KGSL_CMD_SYNCPOINT_TYPE_TIMESTAMP) {
			/*
			 * Timestamp events are guaranteed to signal
			 * when canceled
			 */
			kgsl_cancel_event(cmdbatch->device,
				&event->context->events, event->timestamp,
				kgsl_cmdbatch_sync_func, event);
		} else if (event->type == KGSL_CMD_SYNCPOINT_TYPE_FENCE) {
			/* Put events that are successfully canceled */
			spin_lock_irqsave(&cmdbatch->lock, flags);

			if (kgsl_sync_fence_async_cancel(event->handle)) {
				event->handle = NULL;
				spin_unlock_irqrestore(&cmdbatch->lock, flags);
				kgsl_cmdbatch_sync_event_put(event);
			} else {
				spin_unlock_irqrestore(&cmdbatch->lock, flags);
			}
		}

		/* Put events that have been removed from the synclist */
		list_del_init(&event->node);
		kgsl_cmdbatch_sync_event_put(event);
	}

	/*
	 * Release the the refcount on the mem entry associated with the
	 * cmdbatch profiling buffer
	 */
	if (cmdbatch->flags & KGSL_CMDBATCH_PROFILING)
		kgsl_mem_entry_put(cmdbatch->profiling_buf_entry);

	/* Destroy the cmdlist we created */
	_free_memobj_list(&cmdbatch->cmdlist);

	/* Destroy the memlist we created */
	_free_memobj_list(&cmdbatch->memlist);

	/*
	 * If we cancelled an event, there's a good chance that the context is
	 * on a dispatcher queue, so schedule to get it removed.
	 */
	if (sched && cmdbatch->device->ftbl->drawctxt_sched)
		cmdbatch->device->ftbl->drawctxt_sched(cmdbatch->device,
							cmdbatch->context);

	kgsl_cmdbatch_put(cmdbatch);
}
EXPORT_SYMBOL(kgsl_cmdbatch_destroy);

/*
 * A callback that gets registered with kgsl_sync_fence_async_wait and is fired
 * when a fence is expired
 */
static void kgsl_cmdbatch_sync_fence_func(void *priv)
{
	struct kgsl_cmdbatch_sync_event *event = priv;

	trace_syncpoint_fence_expire(event->cmdbatch,
		event->handle ? event->handle->name : "unknown");

	kgsl_cmdbatch_sync_expire(event->device, event);
	/* Put events that have signaled */
	kgsl_cmdbatch_sync_event_put(event);
}

/* kgsl_cmdbatch_add_sync_fence() - Add a new sync fence syncpoint
 * @device: KGSL device
 * @cmdbatch: KGSL cmdbatch to add the sync point to
 * @priv: Private sructure passed by the user
 *
 * Add a new fence sync syncpoint to the cmdbatch.
 */
static int kgsl_cmdbatch_add_sync_fence(struct kgsl_device *device,
		struct kgsl_cmdbatch *cmdbatch, void *priv)
{
	struct kgsl_cmd_syncpoint_fence *sync = priv;
	struct kgsl_cmdbatch_sync_event *event;
	unsigned long flags;

	event = kzalloc(sizeof(*event), GFP_KERNEL);

	if (event == NULL)
		return -ENOMEM;

	kref_get(&cmdbatch->refcount);

	event->type = KGSL_CMD_SYNCPOINT_TYPE_FENCE;
	event->cmdbatch = cmdbatch;
	event->device = device;
	event->context = NULL;

	/*
	 * Initial kref is to ensure async callback does not free the
	 * event before this function sets the event handle
	 */
	kref_init(&event->refcount);

	/*
	 * Add it to the list first to account for the possiblity that the
	 * callback will happen immediately after the call to
	 * kgsl_sync_fence_async_wait. Decrement the event refcount when
	 * removing from the synclist.
	 */

	kref_get(&event->refcount);

	/*
	 * Increment the reference count for the async callback.
	 * Decrement when the callback is successfully canceled, when
	 * the callback is signaled or if the async wait fails.
	 */

	kref_get(&event->refcount);

	spin_lock_irqsave(&cmdbatch->lock, flags);
	list_add(&event->node, &cmdbatch->synclist);

	event->handle = kgsl_sync_fence_async_wait(sync->fd,
		kgsl_cmdbatch_sync_fence_func, event);

	if (IS_ERR_OR_NULL(event->handle)) {
		int ret = PTR_ERR(event->handle);

		event->handle = NULL;
		/* Remove event from the synclist */
		list_del(&event->node);
		spin_unlock_irqrestore(&cmdbatch->lock, flags);
		/* Put for event removal from the synclist */
		kgsl_cmdbatch_sync_event_put(event);
		/* Unable to add event to the async callback so a put */
		kgsl_cmdbatch_sync_event_put(event);
		/* Put since event no longer needed by this function */
		kgsl_cmdbatch_sync_event_put(event);

		/*
		 * If ret == 0 the fence was already signaled - print a trace
		 * message so we can track that
		 */
		if (ret == 0)
			trace_syncpoint_fence_expire(cmdbatch, "signaled");

		return ret;
	}

	trace_syncpoint_fence(cmdbatch, event->handle->name);
	spin_unlock_irqrestore(&cmdbatch->lock, flags);

	/*
	 * Event was successfully added to the synclist, the async
	 * callback and handle to cancel event has been set.
	 */
	kgsl_cmdbatch_sync_event_put(event);

	return 0;
}

/* kgsl_cmdbatch_add_sync_timestamp() - Add a new sync point for a cmdbatch
 * @device: KGSL device
 * @cmdbatch: KGSL cmdbatch to add the sync point to
 * @priv: Private sructure passed by the user
 *
 * Add a new sync point timestamp event to the cmdbatch.
 */
static int kgsl_cmdbatch_add_sync_timestamp(struct kgsl_device *device,
		struct kgsl_cmdbatch *cmdbatch, void *priv)
{
	struct kgsl_cmd_syncpoint_timestamp *sync = priv;
	struct kgsl_context *context = kgsl_context_get(cmdbatch->device,
		sync->context_id);
	struct kgsl_cmdbatch_sync_event *event;
	int ret = -EINVAL;

	if (context == NULL)
		return -EINVAL;

	/*
	 * We allow somebody to create a sync point on their own context.
	 * This has the effect of delaying a command from submitting until the
	 * dependent command has cleared.  That said we obviously can't let them
	 * create a sync point on a future timestamp.
	 */

	if (context == cmdbatch->context) {
		unsigned int queued;
		kgsl_readtimestamp(device, context, KGSL_TIMESTAMP_QUEUED,
			&queued);

		if (timestamp_cmp(sync->timestamp, queued) > 0) {
			KGSL_DRV_ERR(device,
			"Cannot create syncpoint for future timestamp %d (current %d)\n",
				sync->timestamp, queued);
			goto done;
		}
	}

	event = kzalloc(sizeof(*event), GFP_KERNEL);
	if (event == NULL) {
		ret = -ENOMEM;
		goto done;
	}

	kref_get(&cmdbatch->refcount);

	event->type = KGSL_CMD_SYNCPOINT_TYPE_TIMESTAMP;
	event->cmdbatch = cmdbatch;
	event->context = context;
	event->timestamp = sync->timestamp;
	event->device = device;

	/*
	 * Two krefs are required to support events. The first kref is for
	 * the synclist which holds the event in the cmdbatch. The second
	 * kref is for the callback which can be asynchronous and be called
	 * after kgsl_cmdbatch_destroy. The kref should be put when the event
	 * is removed from the synclist, if the callback is successfully
	 * canceled or when the callback is signaled.
	 */
	kref_init(&event->refcount);
	kref_get(&event->refcount);

	/* non-bh because, we haven't started cmdbatch timer yet */
	spin_lock(&cmdbatch->lock);
	list_add(&event->node, &cmdbatch->synclist);
	spin_unlock(&cmdbatch->lock);

	ret = kgsl_add_event(device, &context->events, sync->timestamp,
		kgsl_cmdbatch_sync_func, event);

	if (ret) {
		spin_lock(&cmdbatch->lock);
		list_del(&event->node);
		spin_unlock(&cmdbatch->lock);

		kgsl_cmdbatch_put(cmdbatch);
		kfree(event);
	} else {
		trace_syncpoint_timestamp(cmdbatch, context, sync->timestamp);
	}

done:
	if (ret)
		kgsl_context_put(context);

	return ret;
}

/**
 * kgsl_cmdbatch_add_sync() - Add a sync point to a command batch
 * @device: Pointer to the KGSL device struct for the GPU
 * @cmdbatch: Pointer to the cmdbatch
 * @sync: Pointer to the user-specified struct defining the syncpoint
 *
 * Create a new sync point in the cmdbatch based on the user specified
 * parameters
 */
int kgsl_cmdbatch_add_sync(struct kgsl_device *device,
	struct kgsl_cmdbatch *cmdbatch,
	struct kgsl_cmd_syncpoint *sync)
{
	void *priv;
	int ret, psize;
	int (*func)(struct kgsl_device *device, struct kgsl_cmdbatch *cmdbatch,
			void *priv);

	switch (sync->type) {
	case KGSL_CMD_SYNCPOINT_TYPE_TIMESTAMP:
		psize = sizeof(struct kgsl_cmd_syncpoint_timestamp);
		func = kgsl_cmdbatch_add_sync_timestamp;
		break;
	case KGSL_CMD_SYNCPOINT_TYPE_FENCE:
		psize = sizeof(struct kgsl_cmd_syncpoint_fence);
		func = kgsl_cmdbatch_add_sync_fence;
		break;
	default:
		KGSL_DRV_ERR(device, "Invalid sync type 0x%x\n", sync->type);
		return -EINVAL;
	}

	if (sync->size != psize) {
		KGSL_DRV_ERR(device, "Invalid sync size %zd\n", sync->size);
		return -EINVAL;
	}

	priv = kzalloc(sync->size, GFP_KERNEL);
	if (priv == NULL)
		return -ENOMEM;

	if (copy_from_user(priv, sync->priv, sync->size)) {
		kfree(priv);
		return -EFAULT;
	}

	ret = func(device, cmdbatch, priv);
	kfree(priv);

	return ret;
}

/**
 * kgsl_cmdbatch_add_memobj() - Add an entry to a command batch
 * @cmdbatch: Pointer to the cmdbatch
 * @ibdesc: Pointer to the user-specified struct defining the memory or IB
 * @preamble: Flag to mark this ibdesc as a preamble (if known)
 *
 * Create a new memory entry in the cmdbatch based on the user specified
 * parameters
 */
int kgsl_cmdbatch_add_memobj(struct kgsl_cmdbatch *cmdbatch,
	struct kgsl_ibdesc *ibdesc)
{
	struct kgsl_memobj_node *mem;

	mem = kmem_cache_alloc(memobjs_cache, GFP_KERNEL);
	if (mem == NULL)
		return -ENOMEM;

	mem->gpuaddr = ibdesc->gpuaddr;
	mem->sizedwords = ibdesc->sizedwords;
	mem->priv = 0;

	/* sanitize the ibdesc ctrl flags */
	ibdesc->ctrl &= KGSL_IBDESC_MEMLIST | KGSL_IBDESC_PROFILING_BUFFER;

	if (cmdbatch->flags & KGSL_CMDBATCH_MEMLIST &&
			ibdesc->ctrl & KGSL_IBDESC_MEMLIST) {
		/* add to the memlist */
		list_add_tail(&mem->node, &cmdbatch->memlist);

		/*
		 * If the memlist contains a cmdbatch profiling buffer, store
		 * the mem_entry containing the buffer and the gpuaddr at
		 * which the buffer can be found
		 */
		if (cmdbatch->flags & KGSL_CMDBATCH_PROFILING &&
			ibdesc->ctrl & KGSL_IBDESC_PROFILING_BUFFER &&
			!cmdbatch->profiling_buf_entry) {
			cmdbatch->profiling_buf_entry =
				kgsl_sharedmem_find_region(
				cmdbatch->context->proc_priv, mem->gpuaddr,
				mem->sizedwords << 2);
			if (!cmdbatch->profiling_buf_entry) {
				WARN_ONCE(1,
				"No mem entry for profiling buf, gpuaddr=%lx\n",
				mem->gpuaddr);
				return 0;
			}

			cmdbatch->profiling_buffer_gpuaddr = mem->gpuaddr;
		}
	} else {
		/* set the preamble flag if directed to */
		if (cmdbatch->context->flags & KGSL_CONTEXT_PREAMBLE &&
			list_empty(&cmdbatch->cmdlist))
			mem->priv = MEMOBJ_PREAMBLE;

		/* add to the cmd list */
		list_add_tail(&mem->node, &cmdbatch->cmdlist);
	}

	return 0;
}

/**
 * kgsl_cmdbatch_create() - Create a new cmdbatch structure
 * @device: Pointer to a KGSL device struct
 * @context: Pointer to a KGSL context struct
 * @flags: Flags for the cmdbatch
 *
 * Allocate an new cmdbatch structure
 */
static struct kgsl_cmdbatch *kgsl_cmdbatch_create(struct kgsl_device *device,
		struct kgsl_context *context, unsigned int flags)
{
	struct kgsl_cmdbatch *cmdbatch = kzalloc(sizeof(*cmdbatch), GFP_KERNEL);
	if (cmdbatch == NULL)
		return ERR_PTR(-ENOMEM);

	/*
	 * Increase the reference count on the context so it doesn't disappear
	 * during the lifetime of this command batch
	 */

	if (!_kgsl_context_get(context)) {
		kfree(cmdbatch);
		return ERR_PTR(-EINVAL);
	}

	kref_init(&cmdbatch->refcount);
	INIT_LIST_HEAD(&cmdbatch->cmdlist);
	INIT_LIST_HEAD(&cmdbatch->synclist);
	INIT_LIST_HEAD(&cmdbatch->memlist);
	spin_lock_init(&cmdbatch->lock);

	cmdbatch->device = device;
	cmdbatch->context = context;
	/* sanitize our flags for cmdbatches */
	cmdbatch->flags = flags & (KGSL_CMDBATCH_CTX_SWITCH
				| KGSL_CMDBATCH_MARKER
				| KGSL_CMDBATCH_END_OF_FRAME
				| KGSL_CMDBATCH_SYNC
				| KGSL_CMDBATCH_PWR_CONSTRAINT
				| KGSL_CMDBATCH_MEMLIST
				| KGSL_CMDBATCH_PROFILING);

	/* Add a timer to help debug sync deadlocks */
	setup_timer(&cmdbatch->timer, _kgsl_cmdbatch_timer,
		(unsigned long) cmdbatch);

	return cmdbatch;
}

/**
 * _kgsl_cmdbatch_verify() - Perform a quick sanity check on a command batch
 * @device: Pointer to a KGSL instance that owns the command batch
 * @pagetable: Pointer to the pagetable for the current process
 * @cmdbatch: Number of indirect buffers to make room for in the cmdbatch
 *
 * Do a quick sanity test on the list of indirect buffers in a command batch
 * verifying that the size and GPU address
 */
static bool _kgsl_cmdbatch_verify(struct kgsl_device_private *dev_priv,
	struct kgsl_cmdbatch *cmdbatch)
{
	struct kgsl_process_private *private = dev_priv->process_priv;
	struct kgsl_memobj_node *ib;

	list_for_each_entry(ib, &cmdbatch->cmdlist, node) {
		if (ib->sizedwords == 0) {
			KGSL_DRV_ERR(dev_priv->device,
				"invalid size ctx %d %lX/%zX\n",
				cmdbatch->context->id,
				ib->gpuaddr,
				ib->sizedwords);

			return false;
		}

		if (!kgsl_mmu_gpuaddr_in_range(private->pagetable,
			ib->gpuaddr)) {
			KGSL_DRV_ERR(dev_priv->device,
				"Invalid address ctx %d %lX/%zX\n",
				cmdbatch->context->id,
				ib->gpuaddr,
				ib->sizedwords);

			return false;
		}
	}

	return true;
}

/**
 * _kgsl_cmdbatch_create_legacy() - Create a cmdbatch from a legacy ioctl struct
 * @device: Pointer to the KGSL device struct for the GPU
 * @context: Pointer to the KGSL context that issued the command batch
 * @param: Pointer to the kgsl_ringbuffer_issueibcmds struct that the user sent
 *
 * Create a command batch from the legacy issueibcmds format.
 */
static struct kgsl_cmdbatch *_kgsl_cmdbatch_create_legacy(
		struct kgsl_device *device,
		struct kgsl_context *context,
		struct kgsl_ringbuffer_issueibcmds *param)
{
	struct kgsl_memobj_node *mem;
	struct kgsl_cmdbatch *cmdbatch =
		kgsl_cmdbatch_create(device, context, param->flags);

	if (IS_ERR(cmdbatch))
		return cmdbatch;

	mem = kmem_cache_alloc(memobjs_cache, GFP_KERNEL);
	if (mem == NULL) {
		kgsl_cmdbatch_destroy(cmdbatch);
		return ERR_PTR(-ENOMEM);
	}

	mem->gpuaddr = param->ibdesc_addr;
	mem->sizedwords = param->numibs;
	mem->priv = 0;

	list_add_tail(&mem->node, &cmdbatch->cmdlist);

	return cmdbatch;
}

/**
 * _kgsl_cmdbatch_create() - Create a cmdbatch from a ioctl struct
 * @device: Pointer to the KGSL device struct for the GPU
 * @context: Pointer to the KGSL context that issued the command batch
 * @flags: Flags passed in from the user command
 * @cmdlist: Pointer to the list of commands from the user
 * @numcmds: Number of commands in the list
 * @synclist: Pointer to the list of syncpoints from the user
 * @numsyncs: Number of syncpoints in the list
 *
 * Create a command batch from the standard issueibcmds format sent by the user.
 */
static struct kgsl_cmdbatch *_kgsl_cmdbatch_create(struct kgsl_device *device,
		struct kgsl_context *context, unsigned int flags,
		void __user *cmdlist, unsigned int numcmds,
		void __user *synclist, unsigned int numsyncs)
{
	struct kgsl_cmdbatch *cmdbatch =
		kgsl_cmdbatch_create(device, context, flags);
	int ret = 0, i;

	if (IS_ERR(cmdbatch))
		return cmdbatch;

	if (is_compat_task()) {
		ret = kgsl_cmdbatch_create_compat(device, flags, cmdbatch,
					cmdlist, numcmds, synclist, numsyncs);
		goto done;
	}

	if (!(flags & (KGSL_CMDBATCH_SYNC | KGSL_CMDBATCH_MARKER))) {
		struct kgsl_ibdesc ibdesc;
		void  __user *uptr = cmdlist;

		for (i = 0; i < numcmds; i++) {
			memset(&ibdesc, 0, sizeof(ibdesc));

			if (copy_from_user(&ibdesc, uptr, sizeof(ibdesc))) {
				ret = -EFAULT;
				goto done;
			}

			ret = kgsl_cmdbatch_add_memobj(cmdbatch, &ibdesc);
			if (ret)
				goto done;

			uptr += sizeof(ibdesc);
		}

		if (cmdbatch->profiling_buf_entry == NULL)
			cmdbatch->flags &= ~KGSL_CMDBATCH_PROFILING;
	}

	if (synclist && numsyncs) {
		struct kgsl_cmd_syncpoint sync;
		void  __user *uptr = synclist;

		for (i = 0; i < numsyncs; i++) {
			memset(&sync, 0, sizeof(sync));

			if (copy_from_user(&sync, uptr, sizeof(sync))) {
				ret = -EFAULT;
				goto done;
			}

			ret = kgsl_cmdbatch_add_sync(device, cmdbatch, &sync);
			if (ret)
				goto done;

			uptr += sizeof(sync);
		}
	}

done:
	if (ret) {
		kgsl_cmdbatch_destroy(cmdbatch);
		return ERR_PTR(ret);
	}

	return cmdbatch;
}

long kgsl_ioctl_rb_issueibcmds(struct kgsl_device_private *dev_priv,
				      unsigned int cmd, void *data)
{
	struct kgsl_ringbuffer_issueibcmds *param = data;
	struct kgsl_device *device = dev_priv->device;
	struct kgsl_context *context;
	struct kgsl_cmdbatch *cmdbatch;
	long result = -EINVAL;

	/* The legacy functions don't support synchronization commands */
	if ((param->flags & (KGSL_CMDBATCH_SYNC | KGSL_CMDBATCH_MARKER)))
		return -EINVAL;

	/* Get the context */
	context = kgsl_context_get_owner(dev_priv, param->drawctxt_id);
	if (context == NULL)
		goto done;

	if (param->flags & KGSL_CMDBATCH_SUBMIT_IB_LIST) {
		/*
		 * Do a quick sanity check on the number of IBs in the
		 * submission
		 */

		if (param->numibs == 0 || param->numibs > KGSL_MAX_NUMIBS)
			goto done;

		cmdbatch = _kgsl_cmdbatch_create(device, context, param->flags,
			(void __user *)param->ibdesc_addr,
			 param->numibs, 0, 0);
	} else
		cmdbatch = _kgsl_cmdbatch_create_legacy(device, context, param);

	if (IS_ERR(cmdbatch)) {
		result = PTR_ERR(cmdbatch);
		goto done;
	}

	/* Run basic sanity checking on the command */
	if (!_kgsl_cmdbatch_verify(dev_priv, cmdbatch))
		goto free_cmdbatch;

	result = dev_priv->device->ftbl->issueibcmds(dev_priv, context,
		cmdbatch, &param->timestamp);

free_cmdbatch:
	/*
	 * -EPROTO is a "success" error - it just tells the user that the
	 * context had previously faulted
	 */
	if (result && result != -EPROTO)
		kgsl_cmdbatch_destroy(cmdbatch);

done:
	kgsl_context_put(context);
	return result;
}

long kgsl_ioctl_submit_commands(struct kgsl_device_private *dev_priv,
				      unsigned int cmd, void *data)
{
	struct kgsl_submit_commands *param = data;
	struct kgsl_device *device = dev_priv->device;
	struct kgsl_context *context;
	struct kgsl_cmdbatch *cmdbatch;

	long result = -EINVAL;

	/*
	 * The SYNC bit is supposed to identify a dummy sync object so warn the
	 * user if they specified any IBs with it.  A MARKER command can either
	 * have IBs or not but if the command has 0 IBs it is automatically
	 * assumed to be a marker.  If none of the above make sure that the user
	 * specified a sane number of IBs
	 */

	if ((param->flags & KGSL_CMDBATCH_SYNC) && param->numcmds)
		KGSL_DEV_ERR_ONCE(device,
			"Commands specified with the SYNC flag.  They will be ignored\n");
	else if (param->numcmds > KGSL_MAX_NUMIBS)
		return -EINVAL;
	else if (!(param->flags & KGSL_CMDBATCH_SYNC) && param->numcmds == 0)
		param->flags |= KGSL_CMDBATCH_MARKER;

	context = kgsl_context_get_owner(dev_priv, param->context_id);
	if (context == NULL)
		return -EINVAL;

	cmdbatch = _kgsl_cmdbatch_create(device, context, param->flags,
		param->cmdlist, param->numcmds,
		param->synclist, param->numsyncs);

	if (IS_ERR(cmdbatch)) {
		result = PTR_ERR(cmdbatch);
		goto done;
	}

	/* Run basic sanity checking on the command */
	if (!_kgsl_cmdbatch_verify(dev_priv, cmdbatch))
		goto free_cmdbatch;

	result = dev_priv->device->ftbl->issueibcmds(dev_priv, context,
		cmdbatch, &param->timestamp);

free_cmdbatch:
	/*
	 * -EPROTO is a "success" error - it just tells the user that the
	 * context had previously faulted
	 */
	if (result && result != -EPROTO)
		kgsl_cmdbatch_destroy(cmdbatch);

done:
	kgsl_context_put(context);
	return result;
}

long kgsl_ioctl_cmdstream_readtimestamp_ctxtid(struct kgsl_device_private
						*dev_priv, unsigned int cmd,
						void *data)
{
	struct kgsl_cmdstream_readtimestamp_ctxtid *param = data;
	struct kgsl_device *device = dev_priv->device;
	struct kgsl_context *context;
	long result = -EINVAL;

	mutex_lock(&device->mutex);
	context = kgsl_context_get_owner(dev_priv, param->context_id);

	if (context) {
		result = kgsl_readtimestamp(device, context,
			param->type, &param->timestamp);

		trace_kgsl_readtimestamp(device, context->id,
			param->type, param->timestamp);
	}

	kgsl_context_put(context);
	mutex_unlock(&device->mutex);
	return result;
}

static void kgsl_freemem_event_cb(struct kgsl_device *device,
		struct kgsl_event_group *group, void *priv, int result)
{
	struct kgsl_context *context = group->context;
	struct kgsl_mem_entry *entry = priv;
	unsigned int timestamp;

	kgsl_readtimestamp(device, context, KGSL_TIMESTAMP_RETIRED, &timestamp);

	/* Free the memory for all event types */
	trace_kgsl_mem_timestamp_free(device, entry, KGSL_CONTEXT_ID(context),
		timestamp, 0);
	kgsl_mem_entry_put(entry);
}

long kgsl_ioctl_cmdstream_freememontimestamp_ctxtid(
		struct kgsl_device_private *dev_priv,
		unsigned int cmd, void *data)
{
	struct kgsl_cmdstream_freememontimestamp_ctxtid *param = data;
	struct kgsl_device *device = dev_priv->device;
	struct kgsl_context *context;
	struct kgsl_mem_entry *entry;
	int result = -EINVAL;
	unsigned int temp_cur_ts = 0;

	/* If the user supplies incorrect type for timestamp, bail. */
	if (param->type != KGSL_TIMESTAMP_RETIRED)
		return -EINVAL;

	context = kgsl_context_get_owner(dev_priv, param->context_id);
	if (context == NULL)
		goto out;

	entry = kgsl_sharedmem_find(dev_priv->process_priv, param->gpuaddr);

	if (!entry) {
		KGSL_DRV_ERR(device, "invalid gpuaddr 0x%08lX\n",
			param->gpuaddr);
		goto out;
	}
	if (!kgsl_mem_entry_set_pend(entry)) {
		KGSL_DRV_WARN(device,
			"Cannot set pending bit for gpuaddr 0x%08lX\n",
			param->gpuaddr);
		kgsl_mem_entry_put(entry);
		result = -EBUSY;
		goto out;
	}

	kgsl_readtimestamp(device, context, KGSL_TIMESTAMP_RETIRED,
		&temp_cur_ts);
	trace_kgsl_mem_timestamp_queue(device, entry, context->id, temp_cur_ts,
		param->timestamp);
	result = kgsl_add_event(dev_priv->device, &context->events,
		param->timestamp, kgsl_freemem_event_cb, entry);

	if (result)
		kgsl_mem_entry_unset_pend(entry);

	kgsl_mem_entry_put(entry);

out:
	kgsl_context_put(context);
	return result;
}

long kgsl_ioctl_drawctxt_create(struct kgsl_device_private *dev_priv,
					unsigned int cmd, void *data)
{
	int result = 0;
	struct kgsl_drawctxt_create *param = data;
	struct kgsl_context *context = NULL;
	struct kgsl_device *device = dev_priv->device;

	mutex_lock(&device->mutex);
	context = device->ftbl->drawctxt_create(dev_priv, &param->flags);
	if (IS_ERR(context)) {
		result = PTR_ERR(context);
		goto done;
	}
	trace_kgsl_context_create(dev_priv->device, context, param->flags);

	/* Commit the pointer to the context in context_idr */
	write_lock(&device->context_lock);
	idr_replace(&device->context_idr, context, context->id);
	param->drawctxt_id = context->id;
	write_unlock(&device->context_lock);

done:
	mutex_unlock(&device->mutex);
	return result;
}

long kgsl_ioctl_drawctxt_destroy(struct kgsl_device_private *dev_priv,
					unsigned int cmd, void *data)
{
	struct kgsl_drawctxt_destroy *param = data;
	struct kgsl_context *context;

	context = kgsl_context_get_owner(dev_priv, param->drawctxt_id);
	if (context == NULL)
		return -EINVAL;

	kgsl_context_detach(context);

	kgsl_context_put(context);
	return 0;
}

static long _sharedmem_free_entry(struct kgsl_mem_entry *entry)
{
	if (!kgsl_mem_entry_set_pend(entry)) {
		kgsl_mem_entry_put(entry);
		return -EBUSY;
	}

	trace_kgsl_mem_free(entry);

	kgsl_memfree_add(entry->priv->pid, entry->memdesc.gpuaddr,
		entry->memdesc.size, entry->memdesc.flags);

	/*
	 * First kgsl_mem_entry_put is for the reference that we took in
	 * this function when calling kgsl_sharedmem_find, second one is
	 * to free the memory since this is a free ioctl
	 */
	kgsl_mem_entry_put(entry);
	kgsl_mem_entry_put(entry);

	return 0;
}

long kgsl_ioctl_sharedmem_free(struct kgsl_device_private *dev_priv,
					unsigned int cmd, void *data)
{
	struct kgsl_sharedmem_free *param = data;
	struct kgsl_process_private *private = dev_priv->process_priv;
	struct kgsl_mem_entry *entry = NULL;

	entry = kgsl_sharedmem_find(private, param->gpuaddr);
	if (!entry) {
		KGSL_MEM_INFO(dev_priv->device, "invalid gpuaddr %08lx\n",
				param->gpuaddr);
		return -EINVAL;
	}

	return _sharedmem_free_entry(entry);
}

long kgsl_ioctl_gpumem_free_id(struct kgsl_device_private *dev_priv,
					unsigned int cmd, void *data)
{
	struct kgsl_gpumem_free_id *param = data;
	struct kgsl_process_private *private = dev_priv->process_priv;
	struct kgsl_mem_entry *entry = NULL;

	entry = kgsl_sharedmem_find_id(private, param->id);

	if (!entry) {
		KGSL_MEM_INFO(dev_priv->device, "invalid id %d\n", param->id);
		return -EINVAL;
	}

	return _sharedmem_free_entry(entry);
}

static inline int _check_region(unsigned long start, unsigned long size,
				uint64_t len)
{
	uint64_t end = ((uint64_t) start) + size;
	return (end > len);
}

#ifdef CONFIG_FB
static int kgsl_get_phys_file(int fd, unsigned long *start, unsigned long *len,
			      unsigned long *vstart, struct file **filep)
{
	struct file *fbfile;
	int ret = 0;
	dev_t rdev;
	struct fb_info *info;

	*start = 0;
	*vstart = 0;
	*len = 0;
	*filep = NULL;

	fbfile = fget(fd);
	if (fbfile == NULL) {
		KGSL_CORE_ERR("fget_light failed\n");
		return -1;
	}

	rdev = fbfile->f_dentry->d_inode->i_rdev;
	info = MAJOR(rdev) == FB_MAJOR ? registered_fb[MINOR(rdev)] : NULL;
	if (info) {
		*start = info->fix.smem_start;
		*len = info->fix.smem_len;
		*vstart = (unsigned long)__va(info->fix.smem_start);
		ret = 0;
	} else {
		KGSL_CORE_ERR("framebuffer minor %d not found\n",
			      MINOR(rdev));
		ret = -1;
	}

	fput(fbfile);

	return ret;
}

static int kgsl_setup_phys_file(struct kgsl_mem_entry *entry,
				struct kgsl_pagetable *pagetable,
				unsigned int fd, size_t offset, size_t size)
{
	int ret;
	unsigned long phys, virt, len;
	struct file *filep;

	ret = kgsl_get_phys_file(fd, &phys, &len, &virt, &filep);
	if (ret)
		return ret;

	ret = -ERANGE;

	if (phys == 0)
		goto err;

	/* Make sure the length of the region, the offset and the desired
	 * size are all page aligned or bail
	 */
	if ((len & ~PAGE_MASK) ||
		(offset & ~PAGE_MASK) ||
		(size & ~PAGE_MASK)) {
		KGSL_CORE_ERR("length offset or size is not page aligned\n");
		goto err;
	}

	/* The size or offset can never be greater than the PMEM length */
	if (offset >= len || size > len)
		goto err;

	/* If size is 0, then adjust it to default to the size of the region
	 * minus the offset.  If size isn't zero, then make sure that it will
	 * fit inside of the region.
	 */
	if (size == 0)
		size = len - offset;

	else if (_check_region(offset, size, len))
		goto err;

	entry->priv_data = filep;

	entry->memdesc.pagetable = pagetable;
	entry->memdesc.size = size;
	entry->memdesc.physaddr = phys + offset;
	entry->memdesc.hostptr = (void *) (virt + offset);
	/* USE_CPU_MAP is not impemented for PMEM. */
	entry->memdesc.flags &= ~KGSL_MEMFLAGS_USE_CPU_MAP;
	entry->memdesc.flags |= KGSL_MEMFLAGS_USERMEM_PMEM;

	ret = memdesc_sg_phys(&entry->memdesc, phys + offset, size);
	if (ret)
		goto err;

	return 0;
err:
	return ret;
}
#else
static int kgsl_setup_phys_file(struct kgsl_mem_entry *entry,
				struct kgsl_pagetable *pagetable,
				unsigned int fd, unsigned int offset,
				size_t size)
{
	return -EINVAL;
}
#endif

static int check_vma_flags(struct vm_area_struct *vma,
		unsigned int flags)
{
	unsigned long flags_requested = (VM_READ | VM_WRITE);

	if (flags & KGSL_MEMFLAGS_GPUREADONLY)
		flags_requested &= ~VM_WRITE;

	if ((vma->vm_flags & flags_requested) == flags_requested)
		return 0;

	return -EFAULT;
}

static int check_vma(struct vm_area_struct *vma, struct file *vmfile,
		struct kgsl_memdesc *memdesc)
{
	if (vma == NULL || vma->vm_file != vmfile)
		return -EINVAL;

	/* userspace may not know the size, in which case use the whole vma */
	if (memdesc->size == 0)
		memdesc->size = vma->vm_end - vma->vm_start;
	/* range checking */
	if (vma->vm_start != memdesc->useraddr ||
		(memdesc->useraddr + memdesc->size) != vma->vm_end)
		return -EINVAL;
	return check_vma_flags(vma, memdesc->flags);
}

static int memdesc_sg_virt(struct kgsl_memdesc *memdesc, struct file *vmfile)
{
	int ret = 0;
	long npages = 0, i;
	unsigned long sglen = memdesc->size / PAGE_SIZE;
	struct page **pages = NULL;
	int write = ((memdesc->flags & KGSL_MEMFLAGS_GPUREADONLY) ? 0 : 1);

	if (sglen == 0 || sglen >= LONG_MAX)
		return -EINVAL;

	pages = kgsl_malloc(sglen * sizeof(struct page *));
	if (pages == NULL)
		return -ENOMEM;

	memdesc->sg = kgsl_malloc(sglen * sizeof(struct scatterlist));
	if (memdesc->sg == NULL) {
		ret = -ENOMEM;
		goto out;
	}
	memdesc->sglen = sglen;

	sg_init_table(memdesc->sg, sglen);

	down_read(&current->mm->mmap_sem);
	/* If we have vmfile, make sure we map the correct vma and map it all */
	if (vmfile != NULL)
		ret = check_vma(find_vma(current->mm, memdesc->useraddr),
				vmfile, memdesc);

	if (ret == 0) {
		npages = get_user_pages(current, current->mm, memdesc->useraddr,
					sglen, write, 0, pages, NULL);
		ret = (npages < 0) ? (int)npages : 0;
	}
	up_read(&current->mm->mmap_sem);

	if (ret)
		goto out;

	if ((unsigned long) npages != sglen) {
		ret = -EINVAL;
		goto out;
	}

	for (i = 0; i < npages; i++)
		sg_set_page(&memdesc->sg[i], pages[i], PAGE_SIZE, 0);
out:
	if (ret) {
		for (i = 0; i < npages; i++)
			put_page(pages[i]);

		kgsl_free(memdesc->sg);
		memdesc->sg = NULL;
	}
	kgsl_free(pages);
	return ret;
}

static int match_file(const void *p, struct file *file, unsigned int fd)
{
	/*
	 * We must return fd + 1 because iterate_fd stops searching on
	 * non-zero return, but 0 is a valid fd.
	 */
	return (p == file) ? (fd + 1) : 0;
}

static void _setup_cache_mode(struct kgsl_mem_entry *entry,
		struct vm_area_struct *vma)
{
	unsigned int mode;
	pgprot_t pgprot = vma->vm_page_prot;

	if (pgprot == pgprot_noncached(pgprot))
		mode = KGSL_CACHEMODE_UNCACHED;
	else if (pgprot == pgprot_writecombine(pgprot))
		mode = KGSL_CACHEMODE_WRITECOMBINE;
	else
		mode = KGSL_CACHEMODE_WRITEBACK;

	entry->memdesc.flags |= (mode << KGSL_CACHEMODE_SHIFT);
}

static int kgsl_setup_useraddr(struct kgsl_mem_entry *entry,
			      struct kgsl_pagetable *pagetable,
			      void *data,
			      struct kgsl_device *device)
{
	struct kgsl_map_user_mem *param = data;
	struct dma_buf *dmabuf = NULL;
	struct vm_area_struct *vma = NULL;
	int ret;

	if (param->len == 0 || param->offset != 0
		|| param->hostptr == 0
		|| !KGSL_IS_PAGE_ALIGNED(param->hostptr)
		|| !KGSL_IS_PAGE_ALIGNED(param->len))
		return -EINVAL;

	/*
	 * Find the VMA containing this pointer and figure out if it
	 * is a dma-buf.
	 */
	down_read(&current->mm->mmap_sem);
	vma = find_vma(current->mm, param->hostptr);

	if (vma && vma->vm_file) {
		int fd;

		ret = check_vma_flags(vma, entry->memdesc.flags);
		if (ret) {
			up_read(&current->mm->mmap_sem);
			return ret;
		}

		/*
		 * Check to see that this isn't our own memory that we have
		 * already mapped
		 */
		if (vma->vm_file->f_op == &kgsl_fops) {
			up_read(&current->mm->mmap_sem);
			return -EFAULT;
		}

		/* Look for the fd that matches this the vma file */
		fd = iterate_fd(current->files, 0,
				match_file, vma->vm_file);
		if (fd != 0)
			dmabuf = dma_buf_get(fd - 1);
	}

	if (!IS_ERR_OR_NULL(dmabuf)) {
		ret = kgsl_setup_dma_buf(entry, pagetable, device, dmabuf);
<<<<<<< HEAD
		if (ret)
=======
		if (ret) {
>>>>>>> 27228629
			dma_buf_put(dmabuf);
			up_read(&current->mm->mmap_sem);
		}else {
			/* Match the cache settings of the vma region */
			_setup_cache_mode(entry, vma);
			up_read(&current->mm->mmap_sem);
			/* Set the useraddr to the incoming hostptr */
			entry->memdesc.useraddr = param->hostptr;
		}

		return ret;
	}

	entry->memdesc.pagetable = pagetable;
	entry->memdesc.size = param->len;
	entry->memdesc.useraddr = param->hostptr;
	if (kgsl_memdesc_use_cpu_map(&entry->memdesc))
		entry->memdesc.gpuaddr = entry->memdesc.useraddr;
	entry->memdesc.flags |= KGSL_MEMFLAGS_USERMEM_ADDR;

	return memdesc_sg_virt(&entry->memdesc, NULL);
}

#ifdef CONFIG_ASHMEM
static int kgsl_setup_ashmem(struct kgsl_mem_entry *entry,
			     struct kgsl_pagetable *pagetable,
			     int fd, unsigned long useraddr, size_t size)
{
	int ret;
	struct file *filep, *vmfile;
	unsigned long len;

	if (useraddr == 0 || !KGSL_IS_PAGE_ALIGNED(useraddr)
		|| !KGSL_IS_PAGE_ALIGNED(size))
		return -EINVAL;

	ret = get_ashmem_file(fd, &filep, &vmfile, &len);
	if (ret)
		return ret;

	entry->priv_data = filep;
	entry->memdesc.pagetable = pagetable;
	entry->memdesc.size = ALIGN(size, PAGE_SIZE);
	entry->memdesc.useraddr = useraddr;
	if (kgsl_memdesc_use_cpu_map(&entry->memdesc))
		entry->memdesc.gpuaddr = entry->memdesc.useraddr;
	entry->memdesc.flags |= KGSL_MEMFLAGS_USERMEM_ASHMEM;

	ret = memdesc_sg_virt(&entry->memdesc, vmfile);
	if (ret)
		put_ashmem_file(filep);

	return ret;
}
#else
static int kgsl_setup_ashmem(struct kgsl_mem_entry *entry,
			     struct kgsl_pagetable *pagetable,
			     int fd, unsigned long useraddr, size_t size)
{
	return -EINVAL;
}
#endif

#ifdef CONFIG_DMA_SHARED_BUFFER
static int kgsl_setup_dma_buf(struct kgsl_mem_entry *entry,
				struct kgsl_pagetable *pagetable,
				struct kgsl_device *device,
				struct dma_buf *dmabuf)
{
	int ret = 0;
	struct scatterlist *s;
	struct sg_table *sg_table;
	struct dma_buf_attachment *attach = NULL;
	struct kgsl_dma_buf_meta *meta;

	meta = kzalloc(sizeof(*meta), GFP_KERNEL);
	if (!meta)
		return -ENOMEM;

	attach = dma_buf_attach(dmabuf, device->dev);
	if (IS_ERR_OR_NULL(attach)) {
		ret = attach ? PTR_ERR(attach) : -EINVAL;
		goto out;
	}

	meta->dmabuf = dmabuf;
	meta->attach = attach;

	entry->priv_data = meta;
	entry->memdesc.pagetable = pagetable;
	entry->memdesc.size = 0;
	/* USE_CPU_MAP is not impemented for ION. */
	entry->memdesc.flags &= ~KGSL_MEMFLAGS_USE_CPU_MAP;
	entry->memdesc.flags |= KGSL_MEMFLAGS_USERMEM_ION;

	sg_table = dma_buf_map_attachment(attach, DMA_TO_DEVICE);

	if (IS_ERR_OR_NULL(sg_table)) {
		ret = PTR_ERR(sg_table);
		goto out;
	}

	meta->table = sg_table;
	entry->priv_data = meta;
	entry->memdesc.sg = sg_table->sgl;

	/* Calculate the size of the memdesc from the sglist */

	entry->memdesc.sglen = 0;

	for (s = entry->memdesc.sg; s != NULL; s = sg_next(s)) {
		int priv = (entry->memdesc.priv & KGSL_MEMDESC_SECURE) ? 1 : 0;

		/*
		 * Check that each chunk of of the sg table matches the secure
		 * flag.
		 */

		if (PagePrivate(sg_page(s)) != priv) {
			ret = -EPERM;
			goto out;
		}

		entry->memdesc.size += s->length;
		entry->memdesc.sglen++;
	}

	entry->memdesc.size = PAGE_ALIGN(entry->memdesc.size);

out:
	if (ret) {
		if (!IS_ERR_OR_NULL(attach))
			dma_buf_detach(dmabuf, attach);


		kfree(meta);
	}

	return ret;
}

static int kgsl_setup_ion(struct kgsl_mem_entry *entry,
		struct kgsl_pagetable *pagetable, void *data,
		struct kgsl_device *device)
{
	int ret;
	struct kgsl_map_user_mem *param = data;
	int fd = param->fd;
	struct dma_buf *dmabuf;

	dmabuf = dma_buf_get(fd);

	if (IS_ERR_OR_NULL(dmabuf))
		return (dmabuf == NULL) ? -EINVAL : PTR_ERR(dmabuf);

	ret = kgsl_setup_dma_buf(entry, pagetable, device, dmabuf);
	if (ret)
		dma_buf_put(dmabuf);
	return ret;
}

#else

static int kgsl_setup_dma_buf(struct kgsl_mem_entry *entry,
				struct kgsl_pagetable *pagetable,
				struct kgsl_device *device,
				struct dma_buf *dmabuf)
{
	return -EINVAL;
}

static int kgsl_setup_ion(struct kgsl_mem_entry *entry,
		struct kgsl_pagetable *pagetable, void *data,
		struct kgsl_device *device)
{
	return -EINVAL;
}
#endif

long kgsl_ioctl_map_user_mem(struct kgsl_device_private *dev_priv,
				     unsigned int cmd, void *data)
{
	int result = -EINVAL;
	struct kgsl_map_user_mem *param = data;
	struct kgsl_mem_entry *entry = NULL;
	struct kgsl_process_private *private = dev_priv->process_priv;
	unsigned int memtype;

	/*
	 * If content protection is not enabled and secure buffer
	 * is requested to be mapped return error.
	 */

	if (param->flags & KGSL_MEMFLAGS_SECURE) {
		/* Log message and return if context protection isn't enabled */
		if (!kgsl_mmu_is_secured(&dev_priv->device->mmu)) {
			dev_WARN_ONCE(dev_priv->device->dev, 1,
				"Secure buffer not supported");
			return -EOPNOTSUPP;
		}

		/* Can't use CPU map with secure buffers */
		if (param->flags & KGSL_MEMFLAGS_USE_CPU_MAP)
			return -EINVAL;
	}

	entry = kgsl_mem_entry_create();

	if (entry == NULL)
		return -ENOMEM;

	/*
	 * Convert from enum value to KGSL_MEM_ENTRY value, so that
	 * we can use the latter consistently everywhere.
	 */
	if (_IOC_SIZE(cmd) == sizeof(struct kgsl_sharedmem_from_pmem))
		memtype = KGSL_MEM_ENTRY_PMEM;
	else
		memtype = param->memtype + 1;

	/*
	 * Mask off unknown flags from userspace. This way the caller can
	 * check if a flag is supported by looking at the returned flags.
	 * Note: CACHEMODE is ignored for this call. Caching should be
	 * determined by type of allocation being mapped.
	 */
	param->flags &= KGSL_MEMFLAGS_GPUREADONLY
			| KGSL_MEMTYPE_MASK
			| KGSL_MEMALIGN_MASK
			| KGSL_MEMFLAGS_USE_CPU_MAP
			| KGSL_MEMFLAGS_SECURE;

	entry->memdesc.flags = param->flags;

	if (!kgsl_mmu_use_cpu_map(&dev_priv->device->mmu))
		entry->memdesc.flags &= ~KGSL_MEMFLAGS_USE_CPU_MAP;

	if (kgsl_mmu_get_mmutype() == KGSL_MMU_TYPE_IOMMU)
		entry->memdesc.priv |= KGSL_MEMDESC_GUARD_PAGE;

	if (param->flags & KGSL_MEMFLAGS_SECURE)
		entry->memdesc.priv |= KGSL_MEMDESC_SECURE;

	switch (memtype) {
	case KGSL_MEM_ENTRY_PMEM:
		if (param->fd == 0 || param->len == 0)
			break;

		result = kgsl_setup_phys_file(entry, private->pagetable,
					      param->fd, param->offset,
					      param->len);
		break;

	case KGSL_MEM_ENTRY_USER:
		if (!kgsl_mmu_enabled()) {
			KGSL_DRV_ERR(dev_priv->device,
				"Cannot map paged memory with the "
				"MMU disabled\n");
			break;
		}

		if (param->hostptr == 0)
			break;

		result = kgsl_setup_useraddr(entry, private->pagetable, data,
				dev_priv->device);
		break;

	case KGSL_MEM_ENTRY_ASHMEM:
		if (!kgsl_mmu_enabled()) {
			KGSL_DRV_ERR(dev_priv->device,
				"Cannot map paged memory with the "
				"MMU disabled\n");
			break;
		}

		result = kgsl_setup_ashmem(entry, private->pagetable,
					   param->fd, param->hostptr,
					   param->len);

		break;
	case KGSL_MEM_ENTRY_ION:
		result = kgsl_setup_ion(entry, private->pagetable, data,
					dev_priv->device);
		break;
	default:
		KGSL_CORE_ERR("Invalid memory type: %x\n", memtype);
		break;
	}

	if (result)
		goto error;

	if ((param->flags & KGSL_MEMFLAGS_SECURE) &&
		!IS_ALIGNED(entry->memdesc.size, SZ_1M)) {
			KGSL_DRV_ERR(dev_priv->device,
				"Secure buffer size %zx must be 1MB aligned",
				entry->memdesc.size);
		result = -EINVAL;
		goto error_attach;
	}

	if (entry->memdesc.size >= SZ_2M)
		kgsl_memdesc_set_align(&entry->memdesc, ilog2(SZ_2M));
	else if (entry->memdesc.size >= SZ_1M)
		kgsl_memdesc_set_align(&entry->memdesc, ilog2(SZ_1M));
	else if (entry->memdesc.size >= SZ_64K)
		kgsl_memdesc_set_align(&entry->memdesc, ilog2(SZ_64));

	/* echo back flags */
	param->flags = entry->memdesc.flags;

	result = kgsl_mem_entry_attach_process(entry, dev_priv);
	if (result)
		goto error_attach;

	/* Adjust the returned value for a non 4k aligned offset */
	param->gpuaddr = entry->memdesc.gpuaddr + (param->offset & PAGE_MASK);

	KGSL_STATS_ADD(param->len, kgsl_driver.stats.mapped,
		kgsl_driver.stats.mapped_max);

	kgsl_process_add_stats(private,
			kgsl_memdesc_usermem_type(&entry->memdesc), param->len);

	trace_kgsl_mem_map(entry, param->fd);

	kgsl_mem_entry_commit_process(private, entry);
<<<<<<< HEAD
=======

	/* put the extra refcount for kgsl_mem_entry_create() */
	kgsl_mem_entry_put(entry);
>>>>>>> 27228629
	return result;

error_attach:
	switch (memtype) {
	case KGSL_MEM_ENTRY_PMEM:
	case KGSL_MEM_ENTRY_ASHMEM:
		if (entry->priv_data)
			fput(entry->priv_data);
		break;
	case KGSL_MEM_ENTRY_ION:
		kgsl_destroy_ion(entry->priv_data);
		entry->memdesc.sg = NULL;
		break;
	default:
		break;
	}
	kgsl_sharedmem_free(&entry->memdesc);
error:
	/* Clear gpuaddr here so userspace doesn't get any wrong ideas */
	param->gpuaddr = 0;

	kfree(entry);
	return result;
}

static int _kgsl_gpumem_sync_cache(struct kgsl_mem_entry *entry,
				size_t offset, size_t length, unsigned int op)
{
	int ret = 0;
	int cacheop;
	int mode;

	/*
	 * Flush is defined as (clean | invalidate).  If both bits are set, then
	 * do a flush, otherwise check for the individual bits and clean or inv
	 * as requested
	 */

	if ((op & KGSL_GPUMEM_CACHE_FLUSH) == KGSL_GPUMEM_CACHE_FLUSH)
		cacheop = KGSL_CACHE_OP_FLUSH;
	else if (op & KGSL_GPUMEM_CACHE_CLEAN)
		cacheop = KGSL_CACHE_OP_CLEAN;
	else if (op & KGSL_GPUMEM_CACHE_INV)
		cacheop = KGSL_CACHE_OP_INV;
	else {
		ret = -EINVAL;
		goto done;
	}

	if (!(op & KGSL_GPUMEM_CACHE_RANGE)) {
		offset = 0;
		length = entry->memdesc.size;
	}

	mode = kgsl_memdesc_get_cachemode(&entry->memdesc);
	if (mode != KGSL_CACHEMODE_UNCACHED
		&& mode != KGSL_CACHEMODE_WRITECOMBINE) {
		trace_kgsl_mem_sync_cache(entry, offset, length, op);
		ret = kgsl_cache_range_op(&entry->memdesc, offset,
					length, cacheop);
	}

done:
	return ret;
}

/* New cache sync function - supports both directions (clean and invalidate) */

long kgsl_ioctl_gpumem_sync_cache(struct kgsl_device_private *dev_priv,
	unsigned int cmd, void *data)
{
	struct kgsl_gpumem_sync_cache *param = data;
	struct kgsl_process_private *private = dev_priv->process_priv;
	struct kgsl_mem_entry *entry = NULL;
	long ret;

	if (param->id != 0) {
		entry = kgsl_sharedmem_find_id(private, param->id);
		if (entry == NULL) {
			KGSL_MEM_INFO(dev_priv->device, "can't find id %d\n",
					param->id);
			return -EINVAL;
		}
	} else if (param->gpuaddr != 0) {
		entry = kgsl_sharedmem_find(private, param->gpuaddr);
		if (entry == NULL) {
			KGSL_MEM_INFO(dev_priv->device,
					"can't find gpuaddr %lx\n",
					param->gpuaddr);
			return -EINVAL;
		}
	} else {
		return -EINVAL;
	}

	ret = _kgsl_gpumem_sync_cache(entry, param->offset,
					param->length, param->op);
	kgsl_mem_entry_put(entry);
	return ret;
}

static int mem_id_cmp(const void *_a, const void *_b)
{
	const unsigned int *a = _a, *b = _b;
	if (*a == *b)
		return 0;
	return (*a > *b) ? 1 : -1;
}

#ifdef CONFIG_ARM64
/* Do not support full flush on ARM64 targets */
static inline bool check_full_flush(size_t size, int op)
{
	return false;
}
#else
/* Support full flush if the size is bigger than the threshold */
static inline bool check_full_flush(size_t size, int op)
{
	/* If we exceed the breakeven point, flush the entire cache */
	return (kgsl_driver.full_cache_threshold != 0) &&
		(size >= kgsl_driver.full_cache_threshold) &&
		(op == KGSL_GPUMEM_CACHE_FLUSH);
}
#endif

long kgsl_ioctl_gpumem_sync_cache_bulk(struct kgsl_device_private *dev_priv,
	unsigned int cmd, void *data)
{
	int i;
	struct kgsl_gpumem_sync_cache_bulk *param = data;
	struct kgsl_process_private *private = dev_priv->process_priv;
	unsigned int id, last_id = 0, *id_list = NULL, actual_count = 0;
	struct kgsl_mem_entry **entries = NULL;
	long ret = 0;
	size_t op_size = 0;
	bool full_flush = false;

	if (param->id_list == NULL || param->count == 0
			|| param->count > (PAGE_SIZE / sizeof(unsigned int)))
		return -EINVAL;

	id_list = kzalloc(param->count * sizeof(unsigned int), GFP_KERNEL);
	if (id_list == NULL)
		return -ENOMEM;

	entries = kzalloc(param->count * sizeof(*entries), GFP_KERNEL);
	if (entries == NULL) {
		ret = -ENOMEM;
		goto end;
	}

	if (copy_from_user(id_list, param->id_list,
				param->count * sizeof(unsigned int))) {
		ret = -EFAULT;
		goto end;
	}
	/* sort the ids so we can weed out duplicates */
	sort(id_list, param->count, sizeof(*id_list), mem_id_cmp, NULL);

	for (i = 0; i < param->count; i++) {
		unsigned int cachemode;
		struct kgsl_mem_entry *entry = NULL;

		id = id_list[i];
		/* skip 0 ids or duplicates */
		if (id == last_id)
			continue;

		entry = kgsl_sharedmem_find_id(private, id);
		if (entry == NULL)
			continue;

		/* skip uncached memory */
		cachemode = kgsl_memdesc_get_cachemode(&entry->memdesc);
		if (cachemode != KGSL_CACHEMODE_WRITETHROUGH &&
		    cachemode != KGSL_CACHEMODE_WRITEBACK) {
			kgsl_mem_entry_put(entry);
			continue;
		}

		op_size += entry->memdesc.size;
		entries[actual_count++] = entry;

		full_flush  = check_full_flush(op_size, param->op);
		if (full_flush)
			break;

		last_id = id;
	}
	if (full_flush) {
		trace_kgsl_mem_sync_full_cache(actual_count, op_size,
					       param->op);
		flush_cache_all();
	}

	param->op &= ~KGSL_GPUMEM_CACHE_RANGE;

	for (i = 0; i < actual_count; i++) {
		if (!full_flush)
			_kgsl_gpumem_sync_cache(entries[i], 0,
						entries[i]->memdesc.size,
						param->op);
		kgsl_mem_entry_put(entries[i]);
	}
end:
	kfree(entries);
	kfree(id_list);
	return ret;
}

/* Legacy cache function, does a flush (clean  + invalidate) */

long kgsl_ioctl_sharedmem_flush_cache(struct kgsl_device_private *dev_priv,
				 unsigned int cmd, void *data)
{
	struct kgsl_sharedmem_free *param = data;
	struct kgsl_process_private *private = dev_priv->process_priv;
	struct kgsl_mem_entry *entry = NULL;
	long ret;

	entry = kgsl_sharedmem_find(private, param->gpuaddr);
	if (entry == NULL) {
		KGSL_MEM_INFO(dev_priv->device,
				"can't find gpuaddr %lx\n",
				param->gpuaddr);
		return -EINVAL;
	}

	ret = _kgsl_gpumem_sync_cache(entry, 0, entry->memdesc.size,
					KGSL_GPUMEM_CACHE_FLUSH);
	kgsl_mem_entry_put(entry);
	return ret;
}

#ifdef CONFIG_ARM64
static int kgsl_filter_cachemode(unsigned int flags)
{
	/*
	 * WRITETHROUGH is not supported in arm64, so we tell the user that we
	 * use WRITEBACK which is the default caching policy.
	 */
	if ((flags & KGSL_CACHEMODE_MASK) >> KGSL_CACHEMODE_SHIFT ==
					KGSL_CACHEMODE_WRITETHROUGH) {
		flags &= ~KGSL_CACHEMODE_MASK;
		flags |= (KGSL_CACHEMODE_WRITEBACK << KGSL_CACHEMODE_SHIFT) &
							KGSL_CACHEMODE_MASK;
	}
	return flags;
}
#else
static int kgsl_filter_cachemode(unsigned int flags)
{
	return flags;
}
#endif

/* The largest allowable alignment for a GPU object is 32MB */
#define KGSL_MAX_ALIGN (32 * SZ_1M)

/*
 * The common parts of kgsl_ioctl_gpumem_alloc and kgsl_ioctl_gpumem_alloc_id.
 */
static int
_gpumem_alloc(struct kgsl_device_private *dev_priv,
		struct kgsl_mem_entry **ret_entry,
		size_t size, unsigned int flags)
{
	int result;
	struct kgsl_process_private *private = dev_priv->process_priv;
	struct kgsl_mem_entry *entry;
	int align;
	struct kgsl_memdesc *memdesc = NULL;

	/*
	 * Mask off unknown flags from userspace. This way the caller can
	 * check if a flag is supported by looking at the returned flags.
	 */
	flags &= KGSL_MEMFLAGS_GPUREADONLY
		| KGSL_CACHEMODE_MASK
		| KGSL_MEMTYPE_MASK
		| KGSL_MEMALIGN_MASK
		| KGSL_MEMFLAGS_USE_CPU_MAP
		| KGSL_MEMFLAGS_SECURE;

	/* If content protection is not enabled force memory to be nonsecure */
	if (!kgsl_mmu_is_secured(&dev_priv->device->mmu) &&
			(flags & KGSL_MEMFLAGS_SECURE)) {
		dev_WARN_ONCE(dev_priv->device->dev, 1,
				"Secure memory not supported");
		return -EOPNOTSUPP;
	}

	/* Cap the alignment bits to the highest number we can handle */

	align = (flags & KGSL_MEMALIGN_MASK) >> KGSL_MEMALIGN_SHIFT;
	if (align >= ilog2(KGSL_MAX_ALIGN)) {
		KGSL_CORE_ERR("Alignment too large; restricting to %dK\n",
			KGSL_MAX_ALIGN >> 10);

		flags &= ~KGSL_MEMALIGN_MASK;
		flags |= (ilog2(KGSL_MAX_ALIGN) << KGSL_MEMALIGN_SHIFT) &
			KGSL_MEMALIGN_MASK;
	}

	flags = kgsl_filter_cachemode(flags);

	entry = kgsl_mem_entry_create();
	memdesc = &entry->memdesc;

	if (entry == NULL)
		return -ENOMEM;

	if (kgsl_mmu_get_mmutype() == KGSL_MMU_TYPE_IOMMU)
		entry->memdesc.priv |= KGSL_MEMDESC_GUARD_PAGE;

	memdesc->private = private;
	result = kgsl_allocate_user(dev_priv->device, &entry->memdesc,
				private->pagetable, size, flags);
	if (result != 0)
		goto err;

	*ret_entry = entry;
	return result;
err:
	kfree(entry);
	*ret_entry = NULL;
	return result;
}

long kgsl_ioctl_gpumem_alloc(struct kgsl_device_private *dev_priv,
			unsigned int cmd, void *data)
{
	struct kgsl_process_private *private = dev_priv->process_priv;
	struct kgsl_gpumem_alloc *param = data;
	struct kgsl_mem_entry *entry = NULL;
	int result;

	param->flags &= ~KGSL_MEMFLAGS_USE_CPU_MAP;
	result = _gpumem_alloc(dev_priv, &entry, param->size, param->flags);
	if (result)
		return result;

	if (param->flags & KGSL_MEMFLAGS_SECURE)
		entry->memdesc.priv |= KGSL_MEMDESC_SECURE;

	result = kgsl_mem_entry_attach_process(entry, dev_priv);
	if (result != 0)
		goto err;

	kgsl_process_add_stats(private,
			kgsl_memdesc_usermem_type(&entry->memdesc),
			param->size);
	trace_kgsl_mem_alloc(entry);

	param->gpuaddr = entry->memdesc.gpuaddr;
	param->size = entry->memdesc.size;
	param->flags = entry->memdesc.flags;

	kgsl_mem_entry_commit_process(private, entry);
<<<<<<< HEAD
=======

	/* put the extra refcount for kgsl_mem_entry_create() */
	kgsl_mem_entry_put(entry);
>>>>>>> 27228629
	return result;
err:
	kgsl_sharedmem_free(&entry->memdesc);
	kfree(entry);
	return result;
}

long kgsl_ioctl_gpumem_alloc_id(struct kgsl_device_private *dev_priv,
			unsigned int cmd, void *data)
{
	struct kgsl_process_private *private = dev_priv->process_priv;
	struct kgsl_device *device = dev_priv->device;
	struct kgsl_gpumem_alloc_id *param = data;
	struct kgsl_mem_entry *entry = NULL;
	int result;

	if (!kgsl_mmu_use_cpu_map(&device->mmu))
		param->flags &= ~KGSL_MEMFLAGS_USE_CPU_MAP;

	result = _gpumem_alloc(dev_priv, &entry, param->size, param->flags);
	if (result != 0)
		goto err;

	if (param->flags & KGSL_MEMFLAGS_SECURE) {
		entry->memdesc.priv |= KGSL_MEMDESC_SECURE;
		if (param->flags & KGSL_MEMFLAGS_USE_CPU_MAP) {
			result = -EINVAL;
			goto err;
		}
	}

	result = kgsl_mem_entry_attach_process(entry, dev_priv);
	if (result != 0)
		goto err;

	kgsl_process_add_stats(private,
			kgsl_memdesc_usermem_type(&entry->memdesc),
			param->size);
	trace_kgsl_mem_alloc(entry);

	param->id = entry->id;
	param->flags = entry->memdesc.flags;
	param->size = entry->memdesc.size;
	param->mmapsize = kgsl_memdesc_mmapsize(&entry->memdesc);
	param->gpuaddr = entry->memdesc.gpuaddr;

	kgsl_mem_entry_commit_process(private, entry);
<<<<<<< HEAD
=======

	/* put the extra refcount for kgsl_mem_entry_create() */
	kgsl_mem_entry_put(entry);
>>>>>>> 27228629
	return result;
err:
	if (entry)
		kgsl_sharedmem_free(&entry->memdesc);
	kfree(entry);
	return result;
}

long kgsl_ioctl_gpumem_get_info(struct kgsl_device_private *dev_priv,
			unsigned int cmd, void *data)
{
	struct kgsl_process_private *private = dev_priv->process_priv;
	struct kgsl_gpumem_get_info *param = data;
	struct kgsl_mem_entry *entry = NULL;
	int result = 0;

	if (param->id != 0) {
		entry = kgsl_sharedmem_find_id(private, param->id);
		if (entry == NULL) {
			KGSL_MEM_INFO(dev_priv->device, "can't find id %d\n",
					param->id);
			return -EINVAL;
		}
	} else if (param->gpuaddr != 0) {
		entry = kgsl_sharedmem_find(private, param->gpuaddr);
		if (entry == NULL) {
			KGSL_MEM_INFO(dev_priv->device,
					"can't find gpuaddr %lx\n",
					param->gpuaddr);
			return -EINVAL;
		}
	} else {
		return -EINVAL;
	}
	param->gpuaddr = entry->memdesc.gpuaddr;
	param->id = entry->id;
	param->flags = entry->memdesc.flags;
	param->size = entry->memdesc.size;
	param->mmapsize = kgsl_memdesc_mmapsize(&entry->memdesc);
	param->useraddr = entry->memdesc.useraddr;

	kgsl_mem_entry_put(entry);
	return result;
}

long kgsl_ioctl_cff_syncmem(struct kgsl_device_private *dev_priv,
					unsigned int cmd, void *data)
{
	int result = 0;
	struct kgsl_cff_syncmem *param = data;
	struct kgsl_process_private *private = dev_priv->process_priv;
	struct kgsl_mem_entry *entry = NULL;

	entry = kgsl_sharedmem_find_region(private, param->gpuaddr, param->len);
	if (!entry)
		return -EINVAL;

	kgsl_cffdump_syncmem(dev_priv->device, &entry->memdesc, param->gpuaddr,
			     param->len, true);

	kgsl_mem_entry_put(entry);
	return result;
}

long kgsl_ioctl_cff_user_event(struct kgsl_device_private *dev_priv,
		unsigned int cmd, void *data)
{
	int result = 0;
	struct kgsl_cff_user_event *param = data;

	kgsl_cffdump_user_event(dev_priv->device, param->cff_opcode,
			param->op1, param->op2,
			param->op3, param->op4, param->op5);

	return result;
}

/**
 * kgsl_ioctl_timestamp_event - Register a new timestamp event from userspace
 * @dev_priv - pointer to the private device structure
 * @cmd - the ioctl cmd passed from kgsl_ioctl
 * @data - the user data buffer from kgsl_ioctl
 * @returns 0 on success or error code on failure
 */

long kgsl_ioctl_timestamp_event(struct kgsl_device_private *dev_priv,
		unsigned int cmd, void *data)
{
	struct kgsl_timestamp_event *param = data;
	int ret;

	switch (param->type) {
	case KGSL_TIMESTAMP_EVENT_FENCE:
		ret = kgsl_add_fence_event(dev_priv->device,
			param->context_id, param->timestamp, param->priv,
			param->len, dev_priv);
		break;
	default:
		ret = -EINVAL;
	}

	return ret;
}

static const struct kgsl_ioctl kgsl_ioctl_funcs[] = {
	KGSL_IOCTL_FUNC(IOCTL_KGSL_DEVICE_GETPROPERTY,
			kgsl_ioctl_device_getproperty),
	/* IOCTL_KGSL_DEVICE_WAITTIMESTAMP is no longer supported */
	KGSL_IOCTL_FUNC(IOCTL_KGSL_DEVICE_WAITTIMESTAMP_CTXTID,
			kgsl_ioctl_device_waittimestamp_ctxtid),
	KGSL_IOCTL_FUNC(IOCTL_KGSL_RINGBUFFER_ISSUEIBCMDS,
			kgsl_ioctl_rb_issueibcmds),
	KGSL_IOCTL_FUNC(IOCTL_KGSL_SUBMIT_COMMANDS,
			kgsl_ioctl_submit_commands),
	/* IOCTL_KGSL_CMDSTREAM_READTIMESTAMP is no longer supported */
	KGSL_IOCTL_FUNC(IOCTL_KGSL_CMDSTREAM_READTIMESTAMP_CTXTID,
			kgsl_ioctl_cmdstream_readtimestamp_ctxtid),
	/* IOCTL_KGSL_CMDSTREAM_FREEMEMONTIMESTAMP is no longer supported */
	KGSL_IOCTL_FUNC(IOCTL_KGSL_CMDSTREAM_FREEMEMONTIMESTAMP_CTXTID,
			kgsl_ioctl_cmdstream_freememontimestamp_ctxtid),
	KGSL_IOCTL_FUNC(IOCTL_KGSL_DRAWCTXT_CREATE,
			kgsl_ioctl_drawctxt_create),
	KGSL_IOCTL_FUNC(IOCTL_KGSL_DRAWCTXT_DESTROY,
			kgsl_ioctl_drawctxt_destroy),
	KGSL_IOCTL_FUNC(IOCTL_KGSL_MAP_USER_MEM,
			kgsl_ioctl_map_user_mem),
	KGSL_IOCTL_FUNC(IOCTL_KGSL_SHAREDMEM_FROM_PMEM,
			kgsl_ioctl_map_user_mem),
	KGSL_IOCTL_FUNC(IOCTL_KGSL_SHAREDMEM_FREE,
			kgsl_ioctl_sharedmem_free),
	KGSL_IOCTL_FUNC(IOCTL_KGSL_SHAREDMEM_FLUSH_CACHE,
			kgsl_ioctl_sharedmem_flush_cache),
	KGSL_IOCTL_FUNC(IOCTL_KGSL_GPUMEM_ALLOC,
			kgsl_ioctl_gpumem_alloc),
	KGSL_IOCTL_FUNC(IOCTL_KGSL_CFF_SYNCMEM,
			kgsl_ioctl_cff_syncmem),
	KGSL_IOCTL_FUNC(IOCTL_KGSL_CFF_USER_EVENT,
			kgsl_ioctl_cff_user_event),
	KGSL_IOCTL_FUNC(IOCTL_KGSL_TIMESTAMP_EVENT,
			kgsl_ioctl_timestamp_event),
	KGSL_IOCTL_FUNC(IOCTL_KGSL_SETPROPERTY,
			kgsl_ioctl_device_setproperty),
	KGSL_IOCTL_FUNC(IOCTL_KGSL_GPUMEM_ALLOC_ID,
			kgsl_ioctl_gpumem_alloc_id),
	KGSL_IOCTL_FUNC(IOCTL_KGSL_GPUMEM_FREE_ID,
			kgsl_ioctl_gpumem_free_id),
	KGSL_IOCTL_FUNC(IOCTL_KGSL_GPUMEM_GET_INFO,
			kgsl_ioctl_gpumem_get_info),
	KGSL_IOCTL_FUNC(IOCTL_KGSL_GPUMEM_SYNC_CACHE,
			kgsl_ioctl_gpumem_sync_cache),
	KGSL_IOCTL_FUNC(IOCTL_KGSL_GPUMEM_SYNC_CACHE_BULK,
			kgsl_ioctl_gpumem_sync_cache_bulk),
	KGSL_IOCTL_FUNC(IOCTL_KGSL_SYNCSOURCE_CREATE,
			kgsl_ioctl_syncsource_create),
	KGSL_IOCTL_FUNC(IOCTL_KGSL_SYNCSOURCE_DESTROY,
			kgsl_ioctl_syncsource_destroy),
	KGSL_IOCTL_FUNC(IOCTL_KGSL_SYNCSOURCE_CREATE_FENCE,
			kgsl_ioctl_syncsource_create_fence),
	KGSL_IOCTL_FUNC(IOCTL_KGSL_SYNCSOURCE_SIGNAL_FENCE,
			kgsl_ioctl_syncsource_signal_fence),
};

long kgsl_ioctl_helper(struct file *filep, unsigned int cmd,
			const struct kgsl_ioctl *ioctl_funcs,
			unsigned int array_size, unsigned long arg)
{
	struct kgsl_device_private *dev_priv = filep->private_data;
	unsigned int nr;
	kgsl_ioctl_func_t func;
	int ret;
	char ustack[64];
	void *uptr = ustack;

	BUG_ON(dev_priv == NULL);

	if (cmd == IOCTL_KGSL_TIMESTAMP_EVENT_OLD)
		cmd = IOCTL_KGSL_TIMESTAMP_EVENT;

	nr = _IOC_NR(cmd);

	if (cmd & IOC_INOUT) {
		if (_IOC_SIZE(cmd) > sizeof(ustack)) {
			uptr = kzalloc(_IOC_SIZE(cmd), GFP_KERNEL);
			if (uptr == NULL) {
				KGSL_MEM_ERR(dev_priv->device,
					"kzalloc(%d) failed\n", _IOC_SIZE(cmd));
				ret = -ENOMEM;
				goto done;
			}
		}

		if (cmd & IOC_IN) {
			if (copy_from_user(uptr, (void __user *) arg,
				_IOC_SIZE(cmd))) {
				ret = -EFAULT;
				goto done;
			}
		} else
			memset(uptr, 0, _IOC_SIZE(cmd));
	}

	if (nr < array_size && ioctl_funcs[nr].func != NULL) {

		/*
		 * Make sure that nobody tried to send us a malformed ioctl code
		 * with a valid NR but bogus flags
		 */

		if (ioctl_funcs[nr].cmd != cmd) {
			KGSL_DRV_ERR(dev_priv->device,
				"Malformed ioctl code %08x\n", cmd);
			ret = -ENOIOCTLCMD;
			goto done;
		}

		func = ioctl_funcs[nr].func;
	} else {
		if (is_compat_task() &&
		    cmd != IOCTL_KGSL_DRAWCTXT_SET_BIN_BASE_OFFSET &&
		    cmd != IOCTL_KGSL_PERFCOUNTER_GET &&
		    cmd != IOCTL_KGSL_PERFCOUNTER_PUT)
			func = dev_priv->device->ftbl->compat_ioctl;
		else
			func = dev_priv->device->ftbl->ioctl;
		if (!func) {
			KGSL_DRV_INFO(dev_priv->device,
				      "invalid ioctl code %08x\n", cmd);
			ret = -ENOIOCTLCMD;
			goto done;
		}
	}

	ret = func(dev_priv, cmd, uptr);

	/*
	 * Still copy back on failure, but assume function took
	 * all necessary precautions sanitizing the return values.
	 */
	if (cmd & IOC_OUT) {
		if (copy_to_user((void __user *) arg, uptr, _IOC_SIZE(cmd)))
			ret = -EFAULT;
	}

done:
	if ((cmd & IOC_INOUT) && (uptr != ustack))
		kfree(uptr);

	return ret;

}


static long kgsl_ioctl(struct file *filep, unsigned int cmd, unsigned long arg)
{
	return kgsl_ioctl_helper(filep, cmd, kgsl_ioctl_funcs,
				ARRAY_SIZE(kgsl_ioctl_funcs), arg);
}

static int
kgsl_mmap_memstore(struct kgsl_device *device, struct vm_area_struct *vma)
{
	struct kgsl_memdesc *memdesc = &device->memstore;
	int result;
	unsigned int vma_size = vma->vm_end - vma->vm_start;

	/* The memstore can only be mapped as read only */

	if (vma->vm_flags & VM_WRITE)
		return -EPERM;

	if (memdesc->size  !=  vma_size) {
		KGSL_MEM_ERR(device, "memstore bad size: %d should be %zd\n",
			     vma_size, memdesc->size);
		return -EINVAL;
	}

	vma->vm_page_prot = pgprot_noncached(vma->vm_page_prot);

	result = remap_pfn_range(vma, vma->vm_start,
				device->memstore.physaddr >> PAGE_SHIFT,
				 vma_size, vma->vm_page_prot);
	if (result != 0)
		KGSL_MEM_ERR(device, "remap_pfn_range failed: %d\n",
			     result);

	return result;
}

/*
 * kgsl_gpumem_vm_open is called whenever a vma region is copied or split.
 * Increase the refcount to make sure that the accounting stays correct
 */

static void kgsl_gpumem_vm_open(struct vm_area_struct *vma)
{
	struct kgsl_mem_entry *entry = vma->vm_private_data;
	if (!kgsl_mem_entry_get(entry))
		vma->vm_private_data = NULL;
}

static int
kgsl_gpumem_vm_fault(struct vm_area_struct *vma, struct vm_fault *vmf)
{
	struct kgsl_mem_entry *entry = vma->vm_private_data;

	if (!entry)
		return VM_FAULT_SIGBUS;
	if (!entry->memdesc.ops || !entry->memdesc.ops->vmfault)
		return VM_FAULT_SIGBUS;

	return entry->memdesc.ops->vmfault(&entry->memdesc, vma, vmf);
}

static void
kgsl_gpumem_vm_close(struct vm_area_struct *vma)
{
	struct kgsl_mem_entry *entry  = vma->vm_private_data;

	if (!entry)
		return;

	entry->memdesc.useraddr = 0;
	kgsl_mem_entry_put(entry);
}

static struct vm_operations_struct kgsl_gpumem_vm_ops = {
	.open  = kgsl_gpumem_vm_open,
	.fault = kgsl_gpumem_vm_fault,
	.close = kgsl_gpumem_vm_close,
};

static int
get_mmap_entry(struct kgsl_process_private *private,
		struct kgsl_mem_entry **out_entry, unsigned long pgoff,
		unsigned long len)
{
	int ret = 0;
	struct kgsl_mem_entry *entry;

	entry = kgsl_sharedmem_find_id(private, pgoff);
	if (entry == NULL)
		entry = kgsl_sharedmem_find(private, pgoff << PAGE_SHIFT);

	if (!entry)
		return -EINVAL;

	if (!entry->memdesc.ops ||
		!entry->memdesc.ops->vmflags ||
		!entry->memdesc.ops->vmfault) {
		ret = -EINVAL;
		goto err_put;
	}

	if (entry->memdesc.useraddr != 0) {
		ret = -EBUSY;
		goto err_put;
	}

	if (kgsl_memdesc_use_cpu_map(&entry->memdesc)) {
		if (len != kgsl_memdesc_mmapsize(&entry->memdesc)) {
			ret = -ERANGE;
			goto err_put;
		}
	} else if (len != kgsl_memdesc_mmapsize(&entry->memdesc) &&
		len != entry->memdesc.size) {
		/*
		 * If cpu_map != gpumap then user can map either the
		 * mmapsize or the entry size
		 */
		ret = -ERANGE;
		goto err_put;
	}

	*out_entry = entry;
	return 0;
err_put:
	kgsl_mem_entry_put(entry);
	return ret;
}

static inline bool
mmap_range_valid(unsigned long addr, unsigned long len)
{
	return ((ULONG_MAX - addr) > len) && ((addr + len) <=
		KGSL_SVM_UPPER_BOUND) && (addr >= KGSL_SVM_LOWER_BOUND);
}

/**
 * __kgsl_check_collision() - Find a non colliding gpuaddr for the process
 * @private: Process private pointer contaning the list of allocations
 * @entry: The entry colliding with given address
 * @gpuaddr: In out parameter. The In parameter contains the desired gpuaddr
 * if the gpuaddr collides then the out parameter contains the non colliding
 * address
 * @len: Length of address range
 * @flag_top_down: Indicates whether free address range should be checked in
 * top down or bottom up fashion
 */
static int __kgsl_check_collision(struct kgsl_process_private *private,
			struct kgsl_mem_entry *entry,
			unsigned long *gpuaddr, unsigned long len,
			int flag_top_down)
{
	int ret = 0;
	unsigned long addr = *gpuaddr;
	struct kgsl_mem_entry *collision_entry = entry;
	struct rb_node *node, *node_first, *node_last;

	if (!collision_entry)
		return -ENOENT;

	node = &(collision_entry->node);
	node_first = rb_first(&private->mem_rb);
	node_last = rb_last(&private->mem_rb);

	while (1) {
		/*
		 * If top down search then next address to consider
		 * is lower. The highest lower address possible is the
		 * colliding entry address - the length of
		 * allocation
		 */
		if (flag_top_down) {
			addr = collision_entry->memdesc.gpuaddr - len;
			/* Check for loopback */
			if (addr > collision_entry->memdesc.gpuaddr || !addr) {
				*gpuaddr = KGSL_SVM_UPPER_BOUND;
				ret = -EAGAIN;
				break;
			}
			if (node == node_first) {
				collision_entry = NULL;
			} else {
				node = rb_prev(&collision_entry->node);
				collision_entry = container_of(node,
					struct kgsl_mem_entry, node);
			}
		} else {
			/*
			 * Bottom up mode the next address to consider
			 * is higher. The lowest higher address possible
			 * colliding entry address + the size of the
			 * colliding entry
			 */
			addr = collision_entry->memdesc.gpuaddr +
				kgsl_memdesc_mmapsize(
					&collision_entry->memdesc);
			/* overflow check */
			if (addr < collision_entry->memdesc.gpuaddr ||
				!mmap_range_valid(addr, len)) {
				*gpuaddr = KGSL_SVM_UPPER_BOUND;
				ret = -EAGAIN;
				break;
			}
			if (node == node_last) {
				collision_entry = NULL;
			} else {
				node = rb_next(&collision_entry->node);
				collision_entry = container_of(node,
					struct kgsl_mem_entry, node);
			}
		}

		if (!collision_entry ||
			!kgsl_addr_range_overlap(addr, len,
			collision_entry->memdesc.gpuaddr,
			kgsl_memdesc_mmapsize(&collision_entry->memdesc))) {
			/* success */
			*gpuaddr = addr;
			break;
		}
	}

	return ret;
}

/**
 * kgsl_check_gpu_addr_collision() - Check if an address range collides with
 * existing allocations of a process
 * @private: Pointer to process private
 * @entry: Memory entry of the memory for which address range is being
 * considered
 * @addr: Start address of the address range for which collision is checked
 * @len: Length of the address range
 * @gpumap_free_addr: The lowest address from where to look for a free address
 * range because addresses below this are known to conflict
 * @flag_top_down: Indicates whether to search for unmapped region in top down
 * or bottom mode
 * @align: The alignment requirement of the unmapped region
 *
 * Function checks if the given address range collides, and if collision
 * is found then it keeps incrementing the gpumap_free_addr until it finds
 * an address that does not collide. This suggested addr can be used by the
 * caller to check if it's acceptable.
 */
static int kgsl_check_gpu_addr_collision(
				struct kgsl_process_private *private,
				struct kgsl_mem_entry *entry,
				unsigned long addr, unsigned long len,
				unsigned long *gpumap_free_addr,
				bool flag_top_down,
				unsigned int align)
{
	int ret = -EAGAIN;
	struct kgsl_mem_entry *collision_entry = NULL;
	spin_lock(&private->mem_lock);
	if (kgsl_sharedmem_region_empty(private, addr, len, &collision_entry)) {
		/*
		 * We found a free memory map, claim it here with
		 * memory lock held
		 */
		entry->memdesc.gpuaddr = addr;
		/* This should never fail */
		ret = kgsl_mem_entry_track_gpuaddr(private, entry);
		spin_unlock(&private->mem_lock);
		BUG_ON(ret);
		/* map cannot be called with lock held */
		ret = kgsl_mmu_map(private->pagetable,
					&entry->memdesc);
		if (ret) {
			spin_lock(&private->mem_lock);
			kgsl_mem_entry_untrack_gpuaddr(private, entry);
			spin_unlock(&private->mem_lock);
		} else {
			/* Insert mem entry in mem_rb tree */
			spin_lock(&private->mem_lock);
			kgsl_mem_entry_commit_mem_list(private, entry);
			spin_unlock(&private->mem_lock);
		}
	} else {
		trace_kgsl_mem_unmapped_area_collision(entry, addr, len,
							ret);
		if (!gpumap_free_addr) {
			spin_unlock(&private->mem_lock);
			return ret;
		}
		/*
		 * When checking for a free gap make sure the gap is large
		 * enough to accomodate alignment
		 */
		len += 1 << align;

		ret = __kgsl_check_collision(private, collision_entry, &addr,
						len, flag_top_down);
		if (!ret || -EAGAIN == ret) {
			*gpumap_free_addr = addr;
			ret = -EAGAIN;
		}

		spin_unlock(&private->mem_lock);
	}
	return ret;
}

static unsigned long
kgsl_get_unmapped_area(struct file *file, unsigned long addr,
			unsigned long len, unsigned long pgoff,
			unsigned long flags)
{
	unsigned long ret = 0, orig_len = len;
	unsigned long vma_offset = pgoff << PAGE_SHIFT;
	struct kgsl_device_private *dev_priv = file->private_data;
	struct kgsl_process_private *private = dev_priv->process_priv;
	struct kgsl_device *device = dev_priv->device;
	struct kgsl_mem_entry *entry = NULL;
	unsigned int align;
	unsigned int retry = 0;
	struct vm_area_struct *vma;
	int ret_val;
	unsigned long gpumap_free_addr = 0;
	bool flag_top_down = true;
	struct vm_unmapped_area_info info;

	if (vma_offset == device->memstore.gpuaddr)
		return get_unmapped_area(NULL, addr, len, pgoff, flags);

	ret = get_mmap_entry(private, &entry, pgoff, len);
	if (ret)
		return ret;

	ret = arch_mmap_check(addr, len, flags);
	if (ret)
		goto put;
	/*
	 * If we're not going to use CPU map feature, get an ordinary mapping
	 * with nothing more to be done.
	 */
	if (!kgsl_memdesc_use_cpu_map(&entry->memdesc)) {
		ret = get_unmapped_area(NULL, addr, len, pgoff, flags);
		goto put;
	}
	if (entry->memdesc.gpuaddr != 0) {
		KGSL_MEM_INFO(device,
				"pgoff %lx already mapped to gpuaddr %x\n",
				pgoff, entry->memdesc.gpuaddr);
		ret = -EBUSY;
		goto put;
	}
	/* special case handling for MAP_FIXED */
	if (flags & MAP_FIXED) {
		if (!mmap_range_valid(addr, len)) {
			ret = -EFAULT;
			goto put;
		}
		ret = get_unmapped_area(NULL, addr, len, pgoff, flags);
		if (!ret || IS_ERR_VALUE(ret))
			goto put;
		ret_val = kgsl_check_gpu_addr_collision(private, entry,
					addr, len, 0, 0, 0);
		if (ret_val)
			ret = ret_val;
		goto put;
	}

	align = kgsl_memdesc_get_align(&entry->memdesc);
	if (align >= ilog2(SZ_2M))
		align = ilog2(SZ_2M);
	else if (align >= ilog2(SZ_1M))
		align = ilog2(SZ_1M);
	else if (align >= ilog2(SZ_64K))
		align = ilog2(SZ_64K);
	else if (align <= PAGE_SHIFT)
		align = 0;

	if (align)
		len += 1 << align;

	/*
	 * first try to see if the suggested address is accepted by the
	 * system map and our gpu map
	 */
	if (mmap_range_valid(addr, len)) {
		vma = find_vma(current->mm, addr);
		if (!vma || ((addr + len) <= vma->vm_start)) {

			if (align)
				ret = ALIGN(addr, (1 << align));

			ret_val = kgsl_check_gpu_addr_collision(private,
				entry, ret, orig_len, NULL, 0, 0);

			if (!ret_val) {
				/* success */
				goto put;
			} else if (((ret_val < 0) && (ret_val != -EAGAIN))) {
				ret = ret_val;
				goto put;
			}
		}
	}

	if (mmap_min_addr >= KGSL_SVM_UPPER_BOUND)
		return -ERANGE;

	addr = current->mm->mmap_base;
	info.length = orig_len;
	info.align_mask = ((1 << align) - 1);
	info.align_offset = 0;
	/*
	 * Loop through the address space to find a address region agreeable to
	 * both system map and gpu map
	 */
	while (1) {
		if (retry) {
			/*
			 * try the bottom up approach if top down failed
			 */
			if (flag_top_down) {
				flag_top_down = false;
				addr = max_t(unsigned long,
					KGSL_SVM_LOWER_BOUND, mmap_min_addr);
				gpumap_free_addr = 0;
				ret = 0;
				retry = 0;
				continue;
			}
			/*
			 * if we are aleady doing bootom up with
			 * alignement then try w/o alignment
			 */
			if (align) {
				align = 0;
				flag_top_down = true;
				addr = current->mm->mmap_base;
				gpumap_free_addr = 0;
				len = orig_len;
				ret = 0;
				retry = 0;
				info.align_mask = 0;
				continue;
			}
			/*
			 * Out of options future targets may have more address
			 * bits, for now fail
			 */
			break;
		}
		if (gpumap_free_addr)
			addr = gpumap_free_addr;
		if (flag_top_down) {
			info.flags = VM_UNMAPPED_AREA_TOPDOWN;
			info.low_limit = max_t(unsigned long,
					KGSL_SVM_LOWER_BOUND, mmap_min_addr);
			info.high_limit = (addr > KGSL_SVM_UPPER_BOUND) ?
						KGSL_SVM_UPPER_BOUND : addr;
		} else {
			info.flags = 0;
			info.low_limit = addr;
			info.high_limit = KGSL_SVM_UPPER_BOUND;
		}
		ret = vm_unmapped_area(&info);

		if (ret == (unsigned long)-ENOMEM) {
			retry = 1;
			continue;
		} else if (!ret || (~PAGE_MASK & ret)) {
			ret = -EBUSY;
			retry = 1;
			continue;
		} else if (IS_ERR_VALUE(ret)) {
			break;
		} else {
			unsigned long temp = ret;
			ret = security_mmap_addr(ret);
			if (ret) {
				retry = 1;
				continue;
			}
			ret = temp;
		}

		/* make sure there isn't a GPU only mapping at this address */
		ret_val = kgsl_check_gpu_addr_collision(private, entry, ret,
						orig_len, &gpumap_free_addr,
						flag_top_down, align);
		if (!ret_val) {
			/* success */
			break;
		} else if ((ret_val < 0) && (ret_val != -EAGAIN)) {
			ret = ret_val;
			break;
		}

		/*
		 * The addr hint can be set by userspace to be near
		 * the end of the address space. Make sure we search
		 * the whole address space at least once by wrapping
		 * back around once.
		 */
		if (!mmap_range_valid(gpumap_free_addr, len)) {
			retry = 1;
			ret = -EBUSY;
			continue;
		}
	}

put:
	if (IS_ERR_VALUE(ret))
		KGSL_MEM_ERR_RATELIMITED(device,
				"pid %d pgoff %lx len %ld failed error %ld\n",
				private->pid, pgoff, len, ret);
	kgsl_mem_entry_put(entry);
	return ret;
}

static int kgsl_mmap(struct file *file, struct vm_area_struct *vma)
{
	unsigned int ret, cache;
	unsigned long vma_offset = vma->vm_pgoff << PAGE_SHIFT;
	struct kgsl_device_private *dev_priv = file->private_data;
	struct kgsl_process_private *private = dev_priv->process_priv;
	struct kgsl_mem_entry *entry = NULL;
	struct kgsl_device *device = dev_priv->device;

	/* Handle leagacy behavior for memstore */

	if (vma_offset == device->memstore.gpuaddr)
		return kgsl_mmap_memstore(device, vma);

	/*
	 * The reference count on the entry that we get from
	 * get_mmap_entry() will be held until kgsl_gpumem_vm_close().
	 */
	ret = get_mmap_entry(private, &entry, vma->vm_pgoff,
				vma->vm_end - vma->vm_start);
	if (ret)
		return ret;

	vma->vm_flags |= entry->memdesc.ops->vmflags;

	vma->vm_private_data = entry;

	/* Determine user-side caching policy */

	cache = kgsl_memdesc_get_cachemode(&entry->memdesc);

	switch (cache) {
	case KGSL_CACHEMODE_UNCACHED:
		vma->vm_page_prot = pgprot_noncached(vma->vm_page_prot);
		break;
	case KGSL_CACHEMODE_WRITETHROUGH:
		vma->vm_page_prot = pgprot_writethroughcache(vma->vm_page_prot);
		if (vma->vm_page_prot ==
			pgprot_writebackcache(vma->vm_page_prot))
			WARN_ONCE(1, "WRITETHROUGH is deprecated for arm64");
		break;
	case KGSL_CACHEMODE_WRITEBACK:
		vma->vm_page_prot = pgprot_writebackcache(vma->vm_page_prot);
		break;
	case KGSL_CACHEMODE_WRITECOMBINE:
	default:
		vma->vm_page_prot = pgprot_writecombine(vma->vm_page_prot);
		break;
	}

	vma->vm_ops = &kgsl_gpumem_vm_ops;

	if (cache == KGSL_CACHEMODE_WRITEBACK
		|| cache == KGSL_CACHEMODE_WRITETHROUGH) {
		int i;
		unsigned long addr = vma->vm_start;
		struct kgsl_memdesc *m = &entry->memdesc;

		for (i = 0; i < m->page_count; i++) {
			struct page *page = m->pages[i];

			vm_insert_page(vma, addr, page);
			addr += PAGE_SIZE;
		}
	}

	vma->vm_file = file;

	entry->memdesc.useraddr = vma->vm_start;

	trace_kgsl_mem_mmap(entry);
	return 0;
}

static irqreturn_t kgsl_irq_handler(int irq, void *data)
{
	struct kgsl_device *device = data;

	return device->ftbl->irq_handler(device);

}

static const struct file_operations kgsl_fops = {
	.owner = THIS_MODULE,
	.release = kgsl_release,
	.open = kgsl_open,
	.mmap = kgsl_mmap,
	.get_unmapped_area = kgsl_get_unmapped_area,
	.unlocked_ioctl = kgsl_ioctl,
	.compat_ioctl = kgsl_compat_ioctl,
};

struct kgsl_driver kgsl_driver  = {
	.process_mutex = __MUTEX_INITIALIZER(kgsl_driver.process_mutex),
	.ptlock = __SPIN_LOCK_UNLOCKED(kgsl_driver.ptlock),
	.devlock = __MUTEX_INITIALIZER(kgsl_driver.devlock),
	/*
	 * Full cache flushes are faster than line by line on at least
	 * 8064 and 8974 once the region to be flushed is > 16mb.
	 */
	.full_cache_threshold = SZ_16M,
};
EXPORT_SYMBOL(kgsl_driver);

static void _unregister_device(struct kgsl_device *device)
{
	int minor;

	mutex_lock(&kgsl_driver.devlock);
	for (minor = 0; minor < KGSL_DEVICE_MAX; minor++) {
		if (device == kgsl_driver.devp[minor])
			break;
	}
	if (minor != KGSL_DEVICE_MAX) {
		device_destroy(kgsl_driver.class,
				MKDEV(MAJOR(kgsl_driver.major), minor));
		kgsl_driver.devp[minor] = NULL;
	}
	mutex_unlock(&kgsl_driver.devlock);
}

static int _register_device(struct kgsl_device *device)
{
	int minor, ret;
	dev_t dev;

	/* Find a minor for the device */

	mutex_lock(&kgsl_driver.devlock);
	for (minor = 0; minor < KGSL_DEVICE_MAX; minor++) {
		if (kgsl_driver.devp[minor] == NULL) {
			kgsl_driver.devp[minor] = device;
			break;
		}
	}
	mutex_unlock(&kgsl_driver.devlock);

	if (minor == KGSL_DEVICE_MAX) {
		KGSL_CORE_ERR("minor devices exhausted\n");
		return -ENODEV;
	}

	/* Create the device */
	dev = MKDEV(MAJOR(kgsl_driver.major), minor);
	device->dev = device_create(kgsl_driver.class,
				    &device->pdev->dev,
				    dev, device,
				    device->name);

	if (IS_ERR(device->dev)) {
		mutex_lock(&kgsl_driver.devlock);
		kgsl_driver.devp[minor] = NULL;
		mutex_unlock(&kgsl_driver.devlock);
		ret = PTR_ERR(device->dev);
		KGSL_CORE_ERR("device_create(%s): %d\n", device->name, ret);
		return ret;
	}

	dev_set_drvdata(&device->pdev->dev, device);
	return 0;
}

int kgsl_device_platform_probe(struct kgsl_device *device)
{
	int result;
	int status = -EINVAL;
	struct resource *res;

	status = _register_device(device);
	if (status)
		return status;

	/* Initialize logging first, so that failures below actually print. */
	kgsl_device_debugfs_init(device);

	status = kgsl_pwrctrl_init(device);
	if (status)
		goto error;

	/* Get starting physical address of device registers */
	res = platform_get_resource_byname(device->pdev, IORESOURCE_MEM,
					   device->iomemname);
	if (res == NULL) {
		KGSL_DRV_ERR(device, "platform_get_resource_byname failed\n");
		status = -EINVAL;
		goto error_pwrctrl_close;
	}
	if (res->start == 0 || resource_size(res) == 0) {
		KGSL_DRV_ERR(device, "dev %d invalid register region\n",
			device->id);
		status = -EINVAL;
		goto error_pwrctrl_close;
	}

	device->reg_phys = res->start;
	device->reg_len = resource_size(res);

	/*
	 * Check if a shadermemname is defined, and then get shader memory
	 * details including shader memory starting physical address
	 * and shader memory length
	 */
	if (device->shadermemname != NULL) {
		res = platform_get_resource_byname(device->pdev, IORESOURCE_MEM,
						device->shadermemname);

		if (res == NULL) {
			KGSL_DRV_WARN(device,
			"Shader memory: platform_get_resource_byname failed\n");
		}

		else {
			device->shader_mem_phys = res->start;
			device->shader_mem_len = resource_size(res);
		}

		if (!devm_request_mem_region(device->dev,
					device->shader_mem_phys,
					device->shader_mem_len,
						device->name)) {
			KGSL_DRV_WARN(device, "request_mem_region_failed\n");
		}
	}

	if (!devm_request_mem_region(device->dev, device->reg_phys,
				device->reg_len, device->name)) {
		KGSL_DRV_ERR(device, "request_mem_region failed\n");
		status = -ENODEV;
		goto error_pwrctrl_close;
	}

	device->reg_virt = devm_ioremap(device->dev, device->reg_phys,
					device->reg_len);

	if (device->reg_virt == NULL) {
		KGSL_DRV_ERR(device, "ioremap failed\n");
		status = -ENODEV;
		goto error_pwrctrl_close;
	}
	/*acquire interrupt */
	device->pwrctrl.interrupt_num =
		platform_get_irq_byname(device->pdev, device->pwrctrl.irq_name);

	if (device->pwrctrl.interrupt_num <= 0) {
		KGSL_DRV_ERR(device, "platform_get_irq_byname failed: %d\n",
					 device->pwrctrl.interrupt_num);
		status = -EINVAL;
		goto error_pwrctrl_close;
	}

	status = devm_request_irq(device->dev, device->pwrctrl.interrupt_num,
				  kgsl_irq_handler, IRQF_TRIGGER_HIGH,
				  device->name, device);
	if (status) {
		KGSL_DRV_ERR(device, "request_irq(%d) failed: %d\n",
			      device->pwrctrl.interrupt_num, status);
		goto error_pwrctrl_close;
	}
	disable_irq(device->pwrctrl.interrupt_num);

	KGSL_DRV_INFO(device,
		"dev_id %d regs phys 0x%08lx size 0x%08x\n",
		device->id, device->reg_phys, device->reg_len);

	rwlock_init(&device->context_lock);

	result = kgsl_drm_init(device->pdev);
	if (result)
		goto error_pwrctrl_close;


	setup_timer(&device->idle_timer, kgsl_timer, (unsigned long) device);
	status = kgsl_create_device_workqueue(device);
	if (status)
		goto error_pwrctrl_close;

	status = kgsl_mmu_init(device);
	if (status != 0) {
		KGSL_DRV_ERR(device, "kgsl_mmu_init failed %d\n", status);
		goto error_dest_work_q;
	}

	/* Check to see if our device can perform DMA correctly */
	status = dma_set_coherent_mask(&device->pdev->dev, KGSL_DMA_BIT_MASK);
	if (status)
		goto error_close_mmu;

	status = kgsl_allocate_global(device, &device->memstore,
		KGSL_MEMSTORE_SIZE, 0, 0);

	if (status != 0) {
		KGSL_DRV_ERR(device, "kgsl_allocate_global failed %d\n",
				status);
		goto error_close_mmu;
	}

	/*
	 * The default request type PM_QOS_REQ_ALL_CORES is
	 * applicable to all CPU cores that are online and
	 * would have a power impact when there are more
	 * number of CPUs. PM_QOS_REQ_AFFINE_IRQ request
	 * type shall update/apply the vote only to that CPU to
	 * which IRQ's affinity is set to.
	 */
#ifdef CONFIG_SMP

	device->pwrctrl.pm_qos_req_dma.type = PM_QOS_REQ_AFFINE_IRQ;
	device->pwrctrl.pm_qos_req_dma.irq = device->pwrctrl.interrupt_num;

	INIT_LIST_HEAD(&device->pwrctrl.pm_qos_req_dma.node.prio_list);
	INIT_LIST_HEAD(&device->pwrctrl.pm_qos_req_dma.node.node_list);
#endif
	pm_qos_add_request(&device->pwrctrl.pm_qos_req_dma,
				PM_QOS_CPU_DMA_LATENCY,
				PM_QOS_DEFAULT_VALUE);


	device->events_wq = create_workqueue("kgsl-events");

	/* Initalize the snapshot engine */
	kgsl_device_snapshot_init(device);

	/* Initialize common sysfs entries */
	kgsl_pwrctrl_init_sysfs(device);

	
	kgsl_device_htc_init(device);

	dev_info(device->dev, "Initialized %s: mmu=%s\n", device->name,
		kgsl_mmu_enabled() ? "on" : "off");

	return 0;

error_close_mmu:
	kgsl_mmu_close(device);
error_dest_work_q:
	destroy_workqueue(device->work_queue);
	device->work_queue = NULL;
error_pwrctrl_close:
	kgsl_pwrctrl_close(device);
error:
	_unregister_device(device);
	return status;
}
EXPORT_SYMBOL(kgsl_device_platform_probe);

void kgsl_device_platform_remove(struct kgsl_device *device)
{
	destroy_workqueue(device->events_wq);

	kgsl_device_snapshot_close(device);

	kgsl_pwrctrl_uninit_sysfs(device);

	pm_qos_remove_request(&device->pwrctrl.pm_qos_req_dma);

	idr_destroy(&device->context_idr);

	kgsl_free_global(&device->memstore);

	kgsl_mmu_close(device);

	if (device->work_queue) {
		destroy_workqueue(device->work_queue);
		device->work_queue = NULL;
	}
	kgsl_pwrctrl_close(device);

	_unregister_device(device);
}
EXPORT_SYMBOL(kgsl_device_platform_remove);

static void kgsl_core_exit(void)
{
	kgsl_events_exit();
	kgsl_drm_exit();
	kgsl_cffdump_destroy();
	kgsl_core_debugfs_close();

	/*
	 * We call kgsl_sharedmem_uninit_sysfs() and device_unregister()
	 * only if kgsl_driver.virtdev has been populated.
	 * We check at least one member of kgsl_driver.virtdev to
	 * see if it is not NULL (and thus, has been populated).
	 */
	if (kgsl_driver.virtdev.class) {
		kgsl_sharedmem_uninit_sysfs();
		device_unregister(&kgsl_driver.virtdev);
	}

	if (kgsl_driver.class) {
		class_destroy(kgsl_driver.class);
		kgsl_driver.class = NULL;
	}

	/* free the memobject cache */
	if (memobjs_cache)
		kmem_cache_destroy(memobjs_cache);

	kgsl_memfree_exit();
	unregister_chrdev_region(kgsl_driver.major, KGSL_DEVICE_MAX);
}

static int __init kgsl_core_init(void)
{
	int result = 0;
	/* alloc major and minor device numbers */
	result = alloc_chrdev_region(&kgsl_driver.major, 0, KGSL_DEVICE_MAX,
		"kgsl");

	if (result < 0) {

		KGSL_CORE_ERR("alloc_chrdev_region failed err = %d\n", result);
		goto err;
	}

	cdev_init(&kgsl_driver.cdev, &kgsl_fops);
	kgsl_driver.cdev.owner = THIS_MODULE;
	kgsl_driver.cdev.ops = &kgsl_fops;
	result = cdev_add(&kgsl_driver.cdev, MKDEV(MAJOR(kgsl_driver.major), 0),
		       KGSL_DEVICE_MAX);

	if (result) {
		KGSL_CORE_ERR("kgsl: cdev_add() failed, dev_num= %d,"
			     " result= %d\n", kgsl_driver.major, result);
		goto err;
	}

	kgsl_driver.class = class_create(THIS_MODULE, "kgsl");

	if (IS_ERR(kgsl_driver.class)) {
		result = PTR_ERR(kgsl_driver.class);
		KGSL_CORE_ERR("failed to create class for kgsl");
		goto err;
	}

	/* Make a virtual device for managing core related things
	   in sysfs */
	kgsl_driver.virtdev.class = kgsl_driver.class;
	dev_set_name(&kgsl_driver.virtdev, "kgsl");
	result = device_register(&kgsl_driver.virtdev);
	if (result) {
		KGSL_CORE_ERR("driver_register failed\n");
		goto err;
	}

	/* Make kobjects in the virtual device for storing statistics */

	kgsl_driver.ptkobj =
	  kobject_create_and_add("pagetables",
				 &kgsl_driver.virtdev.kobj);

	kgsl_driver.prockobj =
		kobject_create_and_add("proc",
				       &kgsl_driver.virtdev.kobj);

	kgsl_core_debugfs_init();

	kgsl_sharedmem_init_sysfs();
	kgsl_cffdump_init();

	INIT_LIST_HEAD(&kgsl_driver.process_list);

	INIT_LIST_HEAD(&kgsl_driver.pagetable_list);

	kgsl_mmu_set_mmutype(ksgl_mmu_type);

	kgsl_events_init();

	/* create the memobjs kmem cache */
	memobjs_cache = KMEM_CACHE(kgsl_memobj_node, 0);
	if (memobjs_cache == NULL) {
		KGSL_CORE_ERR("failed to create memobjs_cache");
		result = -ENOMEM;
		goto err;
	}

	kgsl_memfree_init();

	kgsl_driver_htc_init(&kgsl_driver.priv);

	return 0;

err:
	kgsl_core_exit();
	return result;
}

module_init(kgsl_core_init);
module_exit(kgsl_core_exit);

MODULE_AUTHOR("Qualcomm Innovation Center, Inc.");
MODULE_DESCRIPTION("MSM GPU driver");
MODULE_LICENSE("GPL");<|MERGE_RESOLUTION|>--- conflicted
+++ resolved
@@ -1,8 +1,4 @@
-<<<<<<< HEAD
-/* Copyright (c) 2008-2016, The Linux Foundation. All rights reserved.
-=======
 /* Copyright (c) 2008-2017, The Linux Foundation. All rights reserved.
->>>>>>> 27228629
  *
  * This program is free software; you can redistribute it and/or modify
  * it under the terms of the GNU General Public License version 2 and
@@ -312,7 +308,7 @@
  * @returns - 0 on success else error code
  *
  * This function should be called with processes memory spinlock held
-*/
+ */
 static int
 kgsl_mem_entry_track_gpuaddr(struct kgsl_process_private *process,
 				struct kgsl_mem_entry *entry)
@@ -342,7 +338,6 @@
 done:
 	return ret;
 }
-<<<<<<< HEAD
 
 static void kgsl_mem_entry_commit_mem_list(struct kgsl_process_private *process,
 						struct kgsl_mem_entry *entry)
@@ -350,15 +345,6 @@
 	struct rb_node **node;
 	struct rb_node *parent = NULL;
 
-=======
-
-static void kgsl_mem_entry_commit_mem_list(struct kgsl_process_private *process,
-				struct kgsl_mem_entry *entry)
-{
-	struct rb_node **node;
-	struct rb_node *parent = NULL;
-
->>>>>>> 27228629
 	if (!entry->memdesc.gpuaddr)
 		return;
 
@@ -381,11 +367,7 @@
 }
 
 static void kgsl_mem_entry_commit_process(struct kgsl_process_private *process,
-<<<<<<< HEAD
 						struct kgsl_mem_entry *entry)
-=======
-				struct kgsl_mem_entry *entry)
->>>>>>> 27228629
 {
 	if (!entry)
 		return;
@@ -2981,11 +2963,7 @@
 
 	if (!IS_ERR_OR_NULL(dmabuf)) {
 		ret = kgsl_setup_dma_buf(entry, pagetable, device, dmabuf);
-<<<<<<< HEAD
-		if (ret)
-=======
 		if (ret) {
->>>>>>> 27228629
 			dma_buf_put(dmabuf);
 			up_read(&current->mm->mmap_sem);
 		}else {
@@ -3314,12 +3292,9 @@
 	trace_kgsl_mem_map(entry, param->fd);
 
 	kgsl_mem_entry_commit_process(private, entry);
-<<<<<<< HEAD
-=======
 
 	/* put the extra refcount for kgsl_mem_entry_create() */
 	kgsl_mem_entry_put(entry);
->>>>>>> 27228629
 	return result;
 
 error_attach:
@@ -3680,12 +3655,9 @@
 	param->flags = entry->memdesc.flags;
 
 	kgsl_mem_entry_commit_process(private, entry);
-<<<<<<< HEAD
-=======
 
 	/* put the extra refcount for kgsl_mem_entry_create() */
 	kgsl_mem_entry_put(entry);
->>>>>>> 27228629
 	return result;
 err:
 	kgsl_sharedmem_free(&entry->memdesc);
@@ -3733,12 +3705,9 @@
 	param->gpuaddr = entry->memdesc.gpuaddr;
 
 	kgsl_mem_entry_commit_process(private, entry);
-<<<<<<< HEAD
-=======
 
 	/* put the extra refcount for kgsl_mem_entry_create() */
 	kgsl_mem_entry_put(entry);
->>>>>>> 27228629
 	return result;
 err:
 	if (entry)
