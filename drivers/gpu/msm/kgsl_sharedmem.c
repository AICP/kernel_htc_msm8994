<<<<<<< HEAD
/* Copyright (c) 2002,2007-2016, The Linux Foundation. All rights reserved.
=======
/* Copyright (c) 2002,2007-2017. The Linux Foundation. All rights reserved.
>>>>>>> 27228629
 *
 * This program is free software; you can redistribute it and/or modify
 * it under the terms of the GNU General Public License version 2 and
 * only version 2 as published by the Free Software Foundation.
 *
 * This program is distributed in the hope that it will be useful,
 * but WITHOUT ANY WARRANTY; without even the implied warranty of
 * MERCHANTABILITY or FITNESS FOR A PARTICULAR PURPOSE.  See the
 * GNU General Public License for more details.
 *
 */

#include <linux/export.h>
#include <linux/vmalloc.h>
#include <asm/cacheflush.h>
#include <linux/slab.h>
#include <linux/kmemleak.h>
#include <linux/highmem.h>
#include <linux/msm_kgsl.h>
#include <soc/qcom/scm.h>

#include "kgsl.h"
#include "kgsl_sharedmem.h"
#include "kgsl_cffdump.h"
#include "kgsl_device.h"
#include "kgsl_log.h"

static DEFINE_MUTEX(kernel_map_global_lock);

struct cp2_mem_chunks {
	unsigned int chunk_list;
	unsigned int chunk_list_size;
	unsigned int chunk_size;
} __attribute__ ((__packed__));

struct cp2_lock_req {
	struct cp2_mem_chunks chunks;
	unsigned int mem_usage;
	unsigned int lock;
} __attribute__ ((__packed__));

#define MEM_PROTECT_LOCK_ID2		0x0A
#define MEM_PROTECT_LOCK_ID2_FLAT	0x11

/* An attribute for showing per-process memory statistics */
struct kgsl_mem_entry_attribute {
	struct attribute attr;
	int memtype;
	ssize_t (*show)(struct kgsl_process_private *priv,
		int type, char *buf);
};

#define to_mem_entry_attr(a) \
container_of(a, struct kgsl_mem_entry_attribute, attr)

#define __MEM_ENTRY_ATTR(_type, _name, _show) \
{ \
	.attr = { .name = __stringify(_name), .mode = 0444 }, \
	.memtype = _type, \
	.show = _show, \
}

/*
 * A structure to hold the attributes for a particular memory type.
 * For each memory type in each process we store the current and maximum
 * memory usage and display the counts in sysfs.  This structure and
 * the following macro allow us to simplify the definition for those
 * adding new memory types
 */

struct mem_entry_stats {
	int memtype;
	struct kgsl_mem_entry_attribute attr;
	struct kgsl_mem_entry_attribute max_attr;
};


#define MEM_ENTRY_STAT(_type, _name) \
{ \
	.memtype = _type, \
	.attr = __MEM_ENTRY_ATTR(_type, _name, mem_entry_show), \
	.max_attr = __MEM_ENTRY_ATTR(_type, _name##_max, \
		mem_entry_max_show), \
}

static void kgsl_cma_unlock_secure(struct kgsl_memdesc *memdesc);

/**
 * Given a kobj, find the process structure attached to it
 */

static struct kgsl_process_private *
_get_priv_from_kobj(struct kobject *kobj)
{
	struct kgsl_process_private *private;
	unsigned int name;

	if (!kobj)
		return NULL;

	if (kstrtou32(kobj->name, 0, &name))
		return NULL;

	list_for_each_entry(private, &kgsl_driver.process_list, list) {
		if (private->pid == name)
			return private;
	}

	return NULL;
}

/**
 * Show the current amount of memory allocated for the given memtype
 */

static ssize_t
mem_entry_show(struct kgsl_process_private *priv, int type, char *buf)
{
	return snprintf(buf, PAGE_SIZE, "%d\n", priv->stats[type].cur);
}

/**
 * Show the maximum memory allocated for the given memtype through the life of
 * the process
 */

static ssize_t
mem_entry_max_show(struct kgsl_process_private *priv, int type, char *buf)
{
	return snprintf(buf, PAGE_SIZE, "%d\n", priv->stats[type].max);
}


static void mem_entry_sysfs_release(struct kobject *kobj)
{
}

static ssize_t mem_entry_sysfs_show(struct kobject *kobj,
	struct attribute *attr, char *buf)
{
	struct kgsl_mem_entry_attribute *pattr = to_mem_entry_attr(attr);
	struct kgsl_process_private *priv;
	ssize_t ret;

	mutex_lock(&kgsl_driver.process_mutex);
	priv = _get_priv_from_kobj(kobj);

	if (priv && pattr->show)
		ret = pattr->show(priv, pattr->memtype, buf);
	else
		ret = -EIO;

	mutex_unlock(&kgsl_driver.process_mutex);
	return ret;
}

static const struct sysfs_ops mem_entry_sysfs_ops = {
	.show = mem_entry_sysfs_show,
};

static struct kobj_type ktype_mem_entry = {
	.sysfs_ops = &mem_entry_sysfs_ops,
	.default_attrs = NULL,
	.release = mem_entry_sysfs_release
};

static struct mem_entry_stats mem_stats[] = {
	MEM_ENTRY_STAT(KGSL_MEM_ENTRY_KERNEL, kernel),
	MEM_ENTRY_STAT(KGSL_MEM_ENTRY_PMEM, pmem),
#ifdef CONFIG_ASHMEM
	MEM_ENTRY_STAT(KGSL_MEM_ENTRY_ASHMEM, ashmem),
#endif
	MEM_ENTRY_STAT(KGSL_MEM_ENTRY_USER, user),
#ifdef CONFIG_ION
	MEM_ENTRY_STAT(KGSL_MEM_ENTRY_ION, ion),
#endif
};

void
kgsl_process_uninit_sysfs(struct kgsl_process_private *private)
{
	int i;

	for (i = 0; i < ARRAY_SIZE(mem_stats); i++) {
		sysfs_remove_file(&private->kobj, &mem_stats[i].attr.attr);
		sysfs_remove_file(&private->kobj,
			&mem_stats[i].max_attr.attr);
	}

	kobject_put(&private->kobj);
}

/**
 * kgsl_process_init_sysfs() - Initialize and create sysfs files for a process
 *
 * @device: Pointer to kgsl device struct
 * @private: Pointer to the structure for the process
 *
 * @returns: 0 on success, error code otherwise
 *
 * kgsl_process_init_sysfs() is called at the time of creating the
 * process struct when a process opens the kgsl device for the first time.
 * This function creates the sysfs files for the process.
 */
int
kgsl_process_init_sysfs(struct kgsl_device *device,
		struct kgsl_process_private *private)
{
	unsigned char name[16];
	int i, ret = 0;

	snprintf(name, sizeof(name), "%d", private->pid);

	ret = kobject_init_and_add(&private->kobj, &ktype_mem_entry,
		kgsl_driver.prockobj, name);

	if (ret)
		return ret;

	for (i = 0; i < ARRAY_SIZE(mem_stats); i++) {
		/* We need to check the value of sysfs_create_file, but we
		 * don't really care if it passed or not */

		ret = sysfs_create_file(&private->kobj,
			&mem_stats[i].attr.attr);
		ret = sysfs_create_file(&private->kobj,
			&mem_stats[i].max_attr.attr);
	}
	return ret;
}

static ssize_t kgsl_drv_memstat_show(struct device *dev,
				 struct device_attribute *attr,
				 char *buf)
{
	unsigned int val = 0;

	if (!strcmp(attr->attr.name, "vmalloc"))
		val = kgsl_driver.stats.vmalloc;
	else if (!strcmp(attr->attr.name, "vmalloc_max"))
		val = kgsl_driver.stats.vmalloc_max;
	else if (!strcmp(attr->attr.name, "page_alloc"))
		val = kgsl_driver.stats.page_alloc;
	else if (!strcmp(attr->attr.name, "page_alloc_max"))
		val = kgsl_driver.stats.page_alloc_max;
	else if (!strcmp(attr->attr.name, "coherent"))
		val = kgsl_driver.stats.coherent;
	else if (!strcmp(attr->attr.name, "coherent_max"))
		val = kgsl_driver.stats.coherent_max;
	else if (!strcmp(attr->attr.name, "secure"))
		val = kgsl_driver.stats.secure;
	else if (!strcmp(attr->attr.name, "secure_max"))
		val = kgsl_driver.stats.secure_max;
	else if (!strcmp(attr->attr.name, "mapped"))
		val = kgsl_driver.stats.mapped;
	else if (!strcmp(attr->attr.name, "mapped_max"))
		val = kgsl_driver.stats.mapped_max;

	return snprintf(buf, PAGE_SIZE, "%u\n", val);
}

static ssize_t kgsl_drv_full_cache_threshold_store(struct device *dev,
					 struct device_attribute *attr,
					 const char *buf, size_t count)
{
	int ret;
	unsigned int thresh = 0;

	ret = kgsl_sysfs_store(buf, &thresh);
	if (ret)
		return ret;

	kgsl_driver.full_cache_threshold = thresh;
	return count;
}

static ssize_t kgsl_drv_full_cache_threshold_show(struct device *dev,
					struct device_attribute *attr,
					char *buf)
{
	return snprintf(buf, PAGE_SIZE, "%d\n",
			kgsl_driver.full_cache_threshold);
}

static ssize_t kgsl_alloc_show(struct device *dev,
					struct device_attribute *attr,
					char *buf)
{
	return snprintf(buf, PAGE_SIZE, "%d\n",
			kgsl_get_alloc_size(true));
}

static DEVICE_ATTR(vmalloc, 0444, kgsl_drv_memstat_show, NULL);
static DEVICE_ATTR(vmalloc_max, 0444, kgsl_drv_memstat_show, NULL);
static DEVICE_ATTR(page_alloc, 0444, kgsl_drv_memstat_show, NULL);
static DEVICE_ATTR(page_alloc_max, 0444, kgsl_drv_memstat_show, NULL);
static DEVICE_ATTR(coherent, 0444, kgsl_drv_memstat_show, NULL);
static DEVICE_ATTR(coherent_max, 0444, kgsl_drv_memstat_show, NULL);
static DEVICE_ATTR(secure, 0444, kgsl_drv_memstat_show, NULL);
static DEVICE_ATTR(secure_max, 0444, kgsl_drv_memstat_show, NULL);
static DEVICE_ATTR(mapped, 0444, kgsl_drv_memstat_show, NULL);
static DEVICE_ATTR(mapped_max, 0444, kgsl_drv_memstat_show, NULL);
static DEVICE_ATTR(full_cache_threshold, 0644,
		kgsl_drv_full_cache_threshold_show,
		kgsl_drv_full_cache_threshold_store);
static DEVICE_ATTR(kgsl_alloc, 0444, kgsl_alloc_show, NULL);

static const struct device_attribute *drv_attr_list[] = {
	&dev_attr_vmalloc,
	&dev_attr_vmalloc_max,
	&dev_attr_page_alloc,
	&dev_attr_page_alloc_max,
	&dev_attr_coherent,
	&dev_attr_coherent_max,
	&dev_attr_secure,
	&dev_attr_secure_max,
	&dev_attr_mapped,
	&dev_attr_mapped_max,
	&dev_attr_full_cache_threshold,
	&dev_attr_kgsl_alloc,
	NULL
};

void
kgsl_sharedmem_uninit_sysfs(void)
{
	kgsl_remove_device_sysfs_files(&kgsl_driver.virtdev, drv_attr_list);
}

int
kgsl_sharedmem_init_sysfs(void)
{
	return kgsl_create_device_sysfs_files(&kgsl_driver.virtdev,
		drv_attr_list);
}

static int kgsl_page_alloc_vmfault(struct kgsl_memdesc *memdesc,
				struct vm_area_struct *vma,
				struct vm_fault *vmf)
{
	int pgoff;
	unsigned int offset;

	offset = ((unsigned long) vmf->virtual_address - vma->vm_start);

	if (offset >= memdesc->size)
		return VM_FAULT_SIGBUS;

	pgoff = offset >> PAGE_SHIFT;

	if (pgoff < memdesc->page_count) {
		struct page *page = memdesc->pages[pgoff];

		get_page(page);
		vmf->page = page;

		return 0;
	}

	return VM_FAULT_SIGBUS;
}

/*
 * kgsl_page_alloc_unmap_kernel() - Unmap the memory in memdesc
 *
 * @memdesc: The memory descriptor which contains information about the memory
 *
 * Unmaps the memory mapped into kernel address space
 */
static void kgsl_page_alloc_unmap_kernel(struct kgsl_memdesc *memdesc)
{
	mutex_lock(&kernel_map_global_lock);
	if (!memdesc->hostptr) {
		BUG_ON(memdesc->hostptr_count);
		goto done;
	}
	memdesc->hostptr_count--;
	if (memdesc->hostptr_count)
		goto done;
	vunmap(memdesc->hostptr);
	kgsl_driver.stats.vmalloc -= memdesc->size;
	memdesc->hostptr = NULL;
done:
	mutex_unlock(&kernel_map_global_lock);
}

static void kgsl_page_alloc_free(struct kgsl_memdesc *memdesc)
{
	int i = 0;
	struct scatterlist *sg;
	int sglen = memdesc->sglen;
	struct kgsl_process_private *priv = memdesc->private;

	kgsl_driver.stats.page_alloc -= memdesc->size;

	kgsl_page_alloc_unmap_kernel(memdesc);
	/* we certainly do not expect the hostptr to still be mapped */
	BUG_ON(memdesc->hostptr);

	if (sglen <= 0)
		pr_warn("kgsl: Prabably pages are already freed: sglen=%d\n", sglen);

	if ((sglen > 0) && memdesc->sg)
		for_each_sg(memdesc->sg, sg, sglen, i)
			__free_pages(sg_page(sg), get_order(sg->length));

	if (memdesc->pages) {
		for (i = 0; i < memdesc->page_count;) {
			struct page *p = memdesc->pages[i];

			i += 1 << compound_order(p);
			__free_pages(p, compound_order(p));
		}
	}
<<<<<<< HEAD

	if (priv)
		kgsl_process_sub_stats(priv, KGSL_MEM_ENTRY_PAGE_ALLOC, memdesc->size);
=======
>>>>>>> 27228629
}

/*
 * kgsl_page_alloc_map_kernel - Map the memory in memdesc to kernel address
 * space
 *
 * @memdesc - The memory descriptor which contains information about the memory
 *
 * Return: 0 on success else error code
 */
static int kgsl_page_alloc_map_kernel(struct kgsl_memdesc *memdesc)
{
	int ret = 0;

	mutex_lock(&kernel_map_global_lock);
	if ((!memdesc->hostptr) && (memdesc->pages != NULL)) {
		pgprot_t page_prot = pgprot_writecombine(PAGE_KERNEL);

		memdesc->hostptr = vmap(memdesc->pages, memdesc->page_count,
					VM_IOREMAP, page_prot);
		if (memdesc->hostptr)
			KGSL_STATS_ADD(memdesc->size, kgsl_driver.stats.vmalloc,
				kgsl_driver.stats.vmalloc_max);
		else
			ret = -ENOMEM;
	}
	if (memdesc->hostptr)
		memdesc->hostptr_count++;
	mutex_unlock(&kernel_map_global_lock);

	return ret;
}

static int kgsl_contiguous_vmfault(struct kgsl_memdesc *memdesc,
				struct vm_area_struct *vma,
				struct vm_fault *vmf)
{
	unsigned long offset, pfn;
	int ret;

	offset = ((unsigned long) vmf->virtual_address - vma->vm_start) >>
		PAGE_SHIFT;

	pfn = (memdesc->physaddr >> PAGE_SHIFT) + offset;
	ret = vm_insert_pfn(vma, (unsigned long) vmf->virtual_address, pfn);

	if (ret == -ENOMEM || ret == -EAGAIN)
		return VM_FAULT_OOM;
	else if (ret == -EFAULT)
		return VM_FAULT_SIGBUS;

	return VM_FAULT_NOPAGE;
}

static void kgsl_cma_coherent_free(struct kgsl_memdesc *memdesc)
{
	struct dma_attrs *attrs = NULL;

	if (memdesc->hostptr) {
		if (memdesc->priv & KGSL_MEMDESC_SECURE) {
			kgsl_driver.stats.secure -= memdesc->size;
			kgsl_cma_unlock_secure(memdesc);
			attrs = &memdesc->attrs;
		} else
			kgsl_driver.stats.coherent -= memdesc->size;

		dma_free_attrs(memdesc->dev, memdesc->size,
			memdesc->hostptr, memdesc->physaddr, attrs);
	}
}

/* Global - also used by kgsl_drm.c */
static struct kgsl_memdesc_ops kgsl_page_alloc_ops = {
	.free = kgsl_page_alloc_free,
	.vmflags = VM_DONTDUMP | VM_DONTEXPAND | VM_DONTCOPY,
	.vmfault = kgsl_page_alloc_vmfault,
	.map_kernel = kgsl_page_alloc_map_kernel,
	.unmap_kernel = kgsl_page_alloc_unmap_kernel,
};

/* CMA ops - used during NOMMU mode */
static struct kgsl_memdesc_ops kgsl_cma_ops = {
	.free = kgsl_cma_coherent_free,
	.vmflags = VM_DONTDUMP | VM_PFNMAP | VM_DONTEXPAND | VM_DONTCOPY,
	.vmfault = kgsl_contiguous_vmfault,
};

#ifdef CONFIG_ARM64
/*
 * For security reasons, ARMv8 doesn't allow invalidate only on read-only
 * mapping. It would be performance prohibitive to read the permissions on
 * the buffer before the operation. Every use case that we have found does not
 * assume that an invalidate operation is invalidate only, so we feel
 * comfortable turning invalidates into flushes for these targets
 */
static inline unsigned int _fixup_cache_range_op(unsigned int op)
{
	if (op == KGSL_CACHE_OP_INV)
		return KGSL_CACHE_OP_FLUSH;
	return op;
}
#else
static inline unsigned int _fixup_cache_range_op(unsigned int op)
{
	return op;
}
#endif

static int kgsl_do_cache_op(struct page *page, void *addr,
		uint64_t offset, uint64_t size, unsigned int op)
{
	void (*cache_op)(const void *, const void *);

	/*
	 * The dmac_xxx_range functions handle addresses and sizes that
	 * are not aligned to the cacheline size correctly.
	 */
	switch (_fixup_cache_range_op(op)) {
	case KGSL_CACHE_OP_FLUSH:
		cache_op = dmac_flush_range;
		break;
	case KGSL_CACHE_OP_CLEAN:
		cache_op = dmac_clean_range;
		break;
	case KGSL_CACHE_OP_INV:
		cache_op = dmac_inv_range;
		break;
	default:
		return -EINVAL;
	}

	if (page != NULL) {
		unsigned long pfn = page_to_pfn(page) + offset / PAGE_SIZE;
		/*
		 *  page_address() returns the kernel virtual address of page.
		 *  For high memory kernel virtual address exists only if page
		 *  has been mapped. So use a version of kmap rather than
		 *  page_address() for high memory.
		 */
		if (PageHighMem(page)) {
			offset &= ~PAGE_MASK;

			do {
				unsigned int len = size;

				if (len + offset > PAGE_SIZE)
					len = PAGE_SIZE - offset;

				page = pfn_to_page(pfn++);
				addr = kmap_atomic(page);
				cache_op(addr + offset, addr + offset + len);
				kunmap_atomic(addr);

				size -= len;
				offset = 0;
			} while (size);

			return 0;
		}

		addr = page_address(page);
	}

	cache_op(addr + offset, addr + offset + (size_t) size);
	return 0;
}

int kgsl_cache_range_op(struct kgsl_memdesc *memdesc, size_t offset,
		size_t size, unsigned int op)
{
	void *addr = NULL;
	struct sg_table *sgt = NULL;
	struct scatterlist *sg = NULL;
	unsigned int i = 0, pos = 0;
	int ret = 0;

	if (size == 0 || size > UINT_MAX)
		return -EINVAL;

	/* Make sure that the offset + size does not overflow */
	if ((offset + size < offset) || (offset + size < size))
		return -ERANGE;

	/* Check that offset+length does not exceed memdesc->size */
	if ((offset + size) > memdesc->size)
		return -ERANGE;

	if (memdesc->hostptr) {
		addr = memdesc->hostptr;
		/* Make sure the offset + size do not overflow the address */
		if (addr + ((size_t) offset + (size_t) size) < addr)
			return -ERANGE;

		ret = kgsl_do_cache_op(NULL, addr, offset, size, op);
		return ret;
	}

	/*
	 * If the buffer is not to mapped to kernel, perform cache
	 * operations after mapping to kernel.
	 */
	if (memdesc->sg) {
		for_each_sg(memdesc->sg, sg, memdesc->sglen, i) {
			uint64_t sg_offset, sg_left;
			if (offset >= (pos + sg->length)) {
				pos += sg->length;
				continue;
			}
			sg_offset = offset > pos ? offset - pos : 0;
			sg_left = (sg->length - sg_offset > size) ? size :
				                sg->length - sg_offset;
			ret = kgsl_do_cache_op(sg_page(sg), NULL, sg_offset,
				                                sg_left, op);
			size -= sg_left;
	                if (size == 0)
		                break;
			pos += sg->length;
		}
	} else {
		if (memdesc->pages == NULL)
			return ret;

		sgt = kgsl_alloc_sgt_from_pages(memdesc);
		if (IS_ERR(sgt))
			return PTR_ERR(sgt);

		for_each_sg(sgt->sgl, sg, sgt->nents, i) {
			uint64_t sg_offset, sg_left;

			if (offset >= (pos + sg->length)) {
				pos += sg->length;
				continue;
			}
			sg_offset = offset > pos ? offset - pos : 0;
			sg_left = (sg->length - sg_offset > size) ? size :
						sg->length - sg_offset;
			ret = kgsl_do_cache_op(sg_page(sg), NULL, sg_offset,
								sg_left, op);
			size -= sg_left;
			if (size == 0)
				break;
			pos += sg->length;
		}
		kgsl_free_sgt(sgt);
	}
	return ret;
}
EXPORT_SYMBOL(kgsl_cache_range_op);

#ifndef CONFIG_ALLOC_BUFFERS_IN_4K_CHUNKS
static inline int get_page_size(size_t size, unsigned int align)
{
	return (align >= ilog2(SZ_64K) && size >= SZ_64K)
					? SZ_64K : PAGE_SIZE;
}
#else
static inline int get_page_size(size_t size, unsigned int align)
{
	return PAGE_SIZE;
}
#endif

static int
_kgsl_sharedmem_page_alloc(struct kgsl_memdesc *memdesc,
			struct kgsl_pagetable *pagetable,
			size_t size)
{
	int pcount = 0, ret = 0;
	int j, page_size, sglen_alloc;
	size_t len;
	pgprot_t page_prot = pgprot_writecombine(PAGE_KERNEL);
	void *ptr;
	unsigned int align;
	int step = ((VMALLOC_END - VMALLOC_START)/8) >> PAGE_SHIFT;

	size = PAGE_ALIGN(size);
	if (size == 0 || size > UINT_MAX)
		return -EINVAL;

	align = (memdesc->flags & KGSL_MEMALIGN_MASK) >> KGSL_MEMALIGN_SHIFT;

	page_size = get_page_size(size, align);

	/*
	 * The alignment cannot be less than the intended page size - it can be
	 * larger however to accomodate hardware quirks
	 */

	if (ilog2(align) < page_size)
		kgsl_memdesc_set_align(memdesc, ilog2(page_size));

	/*
	 * There needs to be enough room in the sg structure to be able to
	 * service the allocation entirely with PAGE_SIZE sized chunks
	 */

	sglen_alloc = PAGE_ALIGN(size) >> PAGE_SHIFT;

	memdesc->pagetable = pagetable;
	memdesc->ops = &kgsl_page_alloc_ops;

	/* Check for integer overflow */
	if (sglen_alloc && (sizeof(struct page *) > INT_MAX / sglen_alloc))
		return -EINVAL;
	/*
	 * Allocate space to store the list of pages. This is an array of
	 * pointers so we can track 1024 pages per page of allocation.
	 * Keep this array around for non global non secure buffers that
	 * are allocated by kgsl. This helps with improving the vm fault
	 * routine by finding the faulted page in constant time.
	 */

	memdesc->pages = kgsl_malloc(sglen_alloc * sizeof(struct page *));

	if (memdesc->pages == NULL) {
		ret = -ENOMEM;
		goto done;
	}

	if (!is_vmalloc_addr(memdesc->pages))
		kmemleak_not_leak(memdesc->pages);


	len = size;

	while (len > 0) {
		struct page *page;
		unsigned int gfp_mask = __GFP_HIGHMEM;
		int j;

		/* don't waste space at the end of the allocation*/
		if (len < page_size)
			page_size = PAGE_SIZE;

		/*
		 * Don't do some of the more aggressive memory recovery
		 * techniques for large order allocations
		 */
		if (page_size != PAGE_SIZE)
			gfp_mask |= __GFP_COMP | __GFP_NORETRY |
				__GFP_NO_KSWAPD | __GFP_NOWARN;
		else
			gfp_mask |= GFP_KERNEL;

		page = alloc_pages(gfp_mask, get_order(page_size));

		if (page == NULL) {
			if (page_size != PAGE_SIZE) {
				page_size = PAGE_SIZE;
				continue;
			}

			memdesc->size = (size - len);

			KGSL_CORE_ERR(
				"Out of memory: only allocated %zuKB of %zuKB requested\n",
				(size - len) >> 10, size >> 10);

			ret = -ENOMEM;
			goto done;
		}

		for (j = 0; j < page_size >> PAGE_SHIFT; j++)
			memdesc->pages[pcount++] = nth_page(page, j);

		len -= page_size;
		memdesc->page_count = pcount;
	}
	memdesc->size = size;

	/*
	 * All memory that goes to the user has to be zeroed out before it gets
	 * exposed to userspace. This means that the memory has to be mapped in
	 * the kernel, zeroed (memset) and then unmapped.  This also means that
	 * the dcache has to be flushed to ensure coherency between the kernel
	 * and user pages. We used to pass __GFP_ZERO to alloc_page which mapped
	 * zeroed and unmaped each individual page, and then we had to turn
	 * around and call flush_dcache_page() on that page to clear the caches.
	 * This was killing us for performance. Instead, we found it is much
	 * faster to allocate the pages without GFP_ZERO, map a chunk of the
	 * range ('step' pages), memset it, flush it and then unmap
	 * - this results in a factor of 4 improvement for speed for large
	 * buffers. There is a small decrease in speed for small buffers,
	 * but only on the order of a few microseconds at best. The 'step'
	 * size is based on a guess at the amount of free vmalloc space, but
	 * will scale down if there's not enough free space.
	 */
	for (j = 0; j < pcount; j += step) {
		step = min(step, pcount - j);

		ptr = vmap(&memdesc->pages[j], step, VM_IOREMAP, page_prot);

		if (ptr != NULL) {
			memset(ptr, 0, step * PAGE_SIZE);
			dmac_flush_range(ptr, ptr + step * PAGE_SIZE);
			vunmap(ptr);
		} else {
			int k;
			/* Very, very, very slow path */

			for (k = j; k < j + step; k++) {
				ptr = kmap_atomic(memdesc->pages[k]);
				memset(ptr, 0, PAGE_SIZE);
				dmac_flush_range(ptr, ptr + PAGE_SIZE);
				kunmap_atomic(ptr);
			}
			/* scale down the step size to avoid this path */
			if (step > 1)
				step >>= 1;
		}
	}

done:
	KGSL_STATS_ADD(memdesc->size, kgsl_driver.stats.page_alloc,
		kgsl_driver.stats.page_alloc_max);

	if (ret)
		kgsl_sharedmem_free(memdesc);

	return ret;
}

int
kgsl_sharedmem_page_alloc_user(struct kgsl_memdesc *memdesc,
			    struct kgsl_pagetable *pagetable,
			    size_t size)
{
	int ret = 0;
	struct kgsl_process_private *priv = memdesc->private;

	size = PAGE_ALIGN(size);
	if (size == 0)
		return -EINVAL;

	ret = _kgsl_sharedmem_page_alloc(memdesc, pagetable, size);

	if (!ret && priv)
		kgsl_process_add_stats(priv, KGSL_MEM_ENTRY_PAGE_ALLOC, size);
	return ret;
}
EXPORT_SYMBOL(kgsl_sharedmem_page_alloc_user);

void kgsl_sharedmem_free(struct kgsl_memdesc *memdesc)
{
	if (memdesc == NULL || memdesc->size == 0)
		return;

	if (memdesc->gpuaddr) {
		kgsl_mmu_unmap(memdesc->pagetable, memdesc);
		kgsl_mmu_put_gpuaddr(memdesc->pagetable, memdesc);
	}

	if (memdesc->ops && memdesc->ops->free)
		memdesc->ops->free(memdesc);

	if (memdesc->sg)
		kgsl_free(memdesc->sg);

	if (memdesc->pages)
		kgsl_free(memdesc->pages);

	memset(memdesc, 0, sizeof(*memdesc));
}
EXPORT_SYMBOL(kgsl_sharedmem_free);

int
kgsl_sharedmem_readl(const struct kgsl_memdesc *memdesc,
			uint32_t *dst,
			unsigned int offsetbytes)
{
	uint32_t *src;
	BUG_ON(memdesc == NULL || memdesc->hostptr == NULL || dst == NULL);
	WARN_ON(offsetbytes % sizeof(uint32_t) != 0);
	if (offsetbytes % sizeof(uint32_t) != 0)
		return -EINVAL;

	WARN_ON(offsetbytes > (memdesc->size - sizeof(uint32_t)));
	if (offsetbytes > (memdesc->size - sizeof(uint32_t)))
		return -ERANGE;

	rmb();
	src = (uint32_t *)(memdesc->hostptr + offsetbytes);
	*dst = *src;
	return 0;
}
EXPORT_SYMBOL(kgsl_sharedmem_readl);

int
kgsl_sharedmem_writel(struct kgsl_device *device,
			const struct kgsl_memdesc *memdesc,
			unsigned int offsetbytes,
			uint32_t src)
{
	uint32_t *dst;
	BUG_ON(memdesc == NULL || memdesc->hostptr == NULL);
	WARN_ON(offsetbytes % sizeof(uint32_t) != 0);
	if (offsetbytes % sizeof(uint32_t) != 0)
		return -EINVAL;

	WARN_ON(offsetbytes > (memdesc->size - sizeof(uint32_t)));
	if (offsetbytes > (memdesc->size - sizeof(uint32_t)))
		return -ERANGE;
	kgsl_cffdump_write(device,
		memdesc->gpuaddr + offsetbytes,
		src);
	dst = (uint32_t *)(memdesc->hostptr + offsetbytes);
	*dst = src;

	wmb();

	return 0;
}
EXPORT_SYMBOL(kgsl_sharedmem_writel);

int
kgsl_sharedmem_set(struct kgsl_device *device,
		const struct kgsl_memdesc *memdesc, unsigned int offsetbytes,
		unsigned int value, unsigned int sizebytes)
{
	BUG_ON(memdesc == NULL || memdesc->hostptr == NULL);
	BUG_ON(offsetbytes + sizebytes > memdesc->size);

	kgsl_cffdump_memset(device,
		memdesc->gpuaddr + offsetbytes, value,
		sizebytes);
	memset(memdesc->hostptr + offsetbytes, value, sizebytes);
	return 0;
}
EXPORT_SYMBOL(kgsl_sharedmem_set);

static const char * const memtype_str[] = {
	[KGSL_MEMTYPE_OBJECTANY] = "any(0)",
	[KGSL_MEMTYPE_FRAMEBUFFER] = "framebuffer",
	[KGSL_MEMTYPE_RENDERBUFFER] = "renderbuffer",
	[KGSL_MEMTYPE_ARRAYBUFFER] = "arraybuffer",
	[KGSL_MEMTYPE_ELEMENTARRAYBUFFER] = "elementarraybuffer",
	[KGSL_MEMTYPE_VERTEXARRAYBUFFER] = "vertexarraybuffer",
	[KGSL_MEMTYPE_TEXTURE] = "texture",
	[KGSL_MEMTYPE_SURFACE] = "surface",
	[KGSL_MEMTYPE_EGL_SURFACE] = "egl_surface",
	[KGSL_MEMTYPE_GL] = "gl",
	[KGSL_MEMTYPE_CL] = "cl",
	[KGSL_MEMTYPE_CL_BUFFER_MAP] = "cl_buffer_map",
	[KGSL_MEMTYPE_CL_BUFFER_NOMAP] = "cl_buffer_nomap",
	[KGSL_MEMTYPE_CL_IMAGE_MAP] = "cl_image_map",
	[KGSL_MEMTYPE_CL_IMAGE_NOMAP] = "cl_image_nomap",
	[KGSL_MEMTYPE_CL_KERNEL_STACK] = "cl_kernel_stack",
	[KGSL_MEMTYPE_COMMAND] = "command",
	[KGSL_MEMTYPE_2D] = "2d",
	[KGSL_MEMTYPE_EGL_IMAGE] = "egl_image",
	[KGSL_MEMTYPE_EGL_SHADOW] = "egl_shadow",
	[KGSL_MEMTYPE_MULTISAMPLE] = "egl_multisample",
	/* KGSL_MEMTYPE_KERNEL handled below, to avoid huge array */
};

void kgsl_get_memory_usage(char *name, size_t name_size, unsigned int memflags)
{
	unsigned char type;

	type = (memflags & KGSL_MEMTYPE_MASK) >> KGSL_MEMTYPE_SHIFT;
	if (type == KGSL_MEMTYPE_KERNEL)
		strlcpy(name, "kernel", name_size);
	else if (type < ARRAY_SIZE(memtype_str) && memtype_str[type] != NULL)
		strlcpy(name, memtype_str[type], name_size);
	else
		snprintf(name, name_size, "unknown(%3d)", type);
}
EXPORT_SYMBOL(kgsl_get_memory_usage);

int kgsl_cma_alloc_coherent(struct kgsl_device *device,
			struct kgsl_memdesc *memdesc,
			struct kgsl_pagetable *pagetable, size_t size)
{
	int result = 0;

	if (size == 0)
		return -EINVAL;

	memdesc->size = size;
	memdesc->pagetable = pagetable;
	memdesc->ops = &kgsl_cma_ops;
	memdesc->dev = device->dev->parent;

	memdesc->hostptr = dma_alloc_attrs(memdesc->dev, size,
		&memdesc->physaddr, GFP_KERNEL, NULL);

	if (memdesc->hostptr == NULL) {
		result = -ENOMEM;
		goto err;
	}

	result = memdesc_sg_dma(memdesc, memdesc->physaddr, size);
	if (result)
		goto err;

	/* Record statistics */

	KGSL_STATS_ADD(size, kgsl_driver.stats.coherent,
		       kgsl_driver.stats.coherent_max);

err:
	if (result)
		kgsl_sharedmem_free(memdesc);

	return result;
}
EXPORT_SYMBOL(kgsl_cma_alloc_coherent);

static int scm_lock_chunk(struct kgsl_memdesc *memdesc, int lock)
{
	struct cp2_lock_req request;
	unsigned int resp;
	unsigned int *chunk_list;
	struct scm_desc desc = {0};
	int result;

	/*
	 * Flush the virt addr range before sending the memory to the
	 * secure environment to ensure the data is actually present
	 * in RAM
	 *
	 * Chunk_list holds the physical address of secure memory.
	 * Pass in the virtual address of chunk_list to flush.
	 * Chunk_list size is 1 because secure memory is physically
	 * contiguous.
	 */
	chunk_list = kzalloc(sizeof(unsigned int), GFP_KERNEL);
	if (!chunk_list)
		return -ENOMEM;

	chunk_list[0] = memdesc->physaddr;
	dmac_flush_range((void *)chunk_list, (void *)chunk_list + 1);

	desc.args[0] = request.chunks.chunk_list = virt_to_phys(chunk_list);
	desc.args[1] = request.chunks.chunk_list_size = 1;
	desc.args[2] = request.chunks.chunk_size = memdesc->size;
	desc.args[3] = request.mem_usage = 0;
	desc.args[4] = request.lock = lock;
	desc.args[5] = 0;
	desc.arginfo = SCM_ARGS(6, SCM_RW, SCM_VAL, SCM_VAL, SCM_VAL, SCM_VAL,
				SCM_VAL);
	kmap_flush_unused();
	kmap_atomic_flush_unused();
	if (!is_scm_armv8()) {
		result = scm_call(SCM_SVC_MP, MEM_PROTECT_LOCK_ID2,
				&request, sizeof(request), &resp, sizeof(resp));
	} else {
		result = scm_call2(SCM_SIP_FNID(SCM_SVC_MP,
				   MEM_PROTECT_LOCK_ID2_FLAT), &desc);
		resp = desc.ret[0];
	}

	kfree(chunk_list);
	return result;
}

int kgsl_cma_alloc_secure(struct kgsl_device *device,
			struct kgsl_memdesc *memdesc, size_t size)
{
	struct kgsl_iommu *iommu = device->mmu.priv;
	struct kgsl_iommu_unit *iommu_unit =
			&iommu->iommu_units[KGSL_IOMMU_UNIT_0];
	int result = 0;
	struct kgsl_pagetable *pagetable = device->mmu.securepagetable;

	if (size == 0)
		return -EINVAL;

	/* Align size to 1M boundaries */
	size = ALIGN(size, SZ_1M);

	memdesc->size = size;
	memdesc->pagetable = pagetable;
	memdesc->ops = &kgsl_cma_ops;
	memdesc->dev = iommu_unit->dev[KGSL_IOMMU_CONTEXT_SECURE].dev;

	init_dma_attrs(&memdesc->attrs);
	dma_set_attr(DMA_ATTR_STRONGLY_ORDERED, &memdesc->attrs);

	memdesc->hostptr = dma_alloc_attrs(memdesc->dev, size,
		&memdesc->physaddr, GFP_KERNEL, &memdesc->attrs);

	if (memdesc->hostptr == NULL) {
		result = -ENOMEM;
		goto err;
	}

	result = memdesc_sg_dma(memdesc, memdesc->physaddr, size);
	if (result)
		goto err;

	result = scm_lock_chunk(memdesc, 1);

	if (result != 0)
		goto err;

	/* Set the private bit to indicate that we've secured this */
	SetPagePrivate(sg_page(memdesc->sg));

	memdesc->priv |= KGSL_MEMDESC_TZ_LOCKED;

	/* Record statistics */
	KGSL_STATS_ADD(size, kgsl_driver.stats.secure,
	       kgsl_driver.stats.secure_max);
err:
	if (result)
		kgsl_sharedmem_free(memdesc);

	return result;
}
EXPORT_SYMBOL(kgsl_cma_alloc_secure);

/**
 * kgsl_cma_unlock_secure() - Unlock secure memory by calling TZ
 * @memdesc: memory descriptor
 */
static void kgsl_cma_unlock_secure(struct kgsl_memdesc *memdesc)
{
	if (memdesc->size == 0 || !(memdesc->priv & KGSL_MEMDESC_TZ_LOCKED))
		return;

	if (!scm_lock_chunk(memdesc, 0))
		ClearPagePrivate(sg_page(memdesc->sg));
}<|MERGE_RESOLUTION|>--- conflicted
+++ resolved
@@ -1,8 +1,4 @@
-<<<<<<< HEAD
-/* Copyright (c) 2002,2007-2016, The Linux Foundation. All rights reserved.
-=======
 /* Copyright (c) 2002,2007-2017. The Linux Foundation. All rights reserved.
->>>>>>> 27228629
  *
  * This program is free software; you can redistribute it and/or modify
  * it under the terms of the GNU General Public License version 2 and
@@ -417,12 +413,9 @@
 			__free_pages(p, compound_order(p));
 		}
 	}
-<<<<<<< HEAD
 
 	if (priv)
 		kgsl_process_sub_stats(priv, KGSL_MEM_ENTRY_PAGE_ALLOC, memdesc->size);
-=======
->>>>>>> 27228629
 }
 
 /*
