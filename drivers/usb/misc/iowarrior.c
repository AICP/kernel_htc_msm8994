--- conflicted
+++ resolved
@@ -809,8 +809,6 @@
 		goto error;
 	}
 
-<<<<<<< HEAD
-=======
 	if (dev->product_id == USB_DEVICE_ID_CODEMERCS_IOW56) {
 		if (!dev->int_out_endpoint) {
 			dev_err(&interface->dev, "no interrupt-out endpoint found\n");
@@ -819,7 +817,6 @@
 		}
 	}
 
->>>>>>> a07ea939
 	/* we have to check the report_size often, so remember it in the endianness suitable for our machine */
 	dev->report_size = usb_endpoint_maxp(dev->int_in_endpoint);
 	if ((dev->interface->cur_altsetting->desc.bInterfaceNumber == 0) &&
