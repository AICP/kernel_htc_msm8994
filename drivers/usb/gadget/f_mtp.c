/*
 * Gadget Function Driver for MTP
 *
 * Copyright (C) 2010 Google, Inc.
 * Author: Mike Lockwood <lockwood@android.com>
 *
 * This software is licensed under the terms of the GNU General Public
 * License version 2, as published by the Free Software Foundation, and
 * may be copied, distributed, and modified under those terms.
 *
 * This program is distributed in the hope that it will be useful,
 * but WITHOUT ANY WARRANTY; without even the implied warranty of
 * MERCHANTABILITY or FITNESS FOR A PARTICULAR PURPOSE.  See the
 * GNU General Public License for more details.
 *
 */


#include <linux/module.h>
#include <linux/init.h>
#include <linux/poll.h>
#include <linux/delay.h>
#include <linux/wait.h>
#include <linux/err.h>
#include <linux/interrupt.h>

#include <linux/types.h>
#include <linux/file.h>
#include <linux/device.h>
#include <linux/miscdevice.h>

#include <linux/usb.h>
#include <linux/usb_usual.h>
#include <linux/usb/ch9.h>
#include <linux/usb/f_mtp.h>

#define MTP_BULK_BUFFER_SIZE       16384
#define INTR_BUFFER_SIZE           28
#define MTP_THREAD_UNSUPPORT	0
#define MTP_THREAD_SUPPORT	1

#define INTERFACE_STRING_INDEX	0

#define STATE_OFFLINE               0   
#define STATE_READY                 1   
#define STATE_BUSY                  2   
#define STATE_CANCELED              3   
#define STATE_ERROR                 4   

#define MTP_TX_REQ_MAX 8
#define MTP_RX_REQ_MAX 8
#define INTR_REQ_MAX 5

#define MTP_OS_STRING_ID   0xEE

#define MTP_REQ_CANCEL              0x64
#define MTP_REQ_GET_EXT_EVENT_DATA  0x65
#define MTP_REQ_RESET               0x66
#define MTP_REQ_GET_DEVICE_STATUS   0x67

#define MTP_RESPONSE_OK             0x2001
#define MTP_RESPONSE_DEVICE_BUSY    0x2019
#ifdef CONFIG_PERFLOCK
#include <mach/perflock.h>
#endif

unsigned int mtp_rx_req_len = MTP_BULK_BUFFER_SIZE;
module_param(mtp_rx_req_len, uint, S_IRUGO | S_IWUSR);

unsigned int mtp_tx_req_len = MTP_BULK_BUFFER_SIZE;
module_param(mtp_tx_req_len, uint, S_IRUGO | S_IWUSR);

unsigned int mtp_tx_reqs = MTP_TX_REQ_MAX;
module_param(mtp_tx_reqs, uint, S_IRUGO | S_IWUSR);
static int htc_mtp_open_state;

static const char mtp_shortname[] = "mtp_usb";

struct mtp_dev {
	struct usb_function function;
	struct usb_composite_dev *cdev;
	spinlock_t lock;

	struct usb_ep *ep_in;
	struct usb_ep *ep_out;
	struct usb_ep *ep_intr;

	int state;

	atomic_t read_excl;
	atomic_t write_excl;

	
	struct usb_request *rx_req;
	unsigned char *read_buf;
	uint64_t read_count;

	struct list_head rx_idle;
	struct list_head rx_done;

	struct timeval st0;
	struct timeval st1;

	
	atomic_t open_excl;
	
	atomic_t ioctl_excl;

	struct list_head tx_idle;
	struct list_head intr_idle;

	wait_queue_head_t read_wq;
	wait_queue_head_t write_wq;
	wait_queue_head_t intr_wq;
	
	

	struct workqueue_struct *wq;
	struct work_struct send_file_work;
	struct work_struct receive_file_work;
	struct file *xfer_file;
	loff_t xfer_file_offset;
	int64_t xfer_file_length;
	unsigned xfer_send_header;
	uint16_t xfer_command;
	uint32_t xfer_transaction_id;
	int xfer_result;

#ifdef CONFIG_PERFLOCK
	struct work_struct release_perflock_work;
	bool mtp_perf_lock_on;
	struct perf_lock perf_lock;
	struct timer_list perf_timer;
	unsigned long timer_expired;
#endif
};

static struct usb_interface_descriptor mtp_interface_desc = {
	.bLength                = USB_DT_INTERFACE_SIZE,
	.bDescriptorType        = USB_DT_INTERFACE,
	.bInterfaceNumber       = 0,
	.bNumEndpoints          = 3,
	.bInterfaceClass        = USB_CLASS_VENDOR_SPEC,
	.bInterfaceSubClass     = USB_SUBCLASS_VENDOR_SPEC,
	.bInterfaceProtocol     = 0,
};

static struct usb_interface_descriptor ptp_interface_desc = {
	.bLength                = USB_DT_INTERFACE_SIZE,
	.bDescriptorType        = USB_DT_INTERFACE,
	.bInterfaceNumber       = 0,
	.bNumEndpoints          = 3,
	.bInterfaceClass        = USB_CLASS_STILL_IMAGE,
	.bInterfaceSubClass     = 1,
	.bInterfaceProtocol     = 1,
};

static struct usb_endpoint_descriptor mtp_superspeed_in_desc = {
	.bLength                = USB_DT_ENDPOINT_SIZE,
	.bDescriptorType        = USB_DT_ENDPOINT,
	.bEndpointAddress       = USB_DIR_IN,
	.bmAttributes           = USB_ENDPOINT_XFER_BULK,
	.wMaxPacketSize         = __constant_cpu_to_le16(1024),
};

static struct usb_ss_ep_comp_descriptor mtp_superspeed_in_comp_desc = {
	.bLength =		sizeof mtp_superspeed_in_comp_desc,
	.bDescriptorType =	USB_DT_SS_ENDPOINT_COMP,

	
	.bMaxBurst =		2,
	
};

static struct usb_endpoint_descriptor mtp_superspeed_out_desc = {
	.bLength                = USB_DT_ENDPOINT_SIZE,
	.bDescriptorType        = USB_DT_ENDPOINT,
	.bEndpointAddress       = USB_DIR_OUT,
	.bmAttributes           = USB_ENDPOINT_XFER_BULK,
	.wMaxPacketSize         = __constant_cpu_to_le16(1024),
};

static struct usb_ss_ep_comp_descriptor mtp_superspeed_out_comp_desc = {
	.bLength =		sizeof mtp_superspeed_out_comp_desc,
	.bDescriptorType =	USB_DT_SS_ENDPOINT_COMP,

	
	 .bMaxBurst =		2,
	
};

static struct usb_endpoint_descriptor mtp_highspeed_in_desc = {
	.bLength                = USB_DT_ENDPOINT_SIZE,
	.bDescriptorType        = USB_DT_ENDPOINT,
	.bEndpointAddress       = USB_DIR_IN,
	.bmAttributes           = USB_ENDPOINT_XFER_BULK,
	.wMaxPacketSize         = __constant_cpu_to_le16(512),
};

static struct usb_endpoint_descriptor mtp_highspeed_out_desc = {
	.bLength                = USB_DT_ENDPOINT_SIZE,
	.bDescriptorType        = USB_DT_ENDPOINT,
	.bEndpointAddress       = USB_DIR_OUT,
	.bmAttributes           = USB_ENDPOINT_XFER_BULK,
	.wMaxPacketSize         = __constant_cpu_to_le16(512),
};

static struct usb_endpoint_descriptor mtp_fullspeed_in_desc = {
	.bLength                = USB_DT_ENDPOINT_SIZE,
	.bDescriptorType        = USB_DT_ENDPOINT,
	.bEndpointAddress       = USB_DIR_IN,
	.bmAttributes           = USB_ENDPOINT_XFER_BULK,
};

static struct usb_endpoint_descriptor mtp_fullspeed_out_desc = {
	.bLength                = USB_DT_ENDPOINT_SIZE,
	.bDescriptorType        = USB_DT_ENDPOINT,
	.bEndpointAddress       = USB_DIR_OUT,
	.bmAttributes           = USB_ENDPOINT_XFER_BULK,
};

static struct usb_endpoint_descriptor mtp_intr_desc = {
	.bLength                = USB_DT_ENDPOINT_SIZE,
	.bDescriptorType        = USB_DT_ENDPOINT,
	.bEndpointAddress       = USB_DIR_IN,
	.bmAttributes           = USB_ENDPOINT_XFER_INT,
	.wMaxPacketSize         = __constant_cpu_to_le16(INTR_BUFFER_SIZE),
	.bInterval              = 6,
};

static struct usb_ss_ep_comp_descriptor mtp_superspeed_intr_comp_desc = {
	.bLength =		sizeof mtp_superspeed_intr_comp_desc,
	.bDescriptorType =	USB_DT_SS_ENDPOINT_COMP,

	
	
	
	.wBytesPerInterval =	cpu_to_le16(INTR_BUFFER_SIZE),
};

static struct usb_descriptor_header *fs_mtp_descs[] = {
	(struct usb_descriptor_header *) &mtp_interface_desc,
	(struct usb_descriptor_header *) &mtp_fullspeed_in_desc,
	(struct usb_descriptor_header *) &mtp_fullspeed_out_desc,
	(struct usb_descriptor_header *) &mtp_intr_desc,
	NULL,
};

static struct usb_descriptor_header *hs_mtp_descs[] = {
	(struct usb_descriptor_header *) &mtp_interface_desc,
	(struct usb_descriptor_header *) &mtp_highspeed_in_desc,
	(struct usb_descriptor_header *) &mtp_highspeed_out_desc,
	(struct usb_descriptor_header *) &mtp_intr_desc,
	NULL,
};

static struct usb_descriptor_header *ss_mtp_descs[] = {
	(struct usb_descriptor_header *) &mtp_interface_desc,
	(struct usb_descriptor_header *) &mtp_superspeed_in_desc,
	(struct usb_descriptor_header *) &mtp_superspeed_in_comp_desc,
	(struct usb_descriptor_header *) &mtp_superspeed_out_desc,
	(struct usb_descriptor_header *) &mtp_superspeed_out_comp_desc,
	(struct usb_descriptor_header *) &mtp_intr_desc,
	(struct usb_descriptor_header *) &mtp_superspeed_intr_comp_desc,
	NULL,
};

static struct usb_descriptor_header *fs_ptp_descs[] = {
	(struct usb_descriptor_header *) &ptp_interface_desc,
	(struct usb_descriptor_header *) &mtp_fullspeed_in_desc,
	(struct usb_descriptor_header *) &mtp_fullspeed_out_desc,
	(struct usb_descriptor_header *) &mtp_intr_desc,
	NULL,
};

static struct usb_descriptor_header *hs_ptp_descs[] = {
	(struct usb_descriptor_header *) &ptp_interface_desc,
	(struct usb_descriptor_header *) &mtp_highspeed_in_desc,
	(struct usb_descriptor_header *) &mtp_highspeed_out_desc,
	(struct usb_descriptor_header *) &mtp_intr_desc,
	NULL,
};

static struct usb_descriptor_header *ss_ptp_descs[] = {
	(struct usb_descriptor_header *) &ptp_interface_desc,
	(struct usb_descriptor_header *) &mtp_superspeed_in_desc,
	(struct usb_descriptor_header *) &mtp_superspeed_in_comp_desc,
	(struct usb_descriptor_header *) &mtp_superspeed_out_desc,
	(struct usb_descriptor_header *) &mtp_superspeed_out_comp_desc,
	(struct usb_descriptor_header *) &mtp_intr_desc,
	(struct usb_descriptor_header *) &mtp_superspeed_intr_comp_desc,
	NULL,
};

static struct usb_string mtp_string_defs[] = {
	
	[INTERFACE_STRING_INDEX].s	= "MTP",
	{  },	
};

static struct usb_gadget_strings mtp_string_table = {
	.language		= 0x0409,	
	.strings		= mtp_string_defs,
};

static struct usb_gadget_strings *mtp_strings[] = {
	&mtp_string_table,
	NULL,
};

static u8 mtp_os_string[] = {
	18, 
	USB_DT_STRING,
	
	'M', 0, 'S', 0, 'F', 0, 'T', 0, '1', 0, '0', 0, '0', 0,
	
	1,
	
	0
};

struct mtp_ext_config_desc_header {
	__le32	dwLength;
	__u16	bcdVersion;
	__le16	wIndex;
	__u8	bCount;
	__u8	reserved[7];
};

struct mtp_ext_config_desc_function {
	__u8	bFirstInterfaceNumber;
	__u8	bInterfaceCount;
	__u8	compatibleID[8];
	__u8	subCompatibleID[8];
	__u8	reserved[6];
};

struct {
	struct mtp_ext_config_desc_header	header;
	struct mtp_ext_config_desc_function    function;
} mtp_ext_config_desc = {
	.header = {
		.dwLength = __constant_cpu_to_le32(sizeof(mtp_ext_config_desc)),
		.bcdVersion = __constant_cpu_to_le16(0x0100),
		.wIndex = __constant_cpu_to_le16(4),
		.bCount = __constant_cpu_to_le16(1),
	},
	.function = {
		.bFirstInterfaceNumber = 0,
		.bInterfaceCount = 1,
		.compatibleID = { 'M', 'T', 'P' },
	},
};

struct mtp_device_status {
	__le16	wLength;
	__le16	wCode;
};

struct mtp_data_header {
	
	__le32	length;
	
	__le16	type;
	
	__le16	command;
	
	__le32	transaction_id;
};

static struct mtp_dev *_mtp_dev;

#ifdef CONFIG_PERFLOCK

static void mtp_setup_perflock(bool mtp_perf_lock_on)
{
	struct mtp_dev *dev = _mtp_dev;
	dev->mtp_perf_lock_on = mtp_perf_lock_on;

	
	del_timer(&dev->perf_timer);
	if (mtp_perf_lock_on) {
		if (!is_perf_lock_active(&dev->perf_lock)) {
			printk(KERN_INFO "[USB][MTP] %s, perf on\n", __func__);
			perf_lock(&dev->perf_lock);
		}
	} else {
		if (is_perf_lock_active(&dev->perf_lock)) {
			printk(KERN_INFO "[USB][MTP] %s, perf off\n", __func__);
			perf_unlock(&dev->perf_lock);
		}
	}
}

static __maybe_unused void release_perflock_work_func(struct work_struct *data)
{
	mtp_setup_perflock(false);
}

#define MTP_QOS_N_RATIO     15
#define MTP_TRANSFER_EXPIRED    (jiffies + msecs_to_jiffies(5000))
static void mtp_qos_enable(int qos_n)
{
	struct mtp_dev *dev = _mtp_dev;

	if (qos_n) {
		mtp_setup_perflock(true);
		dev->timer_expired = qos_n * MTP_QOS_N_RATIO;
		if (dev->timer_expired < 5000)
			dev->timer_expired = 5000;
		mod_timer(&dev->perf_timer,
				jiffies + msecs_to_jiffies(dev->timer_expired));
	} else
		mtp_setup_perflock(false);
}

static __maybe_unused void mtp_perf_lock_disable(unsigned long data)
{
	struct mtp_dev *dev = _mtp_dev;
	schedule_work(&dev->release_perflock_work);
}
#endif

static inline struct mtp_dev *func_to_mtp(struct usb_function *f)
{
	return container_of(f, struct mtp_dev, function);
}

static struct usb_request *mtp_request_new(struct usb_ep *ep, int buffer_size)
{
	struct usb_request *req = usb_ep_alloc_request(ep, GFP_KERNEL);
	if (!req)
		return NULL;

	
	req->buf = kmalloc(buffer_size, GFP_KERNEL);
	if (!req->buf) {
		usb_ep_free_request(ep, req);
		return NULL;
	}

	return req;
}

static void mtp_request_free(struct usb_request *req, struct usb_ep *ep)
{
	if (req) {
		kfree(req->buf);
		usb_ep_free_request(ep, req);
	}
}

static inline int mtp_lock(atomic_t *excl)
{
	if (atomic_inc_return(excl) == 1) {
		return 0;
	} else {
		atomic_dec(excl);
		return -1;
	}
}

static inline void mtp_unlock(atomic_t *excl)
{
	atomic_dec(excl);
}

static void mtp_req_put(struct mtp_dev *dev, struct list_head *head,
		struct usb_request *req)
{
	unsigned long flags;

	spin_lock_irqsave(&dev->lock, flags);
	list_add_tail(&req->list, head);
	spin_unlock_irqrestore(&dev->lock, flags);
}

static struct usb_request
*mtp_req_get(struct mtp_dev *dev, struct list_head *head)
{
	unsigned long flags;
	struct usb_request *req;

	spin_lock_irqsave(&dev->lock, flags);
	if (list_empty(head)) {
		req = 0;
	} else {
		req = list_first_entry(head, struct usb_request, list);
		list_del(&req->list);
	}
	spin_unlock_irqrestore(&dev->lock, flags);
	return req;
}

static void mtp_complete_in(struct usb_ep *ep, struct usb_request *req)
{
	struct mtp_dev *dev = _mtp_dev;

	if (req->status != 0)
		dev->state = STATE_ERROR;

	mtp_req_put(dev, &dev->tx_idle, req);

	wake_up(&dev->write_wq);
}

static void mtp_complete_out(struct usb_ep *ep, struct usb_request *req)
{
	struct mtp_dev *dev = _mtp_dev;
	struct usb_composite_dev *cdev = dev->cdev;

	if (req->status != 0) {
		dev->state = STATE_ERROR;
		DBG(cdev, "%s: %p rx_idle status: %d\n", __func__, req, req->status);
		mtp_req_put(dev, &dev->rx_idle, req);
	} else if (dev->state == STATE_OFFLINE) {
		DBG(cdev, "%s: %p rx_idle offlin: %d\n", __func__, req, req->status);
		mtp_req_put(dev, &dev->rx_idle, req);
	} else {
		DBG(cdev, "%s: %p rx_done\n", __func__, req);
		mtp_req_put(dev, &dev->rx_done, req);
	}
	wake_up(&dev->read_wq);
}

static void mtp_complete_intr(struct usb_ep *ep, struct usb_request *req)
{
	struct mtp_dev *dev = _mtp_dev;

	if (req->status != 0)
		dev->state = STATE_ERROR;

	mtp_req_put(dev, &dev->intr_idle, req);

	wake_up(&dev->intr_wq);
}

static int mtp_create_bulk_endpoints(struct mtp_dev *dev,
				struct usb_endpoint_descriptor *in_desc,
				struct usb_endpoint_descriptor *out_desc,
				struct usb_endpoint_descriptor *intr_desc)
{
	struct usb_composite_dev *cdev = dev->cdev;
	struct usb_request *req;
	struct usb_ep *ep;
	int i;

	DBG(cdev, "create_bulk_endpoints dev: %pK\n", dev);

	ep = usb_ep_autoconfig(cdev->gadget, in_desc);
	if (!ep) {
		DBG(cdev, "usb_ep_autoconfig for ep_in failed\n");
		return -ENODEV;
	}
	DBG(cdev, "usb_ep_autoconfig for ep_in got %s\n", ep->name);
	ep->driver_data = dev;		
	dev->ep_in = ep;

	ep = usb_ep_autoconfig(cdev->gadget, out_desc);
	if (!ep) {
		DBG(cdev, "usb_ep_autoconfig for ep_out failed\n");
		return -ENODEV;
	}
	DBG(cdev, "usb_ep_autoconfig for mtp ep_out got %s\n", ep->name);
	ep->driver_data = dev;		
	dev->ep_out = ep;

	ep = usb_ep_autoconfig(cdev->gadget, intr_desc);
	if (!ep) {
		DBG(cdev, "usb_ep_autoconfig for ep_intr failed\n");
		return -ENODEV;
	}
	DBG(cdev, "usb_ep_autoconfig for mtp ep_intr got %s\n", ep->name);
	ep->driver_data = dev;		
	dev->ep_intr = ep;

retry_tx_alloc:
	if (mtp_tx_req_len > MTP_BULK_BUFFER_SIZE)
		mtp_tx_reqs = 4;

	
	for (i = 0; i < mtp_tx_reqs; i++) {
		req = mtp_request_new(dev->ep_in, mtp_tx_req_len);
		if (!req) {
			if (mtp_tx_req_len <= MTP_BULK_BUFFER_SIZE)
				goto fail;
			while ((req = mtp_req_get(dev, &dev->tx_idle)))
				mtp_request_free(req, dev->ep_in);
			mtp_tx_req_len = MTP_BULK_BUFFER_SIZE;
			mtp_tx_reqs = MTP_TX_REQ_MAX;
			goto retry_tx_alloc;
		}
		req->complete = mtp_complete_in;
		mtp_req_put(dev, &dev->tx_idle, req);
	}

	if (mtp_rx_req_len % 1024)
		mtp_rx_req_len = MTP_BULK_BUFFER_SIZE;

retry_rx_alloc:
	for (i = 0; i < MTP_RX_REQ_MAX; i++) {
		req = mtp_request_new(dev->ep_out, mtp_rx_req_len);
		if (!req) {
			if (mtp_rx_req_len <= MTP_BULK_BUFFER_SIZE)
				goto fail;
			while ((req = mtp_req_get(dev, &dev->rx_idle)))
				mtp_request_free(req, dev->ep_out);
			mtp_rx_req_len = MTP_BULK_BUFFER_SIZE;
			goto retry_rx_alloc;
		}
		req->complete = mtp_complete_out;
		mtp_req_put(dev, &dev->rx_idle, req);
	}
	for (i = 0; i < INTR_REQ_MAX; i++) {
		req = mtp_request_new(dev->ep_intr, INTR_BUFFER_SIZE);
		if (!req)
			goto fail;
		req->complete = mtp_complete_intr;
		mtp_req_put(dev, &dev->intr_idle, req);
	}

	return 0;

fail:
	printk(KERN_ERR "mtp_bind() could not allocate requests\n");
	return -1;
}

static ssize_t mtp_read(struct file *fp, char __user *buf,
	size_t count, loff_t *pos)
{
	struct mtp_dev *dev = fp->private_data;
	struct usb_composite_dev *cdev = dev->cdev;
	struct usb_request *req;
	int r = 0, xfer;
	int ret = 0, file_xfer_zlp_flag = 0;

	DBG(cdev, "mtp_read(%zu)\n", count);

	if (mtp_lock(&dev->read_excl))
		return -EBUSY;

	
	DBG(cdev, "mtp_read: waiting for online state\n");
	ret = wait_event_interruptible(dev->read_wq,
		dev->state != STATE_OFFLINE);
	if (ret < 0) {
		r = ret;
		goto done;
	}
	spin_lock_irq(&dev->lock);
	if (dev->state == STATE_CANCELED) {
		
		dev->state = STATE_READY;
		spin_unlock_irq(&dev->lock);
		r = -ECANCELED;
		goto done;
	}
	if (dev->state == STATE_OFFLINE) {
		spin_unlock_irq(&dev->lock);
		r = -ENODEV;
		goto done;
	}
	dev->state = STATE_BUSY;
	spin_unlock_irq(&dev->lock);

<<<<<<< HEAD
	
	if (count > MTP_BULK_BUFFER_SIZE) {
		file_xfer_zlp_flag = 1;
	
#ifdef CONFIG_PERFLOCK
		mtp_qos_enable(1);
#endif
=======
requeue_req:
	/* queue a request */
	req = dev->rx_req[0];
	req->length = len;
	dev->rx_done = 0;
	ret = usb_ep_queue(dev->ep_out, req, GFP_KERNEL);
	if (ret < 0) {
		r = -EIO;
		goto done;
	} else {
		DBG(cdev, "rx %pK queue\n", req);
>>>>>>> 27228629
	}

	while (count > 0) {
		if (dev->state == STATE_CANCELED) {
			usb_ep_nuke(dev->ep_out);
			while ((req = mtp_req_get(dev, &dev->rx_done)))
				mtp_req_put(dev, &dev->rx_idle, req);
			dev->read_count = 0;
			r = -ECANCELED;
			break;
		} else if (unlikely(dev->state == STATE_OFFLINE)) {
			dev->read_count = 0;
			r = -EIO;
			goto done;
		}

		
		while ((req = mtp_req_get(dev, &dev->rx_idle))) {
requeue_req:
			#if 0
			req->length = dev->maxsize?dev->maxsize:512;
			#endif
			req->length = MTP_BULK_BUFFER_SIZE;
			DBG(cdev, "%s: queue request(%p) on %s\n", __func__, req, dev->ep_out->name);
			ret = usb_ep_queue(dev->ep_out, req, GFP_ATOMIC);
			if (ret < 0) {
				INFO(cdev, "%s: failed to queue req %p (%d)\n", __func__, req, ret);
				r = -EIO;
				mtp_req_put(dev, &dev->rx_idle, req);
				dev->read_count = 0;
				goto done;
			}
			if (dev->state == STATE_OFFLINE || dev->state == STATE_ERROR) {
				printk(KERN_INFO "[USB][MTP] hit potential WDT issue (%d)\n", dev->state);
				dev->read_count = 0;
				r = -EIO;
				goto done;
			}
		}

		
		if (dev->read_count > 0) {
			DBG(cdev, "%s: read %llu bytes @ %p\n", __func__,
				dev->read_count, dev->rx_req);

			xfer = (dev->read_count < count) ? dev->read_count : count;

			if (copy_to_user(buf, dev->read_buf, xfer)) {
				r = -EFAULT;
				break;
			}
			dev->read_buf += xfer;
			dev->read_count -= xfer;
			buf += xfer;
			count -= xfer;
			r += xfer;

			
			if (dev->read_count == 0 && dev->rx_req) {
				mtp_req_put(dev, &dev->rx_idle, dev->rx_req);
				dev->rx_req = 0;
			}

			
			if (xfer < MTP_BULK_BUFFER_SIZE) {
				dev->read_count = 0;
				break;
			}
			continue;
		}

		
		req = 0;
		ret = wait_event_interruptible(dev->read_wq,
				((req = mtp_req_get(dev, &dev->rx_done))
				 || dev->state != STATE_BUSY));

		if (req != 0) {
			if (req->actual == 0) {
				if (file_xfer_zlp_flag == 0)
					goto requeue_req;
					dev->rx_req = req;
					mtp_req_put(dev, &dev->rx_idle, dev->rx_req);
					INFO(cdev, "%s: got ZLP while file xfer.\n", __func__);
					break;
				}
				dev->rx_req = req;
				dev->read_count = req->actual;
				dev->read_buf = req->buf;
		}

		if (ret < 0) {
			r = ret;
			break;
		}
	}
<<<<<<< HEAD
=======
	if (dev->state == STATE_BUSY) {
		/* If we got a 0-len packet, throw it back and try again. */
		if (req->actual == 0)
			goto requeue_req;

		DBG(cdev, "rx %pK %d\n", req, req->actual);
		xfer = (req->actual < count) ? req->actual : count;
		r = xfer;
		if (copy_to_user(buf, req->buf, xfer))
			r = -EFAULT;
	} else
		r = -EIO;
>>>>>>> 27228629

done:
	spin_lock_irq(&dev->lock);
	if (dev->state == STATE_CANCELED)
		r = -ECANCELED;
	else if (dev->state != STATE_OFFLINE)
		dev->state = STATE_READY;
	spin_unlock_irq(&dev->lock);
	mtp_unlock(&dev->read_excl);

	DBG(cdev, "mtp_read returning %d\n", r);
	return r;
}

static ssize_t mtp_write(struct file *fp, const char __user *buf,
	size_t count, loff_t *pos)
{
	struct mtp_dev *dev = fp->private_data;
	struct usb_composite_dev *cdev = dev->cdev;
	struct usb_request *req = 0;
	ssize_t r = count;
	unsigned xfer;
	int sendZLP = 0;
	int ret;

	DBG(cdev, "mtp_write(%zu)\n", count);

	spin_lock_irq(&dev->lock);
	if (dev->state == STATE_CANCELED) {
		
		dev->state = STATE_READY;
		spin_unlock_irq(&dev->lock);
		return -ECANCELED;
	}
	if (dev->state == STATE_OFFLINE) {
		spin_unlock_irq(&dev->lock);
		return -ENODEV;
	}
	dev->state = STATE_BUSY;
	spin_unlock_irq(&dev->lock);

	if ((count & (dev->ep_in->maxpacket - 1)) == 0)
		sendZLP = 1;

	while (count > 0 || sendZLP) {
		
		if (count == 0)
			sendZLP = 0;

		if (dev->state != STATE_BUSY) {
			INFO(cdev, "mtp_write dev->error, state=%d\n", dev->state);
			r = -EIO;
			break;
		}

		
		req = 0;
		ret = wait_event_interruptible(dev->write_wq,
			((req = mtp_req_get(dev, &dev->tx_idle))
				|| dev->state != STATE_BUSY));
		if (!req) {
			r = ret;
			break;
		}

		if (count > mtp_tx_req_len)
			xfer = mtp_tx_req_len;
		else
			xfer = count;
		if (xfer && copy_from_user(req->buf, buf, xfer)) {
			r = -EFAULT;
			break;
		}

		req->length = xfer;
		ret = usb_ep_queue(dev->ep_in, req, GFP_KERNEL);
		if (ret < 0) {
			INFO(cdev, "mtp_write: xfer error %d\n", ret);
			r = -EIO;
			break;
		}

		buf += xfer;
		count -= xfer;

		
		req = 0;
	}

	if (req)
		mtp_req_put(dev, &dev->tx_idle, req);

	spin_lock_irq(&dev->lock);
	if (dev->state == STATE_CANCELED)
		r = -ECANCELED;
	else if (dev->state != STATE_OFFLINE)
		dev->state = STATE_READY;
	spin_unlock_irq(&dev->lock);

	DBG(cdev, "mtp_write returning %zd\n", r);
	return r;
}

static void send_file_work(struct work_struct *data)
{
	struct mtp_dev *dev = container_of(data, struct mtp_dev,
						send_file_work);
	struct usb_composite_dev *cdev = dev->cdev;
	struct usb_request *req = 0;
	struct mtp_data_header *header;
	struct file *filp;
	loff_t offset;
	int64_t count;
	int xfer, ret, hdr_size;
	int r = 0;
	int sendZLP = 0;

	
	smp_rmb();
	filp = dev->xfer_file;
	offset = dev->xfer_file_offset;
	count = dev->xfer_file_length;

	DBG(cdev, "send_file_work(%lld %lld)\n", offset, count);

	if (dev->xfer_send_header) {
		hdr_size = sizeof(struct mtp_data_header);
		count += hdr_size;
	} else {
		hdr_size = 0;
	}

	if ((count & (dev->ep_in->maxpacket - 1)) == 0)
		sendZLP = 1;

	while (count > 0 || sendZLP) {
		
		if (count == 0)
			sendZLP = 0;

		
		req = 0;
		ret = wait_event_interruptible(dev->write_wq,
			(req = mtp_req_get(dev, &dev->tx_idle))
			|| dev->state != STATE_BUSY);
		if (dev->state == STATE_CANCELED) {
			r = -ECANCELED;
			break;
		}
		if (!req) {
			r = ret;
			break;
		}

		if (count > mtp_tx_req_len)
			xfer = mtp_tx_req_len;
		else
			xfer = count;

		if (hdr_size) {
			
			header = (struct mtp_data_header *)req->buf;
			header->length = __cpu_to_le32(count);
			header->type = __cpu_to_le16(2); 
			header->command = __cpu_to_le16(dev->xfer_command);
			header->transaction_id =
					__cpu_to_le32(dev->xfer_transaction_id);
		}

		ret = vfs_read(filp, req->buf + hdr_size, xfer - hdr_size,
								&offset);
		if (ret < 0) {
			r = ret;
			break;
		}
		xfer = ret + hdr_size;
		hdr_size = 0;

		req->length = xfer;
		ret = usb_ep_queue(dev->ep_in, req, GFP_KERNEL);
		if (ret < 0) {
			DBG(cdev, "send_file_work: xfer error %d\n", ret);
			if (dev->state != STATE_OFFLINE)
				dev->state = STATE_ERROR;
			r = -EIO;
			break;
		}

		count -= xfer;

		
		req = 0;
	}

	if (req)
		mtp_req_put(dev, &dev->tx_idle, req);

#ifdef CONFIG_PERFLOCK
	mod_timer(&dev->perf_timer, MTP_TRANSFER_EXPIRED);
#endif

	DBG(cdev, "send_file_work returning %d\n", r);
	
	dev->xfer_result = r;
	smp_wmb();
}

static void receive_file_work(struct work_struct *data)
{
	struct mtp_dev *dev = container_of(data, struct mtp_dev,
						receive_file_work);
	struct usb_composite_dev *cdev = dev->cdev;
	struct usb_request *req = NULL;
	struct file *filp;
	loff_t offset;
	int64_t count;
	int ret;
	int r = 0, xfer, times = 0, file_xfer_zlp_flag = 0;

	
	smp_rmb();
	filp = dev->xfer_file;
	offset = dev->xfer_file_offset;
	count = dev->xfer_file_length;
	dev->read_count = 0;

	DBG(cdev, "receive_file_work(%lld)\n", count);

	if (count == 0xFFFFFFFF)
		file_xfer_zlp_flag = 1;

	while (count > 0) {
		if (dev->state == STATE_CANCELED ) {
			usb_ep_nuke(dev->ep_out);
			while ((req = mtp_req_get(dev, &dev->rx_done)))
				mtp_req_put(dev, &dev->rx_idle, req);
			r = -ECANCELED;
			times = 0;
			break;
		} else if (dev->state == STATE_OFFLINE) {
			r = -EIO;
			goto done;
		}

		
		while ((req = mtp_req_get(dev, &dev->rx_idle))) {
requeue_req:
			#if 0
			req->length = dev->maxsize?dev->maxsize:512;
			#endif
			req->length = MTP_BULK_BUFFER_SIZE;
			DBG(cdev, "%s: queue request(%p) on %s\n", __func__, req, dev->ep_out->name);
			ret = usb_ep_queue(dev->ep_out, req, GFP_ATOMIC);
			if (ret < 0) {
				INFO(cdev, "%s: failed to queue req %p (%d)\n", __func__, req, ret);
				r = -EIO;
				mtp_req_put(dev, &dev->rx_idle, req);
				goto done;
			}
		}

<<<<<<< HEAD
		DBG(cdev, "%s: read %llu bytes\n", __func__, dev->read_count);
		
		if (dev->read_count > 0) {
			xfer = (dev->read_count < count) ? dev->read_count : count;

			ret = vfs_write(filp, dev->read_buf, xfer,
=======
		if (write_req) {
			DBG(cdev, "rx %pK %d\n", write_req, write_req->actual);
			ret = vfs_write(filp, write_req->buf, write_req->actual,
>>>>>>> 27228629
				&offset);
			DBG(cdev, "vfs_write %d\n", ret);
			if (ret != xfer) {
				r = -EIO;
				INFO(cdev, "%s(%d) vfs_write error, ret:%d\n",__func__, __LINE__, ret);
				if (dev->state != STATE_OFFLINE)
					dev->state = STATE_ERROR;
				break;
			}
			dev->read_buf += xfer;
			dev->read_count -= xfer;

			if(unlikely(dev->state == STATE_OFFLINE)) {
				r = -EIO;
				goto done;
			}
			if (file_xfer_zlp_flag == 0)
				count -= xfer;

			
			if (dev->read_count == 0 && dev->rx_req) {
				mtp_req_put(dev, &dev->rx_idle, dev->rx_req);
				dev->rx_req = 0;
			}

			
			if (xfer < MTP_BULK_BUFFER_SIZE) {
				break;
			}
			continue;
		}

		
		req = 0;
		ret = wait_event_interruptible(dev->read_wq,
				((req = mtp_req_get(dev, &dev->rx_done))
				 || dev->state != STATE_BUSY));

		if (req != 0) {
			if (req->actual == 0) {
				if (file_xfer_zlp_flag == 0)
					goto requeue_req;

				dev->rx_req = req;
				mtp_req_put(dev, &dev->rx_idle, dev->rx_req);
				INFO(cdev, "%s: got ZLP while file xfer.\n", __func__);
				break;
			}

			dev->rx_req = req;
			dev->read_count = req->actual;
			dev->read_buf = req->buf;
		}

		if (ret < 0) {
			INFO(cdev, "%s: wait_event_interruptible ret = %d\n", __func__, ret);
			r = ret;
			break;
		}
	}

done:
	DBG(cdev, "receive_file_work returning %d\n", r);

#ifdef CONFIG_PERFLOCK
	mod_timer(&dev->perf_timer, MTP_TRANSFER_EXPIRED);
#endif

	DBG(cdev, "receive_file_work returning %d\n", r);
	
	dev->xfer_result = r;
	smp_wmb();
}

static int mtp_send_event(struct mtp_dev *dev, struct mtp_event *event)
{
	struct usb_request *req = NULL;
	int ret;
	int length = event->length;

	DBG(dev->cdev, "mtp_send_event(%zu)\n", event->length);

	if (length < 0 || length > INTR_BUFFER_SIZE)
		return -EINVAL;
	if (dev->state == STATE_OFFLINE)
		return -ENODEV;

	ret = wait_event_interruptible_timeout(dev->intr_wq,
			(req = mtp_req_get(dev, &dev->intr_idle)),
			msecs_to_jiffies(1000));
	if (!req)
		return -ETIME;

	if (copy_from_user(req->buf, (void __user *)event->data, length)) {
		mtp_req_put(dev, &dev->intr_idle, req);
		return -EFAULT;
	}
	req->length = length;
	ret = usb_ep_queue(dev->ep_intr, req, GFP_KERNEL);
	if (ret)
		mtp_req_put(dev, &dev->intr_idle, req);

	return ret;
}

static long mtp_send_receive_ioctl(struct file *fp, unsigned code,
	struct mtp_file_range *mfr)
{
	struct mtp_dev *dev = fp->private_data;
	struct file *filp = NULL;
	struct work_struct *work;
	int ret = -EINVAL;

	if (mtp_lock(&dev->ioctl_excl))
		return -EBUSY;

	spin_lock_irq(&dev->lock);
	if (dev->state == STATE_CANCELED) {
		
		dev->state = STATE_READY;
		spin_unlock_irq(&dev->lock);
		ret = -ECANCELED;
		goto out;
	}
	if (dev->state == STATE_OFFLINE) {
		spin_unlock_irq(&dev->lock);
		ret = -ENODEV;
		goto out;
	}
	dev->state = STATE_BUSY;
	spin_unlock_irq(&dev->lock);

	
	filp = fget(mfr->fd);
	if (!filp) {
		ret = -EBADF;
		goto fail;
	}

	
	dev->xfer_file = filp;
	dev->xfer_file_offset = mfr->offset;
	dev->xfer_file_length = mfr->length;
	smp_wmb();

	if (code == MTP_SEND_FILE_WITH_HEADER) {
		work = &dev->send_file_work;
		dev->xfer_send_header = 1;
		dev->xfer_command = mfr->command;
		dev->xfer_transaction_id = mfr->transaction_id;
	} else if (code == MTP_SEND_FILE) {
		work = &dev->send_file_work;
		dev->xfer_send_header = 0;
	} else {
		work = &dev->receive_file_work;
	}

	queue_work(dev->wq, work);
	
	flush_workqueue(dev->wq);
	fput(filp);

	
	smp_rmb();
	ret = dev->xfer_result;

fail:
	spin_lock_irq(&dev->lock);
	if (dev->state == STATE_CANCELED)
		ret = -ECANCELED;
	else if (dev->state != STATE_OFFLINE)
		dev->state = STATE_READY;
	spin_unlock_irq(&dev->lock);
out:
	mtp_unlock(&dev->ioctl_excl);
	DBG(dev->cdev, "ioctl returning %d\n", ret);
	return ret;
}

static long mtp_ioctl(struct file *fp, unsigned code, unsigned long value)
{
	struct mtp_dev *dev = fp->private_data;
	struct mtp_file_range	mfr;
	struct mtp_event	event;
	int ret = -EINVAL;
	int thread_supported = MTP_THREAD_SUPPORT;

	switch (code) {
	case MTP_SEND_FILE:
	case MTP_RECEIVE_FILE:
	case MTP_SEND_FILE_WITH_HEADER:

		if (copy_from_user(&mfr, (void __user *)value, sizeof(mfr))) {
			ret = -EFAULT;
			goto fail;
		}
		ret = mtp_send_receive_ioctl(fp, code, &mfr);
	break;
	case MTP_SEND_EVENT:
		if (mtp_lock(&dev->ioctl_excl))
			return -EBUSY;
		if (copy_from_user(&event, (void __user *)value, sizeof(event)))
			ret = -EFAULT;
		else
			ret = mtp_send_event(dev, &event);
		mtp_unlock(&dev->ioctl_excl);
	break;
	case MTP_THREAD_SUPPORTED:
	{
		printk("[USB][MTP] %s: ioctl MTP_THREAD_SUPPORTED, val %d\n", __func__, (int)thread_supported);
		if (copy_to_user((void __user *)value, &thread_supported, sizeof(int))) {
			ret = -EFAULT;
			goto fail;
		} else
			ret = 0;
		break;
	}
	default:
		DBG(dev->cdev, "unknown ioctl code: %d\n", code);
	}
fail:
	return ret;
}

#ifdef CONFIG_COMPAT
static long compat_mtp_ioctl(struct file *fp, unsigned code,
	unsigned long value)
{
	struct mtp_dev *dev = fp->private_data;
	struct mtp_file_range	mfr;
	struct __compat_mtp_file_range	cmfr;
	struct mtp_event	event;
	struct __compat_mtp_event cevent;
	unsigned cmd;
	bool send_file = false;
	int ret = -EINVAL;
	int thread_supported = MTP_THREAD_SUPPORT;

	switch (code) {
	case COMPAT_MTP_SEND_FILE:
		cmd = MTP_SEND_FILE;
		send_file = true;
#ifdef CONFIG_PERFLOCK
		mtp_setup_perflock(true);
#endif
		break;
	case COMPAT_MTP_RECEIVE_FILE:
		cmd = MTP_RECEIVE_FILE;
		send_file = true;
#ifdef CONFIG_PERFLOCK
		mtp_setup_perflock(true);
#endif
		break;
	case COMPAT_MTP_SEND_FILE_WITH_HEADER:
		cmd = MTP_SEND_FILE_WITH_HEADER;
		send_file = true;
#ifdef CONFIG_PERFLOCK
		mtp_setup_perflock(true);
#endif
		break;
	case COMPAT_MTP_SEND_EVENT:
		cmd = MTP_SEND_EVENT;
		break;
#ifdef CONFIG_PERFLOCK
	case COMPAT_MTP_SET_CPU_PERF:
	{
		if (value > 0) {
			printk(KERN_INFO "[USB][MTP] %s: ioctl MTP_SET_CPU_PERF, files = %d\n", __func__, (int)value);
			mtp_qos_enable((int)value);
		}
		break;
	}
#endif
	case COMPAT_MTP_THREAD_SUPPORTED:
	{
		printk("[USB][MTP] %s: ioctl MTP_THREAD_SUPPORTED, val %d\n", __func__, (int)thread_supported);
		if (copy_to_user((void __user *)value, &thread_supported, sizeof(int))) {
			ret = -EFAULT;
			goto fail;
		} else
			ret = 0;
		break;
	}
	default:
		DBG(dev->cdev, "unknown compat_ioctl code: %d\n", code);
		goto fail;
	}

	if (send_file) {
		if (copy_from_user(&cmfr, (void __user *)value, sizeof(cmfr))) {
			ret = -EFAULT;
			goto fail;
		}
		mfr.fd = cmfr.fd;
		mfr.offset = cmfr.offset;
		mfr.length = cmfr.length;
		mfr.command = cmfr.command;
		mfr.transaction_id = cmfr.transaction_id;
		ret = mtp_send_receive_ioctl(fp, cmd, &mfr);
	} else {
		if (mtp_lock(&dev->ioctl_excl))
			return -EBUSY;
		if (copy_from_user(&cevent, (void __user *)value,
			sizeof(cevent))) {
			ret = -EFAULT;
			goto fail;
		}
		event.length = cevent.length;
		event.data = compat_ptr(cevent.data);
		ret = mtp_send_event(dev, &event);
		mtp_unlock(&dev->ioctl_excl);
	}
fail:
	return ret;
}
#endif

static int mtp_open(struct inode *ip, struct file *fp)
{
	printk(KERN_INFO "mtp_open\n");
	htc_mtp_open_state = 1;
	if (mtp_lock(&_mtp_dev->open_excl))
		return -EBUSY;

	
	if (_mtp_dev->state != STATE_OFFLINE)
		_mtp_dev->state = STATE_READY;

	fp->private_data = _mtp_dev;
	return 0;
}

static int mtp_release(struct inode *ip, struct file *fp)
{
	struct usb_request *req = NULL;
	struct mtp_dev *dev = _mtp_dev;
	struct usb_composite_dev *cdev = dev->cdev;
	printk(KERN_INFO "mtp_release\n");
	htc_mtp_open_state = 0;
	mtp_unlock(&_mtp_dev->open_excl);
#ifdef CONFIG_PERFLOCK
	mtp_setup_perflock(false);
#endif
	if (mtp_lock(&dev->read_excl)) {
		DBG(cdev, "%s: set state as STATE_CANCELED to flush read job\n", __func__);
		dev->state = STATE_CANCELED;
		return 0;
	}

	
	if (dev->state != STATE_OFFLINE) {
		while ((req = mtp_req_get(dev, &dev->rx_done))) {
			DBG(dev->cdev, "%s send %p from done to idle\n", __func__, req);
			mtp_req_put(dev, &dev->rx_idle, req);
		}
	}

	dev->read_count = 0;
	mtp_unlock(&dev->read_excl);
	return 0;
}

static const struct file_operations mtp_fops = {
	.owner = THIS_MODULE,
	.read = mtp_read,
	.write = mtp_write,
	.unlocked_ioctl = mtp_ioctl,
#ifdef CONFIG_COMPAT
	.compat_ioctl = compat_mtp_ioctl,
#endif
	.open = mtp_open,
	.release = mtp_release,
};

static struct miscdevice mtp_device = {
	.minor = MISC_DYNAMIC_MINOR,
	.name = mtp_shortname,
	.fops = &mtp_fops,
};

static int mtp_ctrlrequest(struct usb_composite_dev *cdev,
				const struct usb_ctrlrequest *ctrl)
{
	struct mtp_dev *dev = _mtp_dev;
	int	value = -EOPNOTSUPP;
	u16	w_index = le16_to_cpu(ctrl->wIndex);
	u16	w_value = le16_to_cpu(ctrl->wValue);
	u16	w_length = le16_to_cpu(ctrl->wLength);
	unsigned long	flags;
	int	id;

	VDBG(cdev, "mtp_ctrlrequest "
			"%02x.%02x v%04x i%04x l%u\n",
			ctrl->bRequestType, ctrl->bRequest,
			w_value, w_index, w_length);

	
	if (ctrl->bRequestType ==
			(USB_DIR_IN | USB_TYPE_STANDARD | USB_RECIP_DEVICE)
			&& ctrl->bRequest == USB_REQ_GET_DESCRIPTOR
			&& (w_value >> 8) == USB_DT_STRING
			&& (w_value & 0xFF) == MTP_OS_STRING_ID) {
		value = (w_length < sizeof(mtp_os_string)
				? w_length : sizeof(mtp_os_string));
		memcpy(cdev->req->buf, mtp_os_string, value);
	} else if ((ctrl->bRequestType & USB_TYPE_MASK) == USB_TYPE_VENDOR) {
		
		DBG(cdev, "vendor request: %d index: %d value: %d length: %d\n",
			ctrl->bRequest, w_index, w_value, w_length);

		if (ctrl->bRequest == 1
				&& (ctrl->bRequestType & USB_DIR_IN)
				&& (w_index == 4 || w_index == 5)) {
			value = (w_length < sizeof(mtp_ext_config_desc) ?
					w_length : sizeof(mtp_ext_config_desc));
			memcpy(cdev->req->buf, &mtp_ext_config_desc, value);
		}
	} else if ((ctrl->bRequestType & USB_TYPE_MASK) == USB_TYPE_CLASS) {
		DBG(cdev, "class request: %d index: %d value: %d length: %d\n",
			ctrl->bRequest, w_index, w_value, w_length);

		id = mtp_interface_desc.bInterfaceNumber;
		if (ctrl->bRequest == MTP_REQ_CANCEL
				&& (w_index == 0 || w_index == id)
				&& w_value == 0) {
			DBG(cdev, "MTP_REQ_CANCEL\n");

			spin_lock_irqsave(&dev->lock, flags);
			if (dev->state == STATE_BUSY) {
				dev->state = STATE_CANCELED;
				wake_up(&dev->read_wq);
				wake_up(&dev->write_wq);
			}
			spin_unlock_irqrestore(&dev->lock, flags);

			value = w_length;
		} else if (ctrl->bRequest == MTP_REQ_GET_DEVICE_STATUS
				&& w_index == 0 && w_value == 0) {
			struct mtp_device_status *status = cdev->req->buf;
			status->wLength =
				__constant_cpu_to_le16(sizeof(*status));

			DBG(cdev, "MTP_REQ_GET_DEVICE_STATUS\n");
			spin_lock_irqsave(&dev->lock, flags);
			if (dev->state == STATE_CANCELED)
				status->wCode =
					__cpu_to_le16(MTP_RESPONSE_DEVICE_BUSY);
			else
				status->wCode =
					__cpu_to_le16(MTP_RESPONSE_OK);
			spin_unlock_irqrestore(&dev->lock, flags);
			value = sizeof(*status);
		}
	}

	
	if (value >= 0) {
		int rc;
		cdev->req->zero = value < w_length;
		cdev->req->length = value;
		rc = usb_ep_queue(cdev->gadget->ep0, cdev->req, GFP_ATOMIC);
		if (rc < 0)
			ERROR(cdev, "%s: response queue error\n", __func__);
	}
	return value;
}

static int
mtp_function_bind(struct usb_configuration *c, struct usb_function *f)
{
	struct usb_composite_dev *cdev = c->cdev;
	struct mtp_dev	*dev = func_to_mtp(f);
	int			id;
	int			ret;

	dev->cdev = cdev;
	DBG(cdev, "mtp_function_bind dev: %pK\n", dev);

	
	id = usb_interface_id(c, f);
	if (id < 0)
		return id;
	mtp_interface_desc.bInterfaceNumber = id;

	
	ret = mtp_create_bulk_endpoints(dev, &mtp_fullspeed_in_desc,
			&mtp_fullspeed_out_desc, &mtp_intr_desc);
	if (ret)
		return ret;

	
	if (gadget_is_dualspeed(c->cdev->gadget)) {
		mtp_highspeed_in_desc.bEndpointAddress =
			mtp_fullspeed_in_desc.bEndpointAddress;
		mtp_highspeed_out_desc.bEndpointAddress =
			mtp_fullspeed_out_desc.bEndpointAddress;
	}

	
	if (gadget_is_superspeed(c->cdev->gadget)) {
		mtp_superspeed_in_desc.bEndpointAddress =
			mtp_fullspeed_in_desc.bEndpointAddress;
		mtp_superspeed_out_desc.bEndpointAddress =
			mtp_fullspeed_out_desc.bEndpointAddress;
	}

	DBG(cdev, "%s speed %s: IN/%s, OUT/%s\n",
			gadget_is_dualspeed(c->cdev->gadget) ? "dual" : "full",
			f->name, dev->ep_in->name, dev->ep_out->name);
	return 0;
}

static void
mtp_function_unbind(struct usb_configuration *c, struct usb_function *f)
{
	struct mtp_dev	*dev = func_to_mtp(f);
	struct usb_request *req;

	while ((req = mtp_req_get(dev, &dev->tx_idle)))
		mtp_request_free(req, dev->ep_in);

	
	usb_ep_nuke(dev->ep_out);

	while ((req = mtp_req_get(dev, &dev->rx_idle))) {
		DBG(dev->cdev, "%s: rx_idle release (%p)\n", __func__, req);
		mtp_request_free(req, dev->ep_out);
	}
	while ((req = mtp_req_get(dev, &dev->rx_done))) {
		DBG(dev->cdev, "%s: rx_done release (%p)\n", __func__, req);
		mtp_request_free(req, dev->ep_out);
	}
	while ((req = mtp_req_get(dev, &dev->intr_idle)))
		mtp_request_free(req, dev->ep_intr);
	dev->state = STATE_OFFLINE;
}

static int mtp_function_set_alt(struct usb_function *f,
		unsigned intf, unsigned alt)
{
	struct mtp_dev	*dev = func_to_mtp(f);
	struct usb_composite_dev *cdev = f->config->cdev;
	int ret;

	DBG(cdev, "mtp_function_set_alt intf: %d alt: %d\n", intf, alt);

	ret = config_ep_by_speed(cdev->gadget, f, dev->ep_in);
	if (ret) {
		dev->ep_in->desc = NULL;
		ERROR(cdev, "config_ep_by_speed failes for ep %s, result %d\n",
			dev->ep_in->name, ret);
		return ret;
	}
	ret = usb_ep_enable(dev->ep_in);
	if (ret) {
		ERROR(cdev, "failed to enable ep %s, result %d\n",
			dev->ep_in->name, ret);
		return ret;
	}

	ret = config_ep_by_speed(cdev->gadget, f, dev->ep_out);
	if (ret) {
		dev->ep_out->desc = NULL;
		ERROR(cdev, "config_ep_by_speed failes for ep %s, result %d\n",
			dev->ep_out->name, ret);
		usb_ep_disable(dev->ep_in);
		return ret;
	}
	ret = usb_ep_enable(dev->ep_out);
	if (ret) {
		ERROR(cdev, "failed to enable ep %s, result %d\n",
			dev->ep_out->name, ret);
		usb_ep_disable(dev->ep_in);
		return ret;
	}
	dev->ep_intr->desc = &mtp_intr_desc;
	ret = usb_ep_enable(dev->ep_intr);
	if (ret) {
		usb_ep_disable(dev->ep_out);
		usb_ep_disable(dev->ep_in);
		return ret;
	}
	dev->state = STATE_READY;

	
	wake_up(&dev->read_wq);
	return 0;
}

static void mtp_function_disable(struct usb_function *f)
{
	struct mtp_dev	*dev = func_to_mtp(f);
	struct usb_composite_dev	*cdev = dev->cdev;

	DBG(cdev, "mtp_function_disable\n");
	dev->state = STATE_OFFLINE;
	usb_ep_disable(dev->ep_in);
	usb_ep_disable(dev->ep_out);
	usb_ep_disable(dev->ep_intr);

	
	wake_up(&dev->read_wq);

	VDBG(cdev, "%s disabled\n", dev->function.name);
}

static int mtp_bind_config(struct usb_configuration *c, bool ptp_config)
{
	struct mtp_dev *dev = _mtp_dev;
	int ret = 0;

	printk(KERN_INFO "mtp_bind_config\n");

	
	if (mtp_string_defs[INTERFACE_STRING_INDEX].id == 0) {
		ret = usb_string_id(c->cdev);
		if (ret < 0)
			return ret;
		mtp_string_defs[INTERFACE_STRING_INDEX].id = ret;
		mtp_interface_desc.iInterface = ret;
		ptp_interface_desc.iInterface = ret;
	}

	dev->cdev = c->cdev;
	dev->function.name = "mtp";
	dev->function.strings = mtp_strings;

	dev->function.fs_descriptors = fs_ptp_descs;
	dev->function.hs_descriptors = hs_ptp_descs;
	if (gadget_is_superspeed(c->cdev->gadget))
		dev->function.ss_descriptors = ss_ptp_descs;

	dev->function.bind = mtp_function_bind;
	dev->function.unbind = mtp_function_unbind;
	dev->function.set_alt = mtp_function_set_alt;
	dev->function.disable = mtp_function_disable;

	return usb_add_function(c, &dev->function);
}

static int mtp_setup(void)
{
	struct mtp_dev *dev;
	int ret;

	dev = kzalloc(sizeof(*dev), GFP_KERNEL);
	if (!dev)
		return -ENOMEM;

	spin_lock_init(&dev->lock);
	init_waitqueue_head(&dev->read_wq);
	init_waitqueue_head(&dev->write_wq);
	init_waitqueue_head(&dev->intr_wq);
	atomic_set(&dev->open_excl, 0);
	atomic_set(&dev->ioctl_excl, 0);
	INIT_LIST_HEAD(&dev->rx_idle);
	INIT_LIST_HEAD(&dev->rx_done);
	INIT_LIST_HEAD(&dev->tx_idle);
	INIT_LIST_HEAD(&dev->intr_idle);

	dev->wq = create_singlethread_workqueue("f_mtp");
	if (!dev->wq) {
		ret = -ENOMEM;
		goto err1;
	}
	INIT_WORK(&dev->send_file_work, send_file_work);
	INIT_WORK(&dev->receive_file_work, receive_file_work);

	_mtp_dev = dev;
	htc_mtp_open_state = 0;

#ifdef CONFIG_PERFLOCK
	INIT_WORK(&dev->release_perflock_work, release_perflock_work_func);
	perf_lock_init(&dev->perf_lock, TYPE_PERF_LOCK, PERF_LOCK_HIGHEST, "htc_mtp");
	setup_timer(&dev->perf_timer, mtp_perf_lock_disable, (unsigned long)dev);
#endif

	ret = misc_register(&mtp_device);
	if (ret)
		goto err2;

	return 0;

err2:
	destroy_workqueue(dev->wq);
err1:
	_mtp_dev = NULL;
	kfree(dev);
	printk(KERN_ERR "mtp gadget driver failed to initialize\n");
	return ret;
}

static void mtp_cleanup(void)
{
	struct mtp_dev *dev = _mtp_dev;

	if (!dev)
		return;

	misc_deregister(&mtp_device);
	destroy_workqueue(dev->wq);
	_mtp_dev = NULL;
	kfree(dev);
}<|MERGE_RESOLUTION|>--- conflicted
+++ resolved
@@ -511,13 +511,13 @@
 
 	if (req->status != 0) {
 		dev->state = STATE_ERROR;
-		DBG(cdev, "%s: %p rx_idle status: %d\n", __func__, req, req->status);
+		DBG(cdev, "%s: %pK rx_idle status: %d\n", __func__, req, req->status);
 		mtp_req_put(dev, &dev->rx_idle, req);
 	} else if (dev->state == STATE_OFFLINE) {
-		DBG(cdev, "%s: %p rx_idle offlin: %d\n", __func__, req, req->status);
+		DBG(cdev, "%s: %pK rx_idle offlin: %d\n", __func__, req, req->status);
 		mtp_req_put(dev, &dev->rx_idle, req);
 	} else {
-		DBG(cdev, "%s: %p rx_done\n", __func__, req);
+		DBG(cdev, "%s: %pK rx_done\n", __func__, req);
 		mtp_req_put(dev, &dev->rx_done, req);
 	}
 	wake_up(&dev->read_wq);
@@ -664,7 +664,6 @@
 	dev->state = STATE_BUSY;
 	spin_unlock_irq(&dev->lock);
 
-<<<<<<< HEAD
 	
 	if (count > MTP_BULK_BUFFER_SIZE) {
 		file_xfer_zlp_flag = 1;
@@ -672,19 +671,6 @@
 #ifdef CONFIG_PERFLOCK
 		mtp_qos_enable(1);
 #endif
-=======
-requeue_req:
-	/* queue a request */
-	req = dev->rx_req[0];
-	req->length = len;
-	dev->rx_done = 0;
-	ret = usb_ep_queue(dev->ep_out, req, GFP_KERNEL);
-	if (ret < 0) {
-		r = -EIO;
-		goto done;
-	} else {
-		DBG(cdev, "rx %pK queue\n", req);
->>>>>>> 27228629
 	}
 
 	while (count > 0) {
@@ -711,7 +697,7 @@
 			DBG(cdev, "%s: queue request(%p) on %s\n", __func__, req, dev->ep_out->name);
 			ret = usb_ep_queue(dev->ep_out, req, GFP_ATOMIC);
 			if (ret < 0) {
-				INFO(cdev, "%s: failed to queue req %p (%d)\n", __func__, req, ret);
+				INFO(cdev, "%s: failed to queue req %pK (%d)\n", __func__, req, ret);
 				r = -EIO;
 				mtp_req_put(dev, &dev->rx_idle, req);
 				dev->read_count = 0;
@@ -727,7 +713,7 @@
 
 		
 		if (dev->read_count > 0) {
-			DBG(cdev, "%s: read %llu bytes @ %p\n", __func__,
+			DBG(cdev, "%s: read %llu bytes @ %pK\n", __func__,
 				dev->read_count, dev->rx_req);
 
 			xfer = (dev->read_count < count) ? dev->read_count : count;
@@ -781,21 +767,6 @@
 			break;
 		}
 	}
-<<<<<<< HEAD
-=======
-	if (dev->state == STATE_BUSY) {
-		/* If we got a 0-len packet, throw it back and try again. */
-		if (req->actual == 0)
-			goto requeue_req;
-
-		DBG(cdev, "rx %pK %d\n", req, req->actual);
-		xfer = (req->actual < count) ? req->actual : count;
-		r = xfer;
-		if (copy_to_user(buf, req->buf, xfer))
-			r = -EFAULT;
-	} else
-		r = -EIO;
->>>>>>> 27228629
 
 done:
 	spin_lock_irq(&dev->lock);
@@ -1050,25 +1021,19 @@
 			DBG(cdev, "%s: queue request(%p) on %s\n", __func__, req, dev->ep_out->name);
 			ret = usb_ep_queue(dev->ep_out, req, GFP_ATOMIC);
 			if (ret < 0) {
-				INFO(cdev, "%s: failed to queue req %p (%d)\n", __func__, req, ret);
+				INFO(cdev, "%s: failed to queue req %pK (%d)\n", __func__, req, ret);
 				r = -EIO;
 				mtp_req_put(dev, &dev->rx_idle, req);
 				goto done;
 			}
 		}
 
-<<<<<<< HEAD
 		DBG(cdev, "%s: read %llu bytes\n", __func__, dev->read_count);
 		
 		if (dev->read_count > 0) {
 			xfer = (dev->read_count < count) ? dev->read_count : count;
 
 			ret = vfs_write(filp, dev->read_buf, xfer,
-=======
-		if (write_req) {
-			DBG(cdev, "rx %pK %d\n", write_req, write_req->actual);
-			ret = vfs_write(filp, write_req->buf, write_req->actual,
->>>>>>> 27228629
 				&offset);
 			DBG(cdev, "vfs_write %d\n", ret);
 			if (ret != xfer) {
@@ -1421,7 +1386,7 @@
 	
 	if (dev->state != STATE_OFFLINE) {
 		while ((req = mtp_req_get(dev, &dev->rx_done))) {
-			DBG(dev->cdev, "%s send %p from done to idle\n", __func__, req);
+			DBG(dev->cdev, "%s send %pK from done to idle\n", __func__, req);
 			mtp_req_put(dev, &dev->rx_idle, req);
 		}
 	}
