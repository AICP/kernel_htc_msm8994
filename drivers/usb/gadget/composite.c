--- conflicted
+++ resolved
@@ -1267,10 +1267,7 @@
 		value = min(w_length, (u16) 1);
 		break;
 
-<<<<<<< HEAD
-=======
 	/* function drivers must handle get/set altsetting */
->>>>>>> a07ea939
 	case USB_REQ_SET_INTERFACE:
 		if (ctrl->bRequestType != USB_RECIP_INTERFACE)
 			goto unknown;
