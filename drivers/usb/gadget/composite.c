--- conflicted
+++ resolved
@@ -121,13 +121,8 @@
 	return -EIO;
 
 ep_found:
-<<<<<<< HEAD
-	
-	_ep->maxpacket = usb_endpoint_maxp(chosen_desc);
-=======
 	/* commit results */
 	_ep->maxpacket = usb_endpoint_maxp(chosen_desc) & 0x7ff;
->>>>>>> 0e3d5747
 	_ep->desc = chosen_desc;
 	_ep->comp_desc = NULL;
 	_ep->maxburst = 0;
@@ -148,13 +143,8 @@
 	if (g->speed == USB_SPEED_SUPER) {
 		switch (usb_endpoint_type(_ep->desc)) {
 		case USB_ENDPOINT_XFER_ISOC:
-<<<<<<< HEAD
-			
-			_ep->mult = comp_desc->bmAttributes & 0x3;
-=======
 			/* mult: bits 1:0 of bmAttributes */
 			_ep->mult = (comp_desc->bmAttributes & 0x3) + 1;
->>>>>>> 0e3d5747
 		case USB_ENDPOINT_XFER_BULK:
 		case USB_ENDPOINT_XFER_INT:
 			_ep->maxburst = comp_desc->bMaxBurst + 1;
