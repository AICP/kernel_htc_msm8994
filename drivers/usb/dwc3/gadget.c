--- conflicted
+++ resolved
@@ -311,14 +311,10 @@
 		if (!(reg & DWC3_DGCMD_CMDACT)) {
 			dev_vdbg(dwc->dev, "Command Complete --> %d\n",
 					DWC3_DGCMD_STATUS(reg));
-<<<<<<< HEAD
 			ret = 0;
-			break;
-=======
 			if (DWC3_DGCMD_STATUS(reg))
 				return -EINVAL;
-			return 0;
->>>>>>> b7c42895
+			break;
 		}
 
 		timeout--;
@@ -355,17 +351,13 @@
 		if (!(reg & DWC3_DEPCMD_CMDACT)) {
 			dev_vdbg(dwc->dev, "Command Complete --> %d\n",
 					DWC3_DEPCMD_STATUS(reg));
-<<<<<<< HEAD
 			if (reg & 0x2000)
 				ret = -EAGAIN;
+			else if (DWC3_DEPCMD_STATUS(reg))
+				return -EINVAL;
 			else
 				ret = 0;
 			break;
-=======
-			if (DWC3_DEPCMD_STATUS(reg))
-				return -EINVAL;
-			return 0;
->>>>>>> b7c42895
 		}
 
 		timeout--;
