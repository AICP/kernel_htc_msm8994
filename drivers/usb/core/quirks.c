/*
 * USB device quirk handling logic and table
 *
 * Copyright (c) 2007 Oliver Neukum
 * Copyright (c) 2007 Greg Kroah-Hartman <gregkh@suse.de>
 *
 * This program is free software; you can redistribute it and/or modify it
 * under the terms of the GNU General Public License as published by the Free
 * Software Foundation, version 2.
 *
 *
 */

#include <linux/usb.h>
#include <linux/usb/quirks.h>
#include "usb.h"

/* Lists of quirky USB devices, split in device quirks and interface quirks.
 * Device quirks are applied at the very beginning of the enumeration process,
 * right after reading the device descriptor. They can thus only match on device
 * information.
 *
 * Interface quirks are applied after reading all the configuration descriptors.
 * They can match on both device and interface information.
 *
 * Note that the DELAY_INIT and HONOR_BNUMINTERFACES quirks do not make sense as
 * interface quirks, as they only influence the enumeration process which is run
 * before processing the interface quirks.
 *
 * Please keep the lists ordered by:
 * 	1) Vendor ID
 * 	2) Product ID
 * 	3) Class ID
 */
static const struct usb_device_id usb_quirk_list[] = {
	/* CBM - Flash disk */
	{ USB_DEVICE(0x0204, 0x6025), .driver_info = USB_QUIRK_RESET_RESUME },

	/* HP 5300/5370C scanner */
	{ USB_DEVICE(0x03f0, 0x0701), .driver_info =
			USB_QUIRK_STRING_FETCH_255 },

	/* Creative SB Audigy 2 NX */
	{ USB_DEVICE(0x041e, 0x3020), .driver_info = USB_QUIRK_RESET_RESUME },

	/* Microsoft Wireless Laser Mouse 6000 Receiver */
	{ USB_DEVICE(0x045e, 0x00e1), .driver_info = USB_QUIRK_RESET_RESUME },

	/* Microsoft LifeCam-VX700 v2.0 */
	{ USB_DEVICE(0x045e, 0x0770), .driver_info = USB_QUIRK_RESET_RESUME },

	/* Logitech HD Pro Webcams C920 and C930e */
	{ USB_DEVICE(0x046d, 0x082d), .driver_info = USB_QUIRK_DELAY_INIT },
	{ USB_DEVICE(0x046d, 0x0843), .driver_info = USB_QUIRK_DELAY_INIT },

	/* Logitech ConferenceCam CC3000e */
	{ USB_DEVICE(0x046d, 0x0847), .driver_info = USB_QUIRK_DELAY_INIT },
	{ USB_DEVICE(0x046d, 0x0848), .driver_info = USB_QUIRK_DELAY_INIT },

	/* Logitech PTZ Pro Camera */
	{ USB_DEVICE(0x046d, 0x0853), .driver_info = USB_QUIRK_DELAY_INIT },

	/* Logitech Quickcam Fusion */
	{ USB_DEVICE(0x046d, 0x08c1), .driver_info = USB_QUIRK_RESET_RESUME },

	/* Logitech Quickcam Orbit MP */
	{ USB_DEVICE(0x046d, 0x08c2), .driver_info = USB_QUIRK_RESET_RESUME },

	/* Logitech Quickcam Pro for Notebook */
	{ USB_DEVICE(0x046d, 0x08c3), .driver_info = USB_QUIRK_RESET_RESUME },

	/* Logitech Quickcam Pro 5000 */
	{ USB_DEVICE(0x046d, 0x08c5), .driver_info = USB_QUIRK_RESET_RESUME },

	/* Logitech Quickcam OEM Dell Notebook */
	{ USB_DEVICE(0x046d, 0x08c6), .driver_info = USB_QUIRK_RESET_RESUME },

	/* Logitech Quickcam OEM Cisco VT Camera II */
	{ USB_DEVICE(0x046d, 0x08c7), .driver_info = USB_QUIRK_RESET_RESUME },

	/* Logitech Harmony 700-series */
	{ USB_DEVICE(0x046d, 0xc122), .driver_info = USB_QUIRK_DELAY_INIT },

	/* Philips PSC805 audio device */
	{ USB_DEVICE(0x0471, 0x0155), .driver_info = USB_QUIRK_RESET_RESUME },

	/* Plantronic Audio 655 DSP */
	{ USB_DEVICE(0x047f, 0xc008), .driver_info = USB_QUIRK_RESET_RESUME },

	/* Plantronic Audio 648 USB */
	{ USB_DEVICE(0x047f, 0xc013), .driver_info = USB_QUIRK_RESET_RESUME },

	/* Artisman Watchdog Dongle */
	{ USB_DEVICE(0x04b4, 0x0526), .driver_info =
			USB_QUIRK_CONFIG_INTF_STRINGS },

	/* Microchip Joss Optical infrared touchboard device */
	{ USB_DEVICE(0x04d8, 0x000c), .driver_info =
			USB_QUIRK_CONFIG_INTF_STRINGS },

	/* CarrolTouch 4000U */
	{ USB_DEVICE(0x04e7, 0x0009), .driver_info = USB_QUIRK_RESET_RESUME },

	/* CarrolTouch 4500U */
	{ USB_DEVICE(0x04e7, 0x0030), .driver_info = USB_QUIRK_RESET_RESUME },

	/* Samsung Android phone modem - ID conflict with SPH-I500 */
	{ USB_DEVICE(0x04e8, 0x6601), .driver_info =
			USB_QUIRK_CONFIG_INTF_STRINGS },

	/* Roland SC-8820 */
	{ USB_DEVICE(0x0582, 0x0007), .driver_info = USB_QUIRK_RESET_RESUME },

	/* Edirol SD-20 */
	{ USB_DEVICE(0x0582, 0x0027), .driver_info = USB_QUIRK_RESET_RESUME },

	/* Alcor Micro Corp. Hub */
	{ USB_DEVICE(0x058f, 0x9254), .driver_info = USB_QUIRK_RESET_RESUME },

	/* MicroTouch Systems touchscreen */
	{ USB_DEVICE(0x0596, 0x051e), .driver_info = USB_QUIRK_RESET_RESUME },

	/* appletouch */
	{ USB_DEVICE(0x05ac, 0x021a), .driver_info = USB_QUIRK_RESET_RESUME },

	/* Avision AV600U */
	{ USB_DEVICE(0x0638, 0x0a13), .driver_info =
	  USB_QUIRK_STRING_FETCH_255 },

	/* Saitek Cyborg Gold Joystick */
	{ USB_DEVICE(0x06a3, 0x0006), .driver_info =
			USB_QUIRK_CONFIG_INTF_STRINGS },

	/* Guillemot Webcam Hercules Dualpix Exchange (2nd ID) */
	{ USB_DEVICE(0x06f8, 0x0804), .driver_info = USB_QUIRK_RESET_RESUME },

	/* Guillemot Webcam Hercules Dualpix Exchange*/
	{ USB_DEVICE(0x06f8, 0x3005), .driver_info = USB_QUIRK_RESET_RESUME },

	/* Midiman M-Audio Keystation 88es */
	{ USB_DEVICE(0x0763, 0x0192), .driver_info = USB_QUIRK_RESET_RESUME },

	/* M-Systems Flash Disk Pioneers */
	{ USB_DEVICE(0x08ec, 0x1000), .driver_info = USB_QUIRK_RESET_RESUME },

	/* Keytouch QWERTY Panel keyboard */
	{ USB_DEVICE(0x0926, 0x3333), .driver_info =
			USB_QUIRK_CONFIG_INTF_STRINGS },

	/* X-Rite/Gretag-Macbeth Eye-One Pro display colorimeter */
	{ USB_DEVICE(0x0971, 0x2000), .driver_info = USB_QUIRK_NO_SET_INTF },

	/* Broadcom BCM92035DGROM BT dongle */
	{ USB_DEVICE(0x0a5c, 0x2021), .driver_info = USB_QUIRK_RESET_RESUME },

	/* MAYA44USB sound device */
	{ USB_DEVICE(0x0a92, 0x0091), .driver_info = USB_QUIRK_RESET_RESUME },

	/* Action Semiconductor flash disk */
	{ USB_DEVICE(0x10d6, 0x2200), .driver_info =
			USB_QUIRK_STRING_FETCH_255 },

	/* SKYMEDI USB_DRIVE */
	{ USB_DEVICE(0x1516, 0x8628), .driver_info = USB_QUIRK_RESET_RESUME },

	/* BUILDWIN Photo Frame */
	{ USB_DEVICE(0x1908, 0x1315), .driver_info =
			USB_QUIRK_HONOR_BNUMINTERFACES },

	/* INTEL VALUE SSD */
	{ USB_DEVICE(0x8086, 0xf1a5), .driver_info = USB_QUIRK_RESET_RESUME },

<<<<<<< HEAD
	/* Protocol and OTG Electrical Test Device */
	{ USB_DEVICE(0x1a0a, 0x0200), .driver_info = USB_QUIRK_OTG_PET },

	{ }  /* terminating entry must be last */
};

static const struct usb_device_id usb_interface_quirk_list[] = {
	/* Logitech UVC Cameras */
	{ USB_VENDOR_AND_INTERFACE_INFO(0x046d, USB_CLASS_VIDEO, 1, 0),
	  .driver_info = USB_QUIRK_RESET_RESUME },

=======
>>>>>>> 2ecaf1d0
	/* ASUS Base Station(T100) */
	{ USB_DEVICE(0x0b05, 0x17e0), .driver_info =
			USB_QUIRK_IGNORE_REMOTE_WAKEUP },

	/* Blackmagic Design Intensity Shuttle */
	{ USB_DEVICE(0x1edb, 0xbd3b), .driver_info = USB_QUIRK_NO_LPM },

	/* Blackmagic Design UltraStudio SDI */
	{ USB_DEVICE(0x1edb, 0xbd4f), .driver_info = USB_QUIRK_NO_LPM },

	{ }  /* terminating entry must be last */
};

static const struct usb_device_id usb_interface_quirk_list[] = {
	/* Logitech UVC Cameras */
	{ USB_VENDOR_AND_INTERFACE_INFO(0x046d, USB_CLASS_VIDEO, 1, 0),
	  .driver_info = USB_QUIRK_RESET_RESUME },

	{ }  /* terminating entry must be last */
};

static bool usb_match_any_interface(struct usb_device *udev,
				    const struct usb_device_id *id)
{
	unsigned int i;

	for (i = 0; i < udev->descriptor.bNumConfigurations; ++i) {
		struct usb_host_config *cfg = &udev->config[i];
		unsigned int j;

		for (j = 0; j < cfg->desc.bNumInterfaces; ++j) {
			struct usb_interface_cache *cache;
			struct usb_host_interface *intf;

			cache = cfg->intf_cache[j];
			if (cache->num_altsetting == 0)
				continue;

			intf = &cache->altsetting[0];
			if (usb_match_one_id_intf(udev, intf, id))
				return true;
		}
	}

	return false;
}

static u32 __usb_detect_quirks(struct usb_device *udev,
			       const struct usb_device_id *id)
{
	u32 quirks = 0;

	for (; id->match_flags; id++) {
		if (!usb_match_device(udev, id))
			continue;

		if ((id->match_flags & USB_DEVICE_ID_MATCH_INT_INFO) &&
		    !usb_match_any_interface(udev, id))
			continue;

		quirks |= (u32)(id->driver_info);
	}

	return quirks;
}

/*
 * Detect any quirks the device has, and do any housekeeping for it if needed.
 */
void usb_detect_quirks(struct usb_device *udev)
{
	udev->quirks = __usb_detect_quirks(udev, usb_quirk_list);
	if (udev->quirks)
		dev_dbg(&udev->dev, "USB quirks for this device: %x\n",
			udev->quirks);

#ifdef CONFIG_USB_DEFAULT_PERSIST
	if (!(udev->quirks & USB_QUIRK_RESET))
		udev->persist_enabled = 1;
#else
	/* Hubs are automatically enabled for USB-PERSIST */
	if (udev->descriptor.bDeviceClass == USB_CLASS_HUB)
		udev->persist_enabled = 1;
#endif	/* CONFIG_USB_DEFAULT_PERSIST */
}

void usb_detect_interface_quirks(struct usb_device *udev)
{
	u32 quirks;

	quirks = __usb_detect_quirks(udev, usb_interface_quirk_list);
	if (quirks == 0)
		return;

	dev_dbg(&udev->dev, "USB interface quirks for this device: %x\n",
		quirks);
	udev->quirks |= quirks;
}<|MERGE_RESOLUTION|>--- conflicted
+++ resolved
@@ -170,20 +170,9 @@
 	/* INTEL VALUE SSD */
 	{ USB_DEVICE(0x8086, 0xf1a5), .driver_info = USB_QUIRK_RESET_RESUME },
 
-<<<<<<< HEAD
 	/* Protocol and OTG Electrical Test Device */
 	{ USB_DEVICE(0x1a0a, 0x0200), .driver_info = USB_QUIRK_OTG_PET },
 
-	{ }  /* terminating entry must be last */
-};
-
-static const struct usb_device_id usb_interface_quirk_list[] = {
-	/* Logitech UVC Cameras */
-	{ USB_VENDOR_AND_INTERFACE_INFO(0x046d, USB_CLASS_VIDEO, 1, 0),
-	  .driver_info = USB_QUIRK_RESET_RESUME },
-
-=======
->>>>>>> 2ecaf1d0
 	/* ASUS Base Station(T100) */
 	{ USB_DEVICE(0x0b05, 0x17e0), .driver_info =
 			USB_QUIRK_IGNORE_REMOTE_WAKEUP },
