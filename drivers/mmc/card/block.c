/*
 * Block driver for media (i.e., flash cards)
 *
 * Copyright 2002 Hewlett-Packard Company
 * Copyright 2005-2008 Pierre Ossman
 *
 * Use consistent with the GNU GPL is permitted,
 * provided that this copyright notice is
 * preserved in its entirety in all copies and derived works.
 *
 * HEWLETT-PACKARD COMPANY MAKES NO WARRANTIES, EXPRESSED OR IMPLIED,
 * AS TO THE USEFULNESS OR CORRECTNESS OF THIS CODE OR ITS
 * FITNESS FOR ANY PARTICULAR PURPOSE.
 *
 * Many thanks to Alessandro Rubini and Jonathan Corbet!
 *
 * Author:  Andrew Christian
 *          28 May 2002
 */
#include <linux/moduleparam.h>
#include <linux/module.h>
#include <linux/init.h>

#include <linux/kernel.h>
#include <linux/fs.h>
#include <linux/slab.h>
#include <linux/errno.h>
#include <linux/hdreg.h>
#include <linux/kdev_t.h>
#include <linux/blkdev.h>
#include <linux/mutex.h>
#include <linux/scatterlist.h>
#include <linux/bitops.h>
#include <linux/string_helpers.h>
#include <linux/delay.h>
#include <linux/capability.h>
#include <linux/compat.h>
#include <linux/pm_runtime.h>

#define CREATE_TRACE_POINTS
#include <trace/events/mmc.h>

#include <linux/mmc/ioctl.h>
#include <linux/mmc/card.h>
#include <linux/mmc/host.h>
#include <linux/mmc/mmc.h>
#include <linux/mmc/sd.h>

#include <asm/uaccess.h>

#include "queue.h"

MODULE_ALIAS("mmc:block");
#ifdef MODULE_PARAM_PREFIX
#undef MODULE_PARAM_PREFIX
#endif
#define MODULE_PARAM_PREFIX "mmcblk."

#define INAND_CMD38_ARG_EXT_CSD  113
#define INAND_CMD38_ARG_ERASE    0x00
#define INAND_CMD38_ARG_TRIM     0x01
#define INAND_CMD38_ARG_SECERASE 0x80
#define INAND_CMD38_ARG_SECTRIM1 0x81
#define INAND_CMD38_ARG_SECTRIM2 0x88
#define MMC_BLK_TIMEOUT_MS  (3 * 1000)		
#define MMC_BLK_TIME_WARN_MS  (1 * 1000)	
#define MMC_REQ_REINIT_MAX	3

#define mmc_req_rel_wr(req)	((req->cmd_flags & REQ_FUA) && \
				  (rq_data_dir(req) == WRITE))
#define PACKED_CMD_VER	0x01
#define PACKED_CMD_WR	0x02
#define PACKED_TRIGGER_MAX_ELEMENTS	5000

#define MMC_BLK_MAX_RETRIES 5 
#define MMC_SANITIZE_REQ_TIMEOUT 240000 
#define MMC_EXTRACT_INDEX_FROM_ARG(x) ((x & 0x00FF0000) >> 16)
#define MMC_BLK_UPDATE_STOP_REASON(stats, reason)			\
	do {								\
		if (stats->enabled)					\
			stats->pack_stop_reason[reason]++;		\
	} while (0)

#define PCKD_TRGR_INIT_MEAN_POTEN	17
#define PCKD_TRGR_POTEN_LOWER_BOUND	5
#define PCKD_TRGR_URGENT_PENALTY	2
#define PCKD_TRGR_LOWER_BOUND		5
#define PCKD_TRGR_PRECISION_MULTIPLIER	100

#define EMMC_MAX_WR_REQ_DURATION 400000
#define EMMC_MAX_RD_REQ_DURATION 150000
#define SD_MAX_WR_REQ_DURATION 1000000
#define SD_MAX_RD_REQ_DURATION 1000000
extern unsigned int get_tamper_sf(void);

static DEFINE_MUTEX(block_mutex);

static int perdev_minors = CONFIG_MMC_BLOCK_MINORS;

static int max_devices;

static DECLARE_BITMAP(dev_use, 256);
static DECLARE_BITMAP(name_use, 256);

struct mmc_blk_data {
	spinlock_t	lock;
	struct gendisk	*disk;
	struct mmc_queue queue;
	struct list_head part;

	unsigned int	flags;
#define MMC_BLK_CMD23	(1 << 0)	
#define MMC_BLK_REL_WR	(1 << 1)	
#define MMC_BLK_PACKED_CMD	(1 << 2)	

	unsigned int	usage;
	unsigned int	read_only;
	unsigned int	part_type;
	unsigned int	name_idx;
	unsigned int	reset_done;
#define MMC_BLK_READ		BIT(0)
#define MMC_BLK_WRITE		BIT(1)
#define MMC_BLK_DISCARD		BIT(2)
#define MMC_BLK_SECDISCARD	BIT(3)
#define MMC_BLK_FLUSH		BIT(4)


	unsigned int	part_curr;
	struct device_attribute force_ro;
	struct device_attribute power_ro_lock;
	struct device_attribute num_wr_reqs_to_start_packing;
	struct device_attribute bkops_check_threshold;
	struct device_attribute no_pack_for_random;
	int	area_type;
};

static DEFINE_MUTEX(open_lock);

enum {
	MMC_PACKED_NR_IDX = -1,
	MMC_PACKED_NR_ZERO,
	MMC_PACKED_NR_SINGLE,
};

module_param(perdev_minors, int, 0444);
MODULE_PARM_DESC(perdev_minors, "Minors numbers to allocate per device");

static inline int mmc_blk_part_switch(struct mmc_card *card,
				      struct mmc_blk_data *md);
static int get_card_status(struct mmc_card *card, u32 *status, int retries);

static inline void mmc_blk_clear_packed(struct mmc_queue_req *mqrq)
{
	struct mmc_packed *packed = mqrq->packed;

	BUG_ON(!packed);

	mqrq->cmd_type = MMC_PACKED_NONE;
	packed->nr_entries = MMC_PACKED_NR_ZERO;
	packed->idx_failure = MMC_PACKED_NR_IDX;
	packed->retries = 0;
	packed->blocks = 0;
}

static struct mmc_blk_data *mmc_blk_get(struct gendisk *disk)
{
	struct mmc_blk_data *md;

	mutex_lock(&open_lock);
	md = disk->private_data;
	if (md && md->usage == 0)
		md = NULL;
	if (md)
		md->usage++;
	mutex_unlock(&open_lock);

	return md;
}

static inline int mmc_get_devidx(struct gendisk *disk)
{
	int devidx = disk->first_minor / perdev_minors;
	return devidx;
}

static void mmc_blk_put(struct mmc_blk_data *md)
{
	mutex_lock(&open_lock);
	md->usage--;
	if (md->usage == 0) {
		int devidx = mmc_get_devidx(md->disk);
		blk_cleanup_queue(md->queue.queue);

		__clear_bit(devidx, dev_use);

		put_disk(md->disk);
		kfree(md);
	}
	mutex_unlock(&open_lock);
}

static ssize_t power_ro_lock_show(struct device *dev,
		struct device_attribute *attr, char *buf)
{
	int ret;
	struct mmc_blk_data *md = mmc_blk_get(dev_to_disk(dev));
	struct mmc_card *card;
	int locked = 0;

	if (!md)
		return -EINVAL;

	card = md->queue.card;
	if (card->ext_csd.boot_ro_lock & EXT_CSD_BOOT_WP_B_PERM_WP_EN)
		locked = 2;
	else if (card->ext_csd.boot_ro_lock & EXT_CSD_BOOT_WP_B_PWR_WP_EN)
		locked = 1;

	ret = snprintf(buf, PAGE_SIZE, "%d\n", locked);

	mmc_blk_put(md);

	return ret;
}

static ssize_t power_ro_lock_store(struct device *dev,
		struct device_attribute *attr, const char *buf, size_t count)
{
	int ret;
	struct mmc_blk_data *md, *part_md;
	struct mmc_card *card;
	unsigned long set;

	if (kstrtoul(buf, 0, &set))
		return -EINVAL;

	if (set != 1)
		return count;

	md = mmc_blk_get(dev_to_disk(dev));
	if (!md)
		return -EINVAL;
	card = md->queue.card;

	mmc_rpm_hold(card->host, &card->dev);
	mmc_claim_host(card->host);

	ret = mmc_switch(card, EXT_CSD_CMD_SET_NORMAL, EXT_CSD_BOOT_WP,
				card->ext_csd.boot_ro_lock |
				EXT_CSD_BOOT_WP_B_PWR_WP_EN,
				card->ext_csd.part_time);
	if (ret)
		pr_err("%s: Locking boot partition ro until next power on failed: %d\n", md->disk->disk_name, ret);
	else
		card->ext_csd.boot_ro_lock |= EXT_CSD_BOOT_WP_B_PWR_WP_EN;

	mmc_release_host(card->host);
	mmc_rpm_release(card->host, &card->dev);

	if (!ret) {
		pr_info("%s: Locking boot partition ro until next power on\n",
			md->disk->disk_name);
		set_disk_ro(md->disk, 1);

		list_for_each_entry(part_md, &md->part, part)
			if (part_md->area_type == MMC_BLK_DATA_AREA_BOOT) {
				pr_info("%s: Locking boot partition ro until next power on\n", part_md->disk->disk_name);
				set_disk_ro(part_md->disk, 1);
			}
	}

	mmc_blk_put(md);
	return count;
}

static ssize_t force_ro_show(struct device *dev, struct device_attribute *attr,
			     char *buf)
{
	int ret;
	struct mmc_blk_data *md = mmc_blk_get(dev_to_disk(dev));

	if (!md)
		return -EINVAL;

	ret = snprintf(buf, PAGE_SIZE, "%d\n",
		       get_disk_ro(dev_to_disk(dev)) ^
		       md->read_only);
	mmc_blk_put(md);
	return ret;
}

static ssize_t force_ro_store(struct device *dev, struct device_attribute *attr,
			      const char *buf, size_t count)
{
	int ret;
	char *end;
	struct mmc_blk_data *md = mmc_blk_get(dev_to_disk(dev));
	unsigned long set = simple_strtoul(buf, &end, 0);

	if (!md)
		return -EINVAL;

	if (end == buf) {
		ret = -EINVAL;
		goto out;
	}

	set_disk_ro(dev_to_disk(dev), set || md->read_only);
	ret = count;
out:
	mmc_blk_put(md);
	return ret;
}

static ssize_t
num_wr_reqs_to_start_packing_show(struct device *dev,
				  struct device_attribute *attr, char *buf)
{
	struct mmc_blk_data *md = mmc_blk_get(dev_to_disk(dev));
	int num_wr_reqs_to_start_packing;
	int ret;

	if (!md)
		return -EINVAL;
	num_wr_reqs_to_start_packing = md->queue.num_wr_reqs_to_start_packing;

	ret = snprintf(buf, PAGE_SIZE, "%d\n", num_wr_reqs_to_start_packing);

	mmc_blk_put(md);
	return ret;
}

static ssize_t
num_wr_reqs_to_start_packing_store(struct device *dev,
				 struct device_attribute *attr,
				 const char *buf, size_t count)
{
	int value;
	struct mmc_blk_data *md = mmc_blk_get(dev_to_disk(dev));
	struct mmc_card *card;
	int ret = count;

	if (!md)
		return -EINVAL;

	card = md->queue.card;
	if (!card) {
		ret = -EINVAL;
		goto exit;
	}

	sscanf(buf, "%d", &value);

	if (value >= 0) {
		md->queue.num_wr_reqs_to_start_packing =
		    min_t(int, value, (int)card->ext_csd.max_packed_writes);

		pr_debug("%s: trigger to pack: new value = %d",
			mmc_hostname(card->host),
			md->queue.num_wr_reqs_to_start_packing);
	} else {
		pr_err("%s: value %d is not valid. old value remains = %d",
			mmc_hostname(card->host), value,
			md->queue.num_wr_reqs_to_start_packing);
		ret = -EINVAL;
	}

exit:
	mmc_blk_put(md);
	return ret;
}

static ssize_t
bkops_check_threshold_show(struct device *dev,
				  struct device_attribute *attr, char *buf)
{
	struct mmc_blk_data *md = mmc_blk_get(dev_to_disk(dev));
	struct mmc_card *card;
	int ret;

	if (!md)
		return -EINVAL;

	card = md->queue.card;
	if (!card)
		ret = -EINVAL;
	else
	    ret = snprintf(buf, PAGE_SIZE, "%d\n",
		card->bkops_info.size_percentage_to_queue_delayed_work);

	mmc_blk_put(md);
	return ret;
}

static ssize_t
bkops_check_threshold_store(struct device *dev,
				 struct device_attribute *attr,
				 const char *buf, size_t count)
{
	int value;
	struct mmc_blk_data *md = mmc_blk_get(dev_to_disk(dev));
	struct mmc_card *card;
	unsigned int card_size;
	int ret = count;

	if (!md)
		return -EINVAL;

	card = md->queue.card;
	if (!card) {
		ret = -EINVAL;
		goto exit;
	}

	sscanf(buf, "%d", &value);
	if ((value <= 0) || (value >= 100)) {
		ret = -EINVAL;
		goto exit;
	}

	card_size = (unsigned int)get_capacity(md->disk);
	if (card_size <= 0) {
		ret = -EINVAL;
		goto exit;
	}
	card->bkops_info.size_percentage_to_queue_delayed_work = value;
	card->bkops_info.min_sectors_to_queue_delayed_work =
		(card_size * value) / 100;

	pr_debug("%s: size_percentage = %d, min_sectors = %d",
			mmc_hostname(card->host),
			card->bkops_info.size_percentage_to_queue_delayed_work,
			card->bkops_info.min_sectors_to_queue_delayed_work);

exit:
	mmc_blk_put(md);
	return count;
}

static ssize_t
no_pack_for_random_show(struct device *dev,
				  struct device_attribute *attr, char *buf)
{
	struct mmc_blk_data *md = mmc_blk_get(dev_to_disk(dev));
	int ret;

	if (!md)
		return -EINVAL;
	ret = snprintf(buf, PAGE_SIZE, "%d\n", md->queue.no_pack_for_random);

	mmc_blk_put(md);
	return ret;
}

static ssize_t
no_pack_for_random_store(struct device *dev,
				 struct device_attribute *attr,
				 const char *buf, size_t count)
{
	int value;
	struct mmc_blk_data *md = mmc_blk_get(dev_to_disk(dev));
	struct mmc_card *card;
	int ret = count;

	if (!md)
		return -EINVAL;

	card = md->queue.card;
	if (!card) {
		ret = -EINVAL;
		goto exit;
	}

	sscanf(buf, "%d", &value);

	if (value < 0) {
		pr_err("%s: value %d is not valid. old value remains = %d",
			mmc_hostname(card->host), value,
			md->queue.no_pack_for_random);
		ret = -EINVAL;
		goto exit;
	}

	md->queue.no_pack_for_random = (value > 0) ?  true : false;

	pr_debug("%s: no_pack_for_random: new value = %d",
		mmc_hostname(card->host),
		md->queue.no_pack_for_random);

exit:
	mmc_blk_put(md);
	return ret;
}

static int mmc_blk_open(struct block_device *bdev, fmode_t mode)
{
	struct mmc_blk_data *md = mmc_blk_get(bdev->bd_disk);
	int ret = -ENXIO;

	mutex_lock(&block_mutex);
	if (md) {
		if (md->usage == 2)
			check_disk_change(bdev);
		ret = 0;

		if ((mode & FMODE_WRITE) && md->read_only) {
			mmc_blk_put(md);
			ret = -EROFS;
		}
	}
	mutex_unlock(&block_mutex);

	return ret;
}

static void mmc_blk_release(struct gendisk *disk, fmode_t mode)
{
	struct mmc_blk_data *md = disk->private_data;

	mutex_lock(&block_mutex);
	mmc_blk_put(md);
	mutex_unlock(&block_mutex);
}

static int
mmc_blk_getgeo(struct block_device *bdev, struct hd_geometry *geo)
{
	geo->cylinders = get_capacity(bdev->bd_disk) / (4 * 16);
	geo->heads = 4;
	geo->sectors = 16;
	return 0;
}

struct mmc_blk_ioc_data {
	struct mmc_ioc_cmd ic;
	unsigned char *buf;
	u64 buf_bytes;
};

static struct mmc_blk_ioc_data *mmc_blk_ioctl_copy_from_user(
	struct mmc_ioc_cmd __user *user)
{
	struct mmc_blk_ioc_data *idata;
	int err;

	idata = kzalloc(sizeof(*idata), GFP_KERNEL);
	if (!idata) {
		err = -ENOMEM;
		goto out;
	}

	if (copy_from_user(&idata->ic, user, sizeof(idata->ic))) {
		err = -EFAULT;
		goto idata_err;
	}

	idata->buf_bytes = (u64) idata->ic.blksz * idata->ic.blocks;
	if (idata->buf_bytes > MMC_IOC_MAX_BYTES) {
		err = -EOVERFLOW;
		goto idata_err;
	}

	if (!idata->buf_bytes)
		return idata;

	idata->buf = kzalloc(idata->buf_bytes, GFP_KERNEL);
	if (!idata->buf) {
		err = -ENOMEM;
		goto idata_err;
	}

	if (copy_from_user(idata->buf, (void __user *)(unsigned long)
					idata->ic.data_ptr, idata->buf_bytes)) {
		err = -EFAULT;
		goto copy_err;
	}

	return idata;

copy_err:
	kfree(idata->buf);
idata_err:
	kfree(idata);
out:
	return ERR_PTR(err);
}

static int ioctl_rpmb_card_status_poll(struct mmc_card *card, u32 *status,
				       u32 retries_max)
{
	int err;
	u32 retry_count = 0;

	if (!status || !retries_max)
		return -EINVAL;

	do {
		err = get_card_status(card, status, 5);
		if (err)
			break;

		if (!R1_STATUS(*status) &&
				(R1_CURRENT_STATE(*status) != R1_STATE_PRG))
			break; 

		usleep_range(1000, 5000);
	} while (++retry_count < retries_max);

	if (retry_count == retries_max)
		err = -EPERM;

	return err;
}

static int ioctl_do_sanitize(struct mmc_card *card)
{
        int err;

        if (!(mmc_can_sanitize(card) &&
              (card->host->caps2 & MMC_CAP2_SANITIZE))) {
                        pr_warn("%s: %s - SANITIZE is not supported\n",
                                mmc_hostname(card->host), __func__);
                        err = -EOPNOTSUPP;
                        goto out;
        }

        pr_debug("%s: %s - SANITIZE IN PROGRESS...\n",
                mmc_hostname(card->host), __func__);

        err = mmc_switch(card, EXT_CSD_CMD_SET_NORMAL,
                                        EXT_CSD_SANITIZE_START, 1,
                                        MMC_SANITIZE_REQ_TIMEOUT);

        if (err)
                pr_err("%s: %s - EXT_CSD_SANITIZE_START failed. err=%d\n",
                       mmc_hostname(card->host), __func__, err);

        pr_debug("%s: %s - SANITIZE COMPLETED\n", mmc_hostname(card->host),
                                             __func__);
out:
        return err;
}

int mmc_blk_send_wp_info(struct block_device *bdev, unsigned long addr)
{
	struct mmc_blk_data *md;
	int result = 0;
	__be32 *blocks;

	struct mmc_request mrq = {NULL};
	struct mmc_command cmd = {0};
	struct mmc_data data = {0};
	struct scatterlist sg;
	struct mmc_card *card;

	md = mmc_blk_get(bdev->bd_disk);
	if (!md)
		return 0;

	card = md->queue.card;
	if (IS_ERR_OR_NULL(card))
		return 0;


	cmd.opcode = MMC_SEND_WRITE_PROT;
	cmd.arg = addr;
	cmd.flags = MMC_RSP_SPI_R1 | MMC_RSP_R1 | MMC_CMD_ADTC;

	data.blksz = 4;
	data.blocks = 1;
	data.flags = MMC_DATA_READ;
	data.sg = &sg;
	data.sg_len = 1;
	mmc_set_data_timeout(&data, card);

	mrq.cmd = &cmd;
	mrq.data = &data;

	blocks = kmalloc(4, GFP_KERNEL);
	if (!blocks)
		return 0;

	sg_init_one(&sg, blocks, 4);

	mmc_rpm_hold(card->host, &card->dev);
	mmc_claim_host(card->host);

	mmc_wait_for_req(card->host, &mrq);

	mmc_release_host(card->host);
	mmc_rpm_release(card->host, &card->dev);

	result = ntohl(*blocks);
	kfree(blocks);
	if (cmd.error || data.error)
		result = 0;

	pr_info("%s: addr %lu, return 0x%x\n", __func__, addr, result);
	return result;
}

static int mmc_blk_ioctl_cmd(struct block_device *bdev,
	struct mmc_ioc_cmd __user *ic_ptr)
{
	struct mmc_blk_ioc_data *idata;
	struct mmc_blk_data *md;
	struct mmc_card *card;
	struct mmc_command cmd = {0};
	struct mmc_data data = {0};
	struct mmc_request mrq = {NULL};
	struct scatterlist sg;
	int err;

	if (bdev != bdev->bd_contains)
		return -EPERM;

	idata = mmc_blk_ioctl_copy_from_user(ic_ptr);
	if (IS_ERR_OR_NULL(idata))
		return PTR_ERR(idata);
	if (idata->ic.postsleep_max_us < idata->ic.postsleep_min_us) {
		pr_err("%s: min value: %u must not be greater than max value: %u\n",
			__func__, idata->ic.postsleep_min_us,
			idata->ic.postsleep_max_us);
		WARN_ON(1);
		err = -EPERM;
		goto cmd_err;
	}

	md = mmc_blk_get(bdev->bd_disk);
	if (!md) {
		err = -EINVAL;
		goto cmd_err;
	}

	card = md->queue.card;
	if (IS_ERR_OR_NULL(card)) {
		err = PTR_ERR(card);
		goto cmd_done;
	}

	if (!card || mmc_card_removed(card)) {
		   err = -ENODEV;
		   pr_err("%s: %s has removed SD\n",
				   md->disk->disk_name, __func__);
		   goto cmd_done;
	}

	cmd.opcode = idata->ic.opcode;
	cmd.arg = idata->ic.arg;
	cmd.flags = idata->ic.flags;

	if (idata->buf_bytes) {
		data.sg = &sg;
		data.sg_len = 1;
		data.blksz = idata->ic.blksz;
		data.blocks = idata->ic.blocks;

		sg_init_one(data.sg, idata->buf, idata->buf_bytes);

		if (idata->ic.write_flag)
			data.flags = MMC_DATA_WRITE;
		else
			data.flags = MMC_DATA_READ;

		
		mmc_set_data_timeout(&data, card);

		
		if (idata->ic.data_timeout_ns)
			data.timeout_ns = idata->ic.data_timeout_ns;

		if ((cmd.flags & MMC_RSP_R1B) == MMC_RSP_R1B) {
			data.timeout_ns = idata->ic.cmd_timeout_ms * 1000000;
		}

		mrq.data = &data;
	}

	mrq.cmd = &cmd;

	mmc_rpm_hold(card->host, &card->dev);
	mmc_claim_host(card->host);

	if (mmc_card_get_bkops_en_manual(card))
		mmc_stop_bkops(card);

	err = mmc_blk_part_switch(card, md);
	if (err)
		goto cmd_rel_host;

	if (idata->ic.is_acmd) {
		err = mmc_app_cmd(card->host, card);
		if (err)
			goto cmd_rel_host;
	}

        if (MMC_EXTRACT_INDEX_FROM_ARG(cmd.arg) == EXT_CSD_SANITIZE_START) {
                err = ioctl_do_sanitize(card);

                if (err)
                        pr_err("%s: ioctl_do_sanitize() failed. err = %d",
                               __func__, err);

                goto cmd_rel_host;
        }

	mmc_wait_for_req(card->host, &mrq);

	if (cmd.error) {
		dev_err(mmc_dev(card->host), "%s: cmd error %d\n",
						__func__, cmd.error);
		err = cmd.error;
		goto cmd_rel_host;
	}
	if (data.error) {
		dev_err(mmc_dev(card->host), "%s: data error %d\n",
						__func__, data.error);
		err = data.error;
		goto cmd_rel_host;
	}

	if (idata->ic.postsleep_min_us)
		usleep_range(idata->ic.postsleep_min_us, idata->ic.postsleep_max_us);

	if (copy_to_user(&(ic_ptr->response), cmd.resp, sizeof(cmd.resp))) {
		err = -EFAULT;
		goto cmd_rel_host;
	}

	if (!idata->ic.write_flag) {
		if (copy_to_user((void __user *)(unsigned long) idata->ic.data_ptr,
						idata->buf, idata->buf_bytes)) {
			err = -EFAULT;
			goto cmd_rel_host;
		}
	}

cmd_rel_host:
	mmc_release_host(card->host);
	mmc_rpm_release(card->host, &card->dev);

cmd_done:
	mmc_blk_put(md);
cmd_err:
	kfree(idata->buf);
	kfree(idata);
	return err;
}

struct mmc_blk_ioc_rpmb_data {
	struct mmc_blk_ioc_data *data[MMC_IOC_MAX_RPMB_CMD];
};

static struct mmc_blk_ioc_rpmb_data *mmc_blk_ioctl_rpmb_copy_from_user(
	struct mmc_ioc_rpmb __user *user)
{
	struct mmc_blk_ioc_rpmb_data *idata;
	int err, i;

	idata = kzalloc(sizeof(*idata), GFP_KERNEL);
	if (!idata) {
		err = -ENOMEM;
		goto out;
	}

	for (i = 0; i < MMC_IOC_MAX_RPMB_CMD; i++) {
		idata->data[i] = mmc_blk_ioctl_copy_from_user(&(user->cmds[i]));
		if (IS_ERR(idata->data[i])) {
			err = PTR_ERR(idata->data[i]);
			goto copy_err;
		}
	}

	return idata;

copy_err:
	while (--i >= 0) {
		kfree(idata->data[i]->buf);
		kfree(idata->data[i]);
	}
	kfree(idata);
out:
	return ERR_PTR(err);
}

static int mmc_blk_ioctl_rpmb_cmd(struct block_device *bdev,
	struct mmc_ioc_rpmb __user *ic_ptr)
{
	struct mmc_blk_ioc_rpmb_data *idata;
	struct mmc_blk_data *md;
	struct mmc_card *card;
	struct mmc_command cmd = {0};
	struct mmc_data data = {0};
	struct mmc_request mrq = {NULL};
	struct scatterlist sg;
	int err = 0, i = 0;
	u32 status = 0;
	int err_retry = 50;

	
	if (!capable(CAP_SYS_RAWIO))
		return -EPERM;

	md = mmc_blk_get(bdev->bd_disk);
	
	if ((!md) || (!(md->area_type & MMC_BLK_DATA_AREA_RPMB))) {
		err = -EINVAL;
		return err;
	}

	idata = mmc_blk_ioctl_rpmb_copy_from_user(ic_ptr);
	if (IS_ERR(idata)) {
		err = PTR_ERR(idata);
		goto cmd_done;
	}

	card = md->queue.card;
	if (IS_ERR(card)) {
		err = PTR_ERR(card);
		goto idata_free;
	}

	if (!card || mmc_card_removed(card)) {
		   err = -ENODEV;
		   pr_err("%s: %s has removed SD\n",
				   md->disk->disk_name, __func__);
		   goto idata_free;
	}
retry:
	mmc_rpm_hold(card->host, &card->dev);
	mmc_claim_host(card->host);

	if (mmc_card_get_bkops_en_manual(card))
		mmc_stop_bkops(card);

	err = mmc_blk_part_switch(card, md);
	if (err) {
		pr_info("%s: %s switch command err %d, retry %d\n", mmc_hostname(card->host),
			__func__, err, err_retry);
		if (err_retry--) {
			mmc_release_host(card->host);
			mmc_rpm_release(card->host, &card->dev);
			msleep(100);
			goto retry;
		} else {
			pr_info("%s: Failure switching to rpmb partition\n", mmc_hostname(card->host));
			BUG_ON(1);
		}
		goto cmd_rel_host;
	}

	for (i = 0; i < MMC_IOC_MAX_RPMB_CMD; i++) {
		struct mmc_blk_ioc_data *curr_data;
		struct mmc_ioc_cmd *curr_cmd;

		curr_data = idata->data[i];
		curr_cmd = &curr_data->ic;
		if (!curr_cmd->opcode)
			break;

		cmd.opcode = curr_cmd->opcode;
		cmd.arg = curr_cmd->arg;
		cmd.flags = curr_cmd->flags;

		if (curr_data->buf_bytes) {
			data.sg = &sg;
			data.sg_len = 1;
			data.blksz = curr_cmd->blksz;
			data.blocks = curr_cmd->blocks;

			sg_init_one(data.sg, curr_data->buf,
					curr_data->buf_bytes);

			if (curr_cmd->write_flag)
				data.flags = MMC_DATA_WRITE;
			else
				data.flags = MMC_DATA_READ;

			
			mmc_set_data_timeout(&data, card);

			if (curr_cmd->data_timeout_ns)
				data.timeout_ns = curr_cmd->data_timeout_ns;

			mrq.data = &data;
		}

		mrq.cmd = &cmd;

		err = mmc_set_blockcount(card, data.blocks,
				curr_cmd->write_flag & (1 << 31));
		if (err)
			goto cmd_rel_host;

		mmc_wait_for_req(card->host, &mrq);

		if (cmd.error) {
			dev_err(mmc_dev(card->host), "%s: cmd error %d\n",
					__func__, cmd.error);
			err = cmd.error;
			goto cmd_rel_host;
		}
		if (data.error) {
			dev_err(mmc_dev(card->host), "%s: data error %d\n",
					__func__, data.error);
			err = data.error;
			goto cmd_rel_host;
		}

		if (copy_to_user(&(ic_ptr->cmds[i].response), cmd.resp,
					sizeof(cmd.resp))) {
			err = -EFAULT;
			goto cmd_rel_host;
		}

		if (!curr_cmd->write_flag) {
			if (copy_to_user((void __user *)(unsigned long)
						curr_cmd->data_ptr,
						curr_data->buf,
						curr_data->buf_bytes)) {
				err = -EFAULT;
				goto cmd_rel_host;
			}
		}

		err = ioctl_rpmb_card_status_poll(card, &status, 5);
		if (err)
			dev_err(mmc_dev(card->host),
					"%s: Card Status=0x%08X, error %d\n",
					__func__, status, err);
	}

cmd_rel_host:
	mmc_release_host(card->host);
	mmc_rpm_release(card->host, &card->dev);

idata_free:
	for (i = 0; i < MMC_IOC_MAX_RPMB_CMD; i++) {
		kfree(idata->data[i]->buf);
		kfree(idata->data[i]);
	}
	kfree(idata);

cmd_done:
	mmc_blk_put(md);
	return err;
}

static int mmc_blk_ioctl(struct block_device *bdev, fmode_t mode,
	unsigned int cmd, unsigned long arg)
{
	int ret = -EINVAL;
	long err;
	struct mmc_blk_data *md;
	struct mmc_card *card;

	md = mmc_blk_get(bdev->bd_disk);
	if (!md)
		return ret;

	card = md->queue.card;
	if (IS_ERR(card)) {
		mmc_blk_put(md);
		err = PTR_ERR(card);
		return err;
	}

	if (!card || mmc_card_removed(card)) {
		pr_err("%s: %s has removed SD\n",
			   md->disk->disk_name, __func__);
		return -ENODEV;
	}

	mmc_claim_host(card->host);
	if (mmc_bus_needs_resume(card->host)) {
		int err = 0;
		int retries = 3;
		if (mmc_card_sd(card) && mmc_card_removed(card)) {
			pr_err("%s: card already removed, %s\n",
			mmc_hostname(card->host), __func__);
			mmc_release_host(card->host);
			mmc_blk_put(md);
			return -ENODEV;
		}

		do {
			err = mmc_resume_bus(card->host);
			retries--;
		} while(err && retries);

		if (err) {
			printk(KERN_ERR "%s: Resume fail, removed card, %s, %d\n",
			mmc_hostname(card->host), __func__, err);
			mmc_remove_sd_card(card->host);
			mmc_release_host(card->host);
			mmc_blk_put(md);
			return -ENODEV;
		}
	}
	mmc_release_host(card->host);
	mmc_blk_put(md);

	if (cmd == MMC_IOC_CMD)
		ret = mmc_blk_ioctl_cmd(bdev, (struct mmc_ioc_cmd __user *)arg);
	if (cmd == MMC_IOC_RPMB_CMD)
		ret = mmc_blk_ioctl_rpmb_cmd(bdev,
				(struct mmc_ioc_rpmb __user *)arg);
	return ret;
}

#ifdef CONFIG_COMPAT
static int mmc_blk_compat_ioctl(struct block_device *bdev, fmode_t mode,
	unsigned int cmd, unsigned long arg)
{
	return mmc_blk_ioctl(bdev, mode, cmd, (unsigned long) compat_ptr(arg));
}
#endif

static const struct block_device_operations mmc_bdops = {
	.open			= mmc_blk_open,
	.release		= mmc_blk_release,
	.getgeo			= mmc_blk_getgeo,
	.owner			= THIS_MODULE,
	.ioctl			= mmc_blk_ioctl,
#ifdef CONFIG_COMPAT
	.compat_ioctl		= mmc_blk_compat_ioctl,
#endif
};

static inline int mmc_blk_part_switch(struct mmc_card *card,
				      struct mmc_blk_data *md)
{
	int ret;
	struct mmc_blk_data *main_md = mmc_get_drvdata(card);

	if ((main_md->part_curr == md->part_type) &&
	    (card->part_curr == md->part_type))
		return 0;

	if (mmc_card_mmc(card)) {
		u8 part_config = card->ext_csd.part_config;

		part_config &= ~EXT_CSD_PART_CONFIG_ACC_MASK;
		part_config |= md->part_type;

		ret = mmc_switch(card, EXT_CSD_CMD_SET_NORMAL,
				 EXT_CSD_PART_CONFIG, part_config,
				 card->ext_csd.part_time);
		if (ret)
			return ret;

		card->ext_csd.part_config = part_config;
		card->part_curr = md->part_type;
	}

	main_md->part_curr = md->part_type;
	return 0;
}

static u32 mmc_sd_num_wr_blocks(struct mmc_card *card)
{
	int err;
	u32 result;
	__be32 *blocks;

	struct mmc_request mrq = {NULL};
	struct mmc_command cmd = {0};
	struct mmc_data data = {0};

	struct scatterlist sg;

	cmd.opcode = MMC_APP_CMD;
	cmd.arg = card->rca << 16;
	cmd.flags = MMC_RSP_SPI_R1 | MMC_RSP_R1 | MMC_CMD_AC;

	err = mmc_wait_for_cmd(card->host, &cmd, 0);
	if (err)
		return (u32)-1;
	if (!mmc_host_is_spi(card->host) && !(cmd.resp[0] & R1_APP_CMD))
		return (u32)-1;

	memset(&cmd, 0, sizeof(struct mmc_command));

	cmd.opcode = SD_APP_SEND_NUM_WR_BLKS;
	cmd.arg = 0;
	cmd.flags = MMC_RSP_SPI_R1 | MMC_RSP_R1 | MMC_CMD_ADTC;

	data.blksz = 4;
	data.blocks = 1;
	data.flags = MMC_DATA_READ;
	data.sg = &sg;
	data.sg_len = 1;
	mmc_set_data_timeout(&data, card);

	mrq.cmd = &cmd;
	mrq.data = &data;

	blocks = kmalloc(4, GFP_KERNEL);
	if (!blocks)
		return (u32)-1;

	sg_init_one(&sg, blocks, 4);

	mmc_wait_for_req(card->host, &mrq);

	result = ntohl(*blocks);
	kfree(blocks);

	if (cmd.error || data.error)
		result = (u32)-1;

	return result;
}

static int send_stop(struct mmc_card *card, u32 *status)
{
	struct mmc_command cmd = {0};
	int err;

	cmd.opcode = MMC_STOP_TRANSMISSION;
	cmd.flags = MMC_RSP_SPI_R1B | MMC_RSP_R1B | MMC_CMD_AC;
	err = mmc_wait_for_cmd(card->host, &cmd, 5);
	if (err == 0)
		*status = cmd.resp[0];
	return err;
}

static int get_card_status(struct mmc_card *card, u32 *status, int retries)
{
	struct mmc_command cmd = {0};
	int err;

	cmd.opcode = MMC_SEND_STATUS;
	if (!mmc_host_is_spi(card->host))
		cmd.arg = card->rca << 16;
	cmd.flags = MMC_RSP_SPI_R2 | MMC_RSP_R1 | MMC_CMD_AC;
	err = mmc_wait_for_cmd(card->host, &cmd, retries);
	if (err == 0)
		*status = cmd.resp[0];
	return err;
}

#define ERR_NOMEDIUM	3
#define ERR_RETRY	2
#define ERR_ABORT	1
#define ERR_CONTINUE	0

static int mmc_blk_cmd_error(struct request *req, const char *name, int error,
	bool status_valid, u32 status)
{
	switch (error) {
	case -EILSEQ:
		
		pr_err_ratelimited(
			"%s: response CRC error sending %s command, card status %#x\n",
			req->rq_disk->disk_name,
			name, status);
		return ERR_RETRY;

	case -ETIMEDOUT:
		pr_err_ratelimited(
			"%s: timed out sending %s command, card status %#x\n",
			req->rq_disk->disk_name, name, status);

		
		if (!status_valid) {
			pr_err_ratelimited("%s: status not valid, retrying timeout\n",
				req->rq_disk->disk_name);
			return ERR_RETRY;
		}
		if (status & (R1_COM_CRC_ERROR | R1_ILLEGAL_COMMAND)) {
			pr_err_ratelimited(
				"%s: command error, retrying timeout\n",
				req->rq_disk->disk_name);
			return ERR_RETRY;
		}

		
		pr_err_ratelimited(
			"%s: not retrying timeout\n",
			req->rq_disk->disk_name);
		return ERR_ABORT;

	default:
		
		pr_err_ratelimited(
			"%s: unknown error %d sending read/write command, card status %#x\n",
		       req->rq_disk->disk_name, error, status);
		return ERR_ABORT;
	}
}

static int mmc_blk_cmd_recovery(struct mmc_card *card, struct request *req,
	struct mmc_blk_request *brq, int *ecc_err, int *gen_err)
{
	bool prev_cmd_status_valid = true;
	u32 status, stop_status = 0;
	int err, retry;

	if (mmc_card_removed(card))
		return ERR_NOMEDIUM;

	for (retry = 2; retry >= 0; retry--) {
		err = get_card_status(card, &status, 0);
		if (!err)
			break;

		prev_cmd_status_valid = false;
		pr_err("%s: error %d sending status command, %sing\n",
		       req->rq_disk->disk_name, err, retry ? "retry" : "abort");
	}

	
	if (err) {
		
		if (mmc_detect_card_removed(card->host))
			return ERR_NOMEDIUM;
		return ERR_ABORT;
	}

	
	if ((status & R1_CARD_ECC_FAILED) ||
	    (brq->stop.resp[0] & R1_CARD_ECC_FAILED) ||
	    (brq->cmd.resp[0] & R1_CARD_ECC_FAILED))
		*ecc_err = 1;

	
	if (!mmc_host_is_spi(card->host) && rq_data_dir(req) != READ)
		if ((status & R1_ERROR) ||
			(brq->stop.resp[0] & R1_ERROR)) {
			pr_err("%s: %s: general error sending stop or status command, stop cmd response %#x, card status %#x\n",
			       req->rq_disk->disk_name, __func__,
			       brq->stop.resp[0], status);
			*gen_err = 1;
		}

	if (R1_CURRENT_STATE(status) == R1_STATE_DATA ||
	    R1_CURRENT_STATE(status) == R1_STATE_RCV) {
		err = send_stop(card, &stop_status);
		if (err)
			pr_err("%s: error %d sending stop command\n",
			       req->rq_disk->disk_name, err);

		if (err)
			return ERR_ABORT;
		if (stop_status & R1_CARD_ECC_FAILED)
			*ecc_err = 1;
		if (!mmc_host_is_spi(card->host) && rq_data_dir(req) != READ)
			if (stop_status & R1_ERROR) {
				pr_err("%s: %s: general error sending stop command, stop cmd response %#x\n",
				       req->rq_disk->disk_name, __func__,
				       stop_status);
				*gen_err = 1;
			}
	}

	
	if (brq->sbc.error)
		return mmc_blk_cmd_error(req, "SET_BLOCK_COUNT", brq->sbc.error,
				prev_cmd_status_valid, status);

	
	if (brq->cmd.error)
		return mmc_blk_cmd_error(req, "r/w cmd", brq->cmd.error,
				prev_cmd_status_valid, status);

	
	if (!brq->stop.error)
		return ERR_CONTINUE;

	
	pr_err("%s: error %d sending stop command, original cmd response %#x, card status %#x\n",
	       req->rq_disk->disk_name, brq->stop.error,
	       brq->cmd.resp[0], status);

	if (stop_status) {
		brq->stop.resp[0] = stop_status;
		brq->stop.error = 0;
	}
	return ERR_CONTINUE;
}

static int mmc_blk_reset(struct mmc_blk_data *md, struct mmc_host *host,
			 int type)
{
	int err;

	if (md->reset_done & type)
		return -EEXIST;

	md->reset_done |= type;
	err = mmc_hw_reset(host);
	if (err && err != -EOPNOTSUPP) {
		
		pr_err("%s: %s: failed to reset %d\n", mmc_hostname(host),
				__func__, err);
		return -ENODEV;
	}
	
	if (host->card) {
		struct mmc_blk_data *main_md = mmc_get_drvdata(host->card);
		int part_err;

		main_md->part_curr = main_md->part_type;
		part_err = mmc_blk_part_switch(host->card, md);
		if (part_err) {
			return -ENODEV;
		}
	}
	return err;
}

static inline void mmc_blk_reset_success(struct mmc_blk_data *md, int type)
{
	md->reset_done &= ~type;
}

int mmc_access_rpmb(struct mmc_queue *mq)
{
	struct mmc_blk_data *md = mq->data;
	if (md && md->part_type == EXT_CSD_PART_CONFIG_ACC_RPMB)
		return true;

	return false;
}

static int mmc_blk_issue_discard_rq(struct mmc_queue *mq, struct request *req)
{
	struct mmc_blk_data *md = mq->data;
	struct mmc_card *card = md->queue.card;
	unsigned int from, nr, arg;
	int err = 0, type = MMC_BLK_DISCARD;

	if (!mmc_can_erase(card)) {
		err = -EOPNOTSUPP;
		goto out;
	}

	from = blk_rq_pos(req);
	nr = blk_rq_sectors(req);

	if (mmc_card_get_bkops_en_manual(card))
		card->bkops_info.sectors_changed += blk_rq_sectors(req);

	if (mmc_can_discard(card))
		arg = MMC_DISCARD_ARG;
	else if (mmc_can_trim(card))
		arg = MMC_TRIM_ARG;
	else
		arg = MMC_ERASE_ARG;
retry:
	if (card->quirks & MMC_QUIRK_INAND_CMD38) {
		err = mmc_switch(card, EXT_CSD_CMD_SET_NORMAL,
				 INAND_CMD38_ARG_EXT_CSD,
				 arg == MMC_TRIM_ARG ?
				 INAND_CMD38_ARG_TRIM :
				 INAND_CMD38_ARG_ERASE,
				 0);
		if (err)
			goto out;
	}
	err = mmc_erase(card, from, nr, arg);
out:
	if (err == -EIO && !mmc_blk_reset(md, card->host, type))
		goto retry;
	if (!err)
		mmc_blk_reset_success(md, type);
	blk_end_request(req, err, blk_rq_bytes(req));

	return err ? 0 : 1;
}

static int mmc_blk_issue_secdiscard_rq(struct mmc_queue *mq,
				       struct request *req)
{
	struct mmc_blk_data *md = mq->data;
	struct mmc_card *card = md->queue.card;
	unsigned int from, nr, arg;
	int err = 0, type = MMC_BLK_SECDISCARD;

	if (!(mmc_can_secure_erase_trim(card))) {
		err = -EOPNOTSUPP;
		goto out;
	}

	from = blk_rq_pos(req);
	nr = blk_rq_sectors(req);

	if (mmc_can_trim(card) && !mmc_erase_group_aligned(card, from, nr))
#if 0		
		arg = MMC_SECURE_TRIM1_ARG;
#endif
		arg = MMC_TRIM_ARG;
	else
#if 0		
		arg = MMC_SECURE_ERASE_ARG;
#endif
		arg = MMC_ERASE_ARG;


retry:
#if 0	
	if (card->quirks & MMC_QUIRK_INAND_CMD38) {
		err = mmc_switch(card, EXT_CSD_CMD_SET_NORMAL,
				 INAND_CMD38_ARG_EXT_CSD,
				 arg == MMC_SECURE_TRIM1_ARG ?
				 INAND_CMD38_ARG_SECTRIM1 :
				 INAND_CMD38_ARG_SECERASE,
				 0);
		if (err)
			goto out_retry;
	}
#endif

	err = mmc_erase(card, from, nr, arg);
	if (err == -EIO)
		goto out_retry;
	if (err)
		goto out;

#if 0	
	if (arg == MMC_SECURE_TRIM1_ARG) {
		if (card->quirks & MMC_QUIRK_INAND_CMD38) {
			err = mmc_switch(card, EXT_CSD_CMD_SET_NORMAL,
					 INAND_CMD38_ARG_EXT_CSD,
					 INAND_CMD38_ARG_SECTRIM2,
					 0);
			if (err)
				goto out_retry;
		}

		err = mmc_erase(card, from, nr, MMC_SECURE_TRIM2_ARG);
		if (err == -EIO)
			goto out_retry;
		if (err)
			goto out;
	}
#endif

out_retry:
	if (err && !mmc_blk_reset(md, card->host, type))
		goto retry;
	if (!err)
		mmc_blk_reset_success(md, type);
out:
	blk_end_request(req, err, blk_rq_bytes(req));

	return err ? 0 : 1;
}

static int mmc_blk_issue_flush(struct mmc_queue *mq, struct request *req)
{
	struct mmc_blk_data *md = mq->data;
	struct mmc_card *card = md->queue.card;
	int ret = 0;

	ret = mmc_flush_cache(card);
	if (ret) {
#if 0
		spin_lock_irq(q->queue_lock);
		blk_requeue_request(q, req);
		spin_unlock_irq(q->queue_lock);
#endif
		mmc_reinit_card(card->host);
		pr_err("%s: %s: notify flush error to upper layers",
				req->rq_disk->disk_name, __func__);
		ret = -EIO;
	}

	blk_end_request_all(req, ret);

	return ret ? 0 : 1;
}

static inline void mmc_apply_rel_rw(struct mmc_blk_request *brq,
				    struct mmc_card *card,
				    struct request *req)
{
	if (!(card->ext_csd.rel_param & EXT_CSD_WR_REL_PARAM_EN)) {
		
		if (!IS_ALIGNED(brq->cmd.arg, card->ext_csd.rel_sectors))
			brq->data.blocks = 1;

		if (brq->data.blocks > card->ext_csd.rel_sectors)
			brq->data.blocks = card->ext_csd.rel_sectors;
		else if (brq->data.blocks < card->ext_csd.rel_sectors)
			brq->data.blocks = 1;
	}
}

#define CMD_ERRORS							\
	(R1_OUT_OF_RANGE |		\
	 R1_ADDRESS_ERROR |			\
	 R1_BLOCK_LEN_ERROR |	\
	 R1_WP_VIOLATION |		\
	 R1_CC_ERROR |				\
	 R1_ERROR)		

static int mmc_blk_err_check(struct mmc_card *card,
			     struct mmc_async_req *areq)
{
	struct mmc_queue_req *mq_mrq = container_of(areq, struct mmc_queue_req,
						    mmc_active);
	struct mmc_blk_request *brq = &mq_mrq->brq;
	struct request *req = mq_mrq->req;
	int ecc_err = 0, gen_err = 0;
	unsigned long time_alarm = 0;

	if (brq->sbc.error || brq->cmd.error || brq->stop.error ||
	    brq->data.error) {
		switch (mmc_blk_cmd_recovery(card, req, brq, &ecc_err, &gen_err)) {
		case ERR_RETRY:
			return MMC_BLK_RETRY;
		case ERR_ABORT:
			return MMC_BLK_ABORT;
		case ERR_NOMEDIUM:
			return MMC_BLK_NOMEDIUM;
		case ERR_CONTINUE:
			break;
		}
	}

	if (brq->cmd.resp[0] & CMD_ERRORS) {
		pr_err("%s: r/w command failed, status = %#x\n",
		       req->rq_disk->disk_name, brq->cmd.resp[0]);
		return MMC_BLK_ABORT;
	}

       if (!req) {
               pr_info("%s: req is null, ignore err check\n",
                       mmc_hostname(card->host));
               return MMC_BLK_SUCCESS;
       }

	if (!mmc_host_is_spi(card->host) && rq_data_dir(req) != READ) {
		u32 status;
		unsigned long timeout;

		
		if (brq->stop.resp[0] & R1_ERROR) {
			pr_err("%s: %s: general error sending stop command, stop cmd response %#x\n",
			       req->rq_disk->disk_name, __func__,
			       brq->stop.resp[0]);
			gen_err = 1;
		}

		timeout = jiffies + msecs_to_jiffies(MMC_BLK_TIMEOUT_MS);
		time_alarm = jiffies + msecs_to_jiffies(MMC_BLK_TIME_WARN_MS);
		do {
			int err = get_card_status(card, &status, 5);
			if (err) {
				pr_err("%s: error %d requesting status\n",
				       req->rq_disk->disk_name, err);
				return MMC_BLK_CMD_ERR;
			}

			if (status & R1_ERROR) {
				pr_err("%s: %s: general error sending status command, card status %#x\n",
				       req->rq_disk->disk_name, __func__,
				       status);
				gen_err = 1;
			}

			if (status & R1_WP_VIOLATION) {
				pr_err("%s: Card get WP violation warning!"
					"cmd : %d, arg : %d\n",
					mmc_hostname(card->host), brq->cmd.opcode,
					brq->cmd.arg);

				err = send_stop(card, &status);
				if (err)
					pr_err("%s: error %d to stop WP violation state\n",
						req->rq_disk->disk_name, err);
				return MMC_BLK_WP_ERR;
			}

			if (time_after(jiffies, timeout)) {
				pr_err("%s: Card stuck in programming state!"\
					" %s %s\n", mmc_hostname(card->host),
					req->rq_disk->disk_name, __func__);

				err = send_stop(card, &status);
				if (err) {
					pr_err("%s: error %d sending stop command\n",
					req->rq_disk->disk_name, err);
					return MMC_BLK_CMD_ERR;
				}

				err = get_card_status(card, &status, 5);
				if (err) {
					pr_err("%s: error %d requesting status\n",
							req->rq_disk->disk_name, err);
					return MMC_BLK_CMD_ERR;
				}

				if (!(status & R1_READY_FOR_DATA) ||
				    (R1_CURRENT_STATE(status) == R1_STATE_PRG))
					return MMC_BLK_CMD_ERR;
				else
					break;
			}
		} while (!(status & R1_READY_FOR_DATA) ||
			 (R1_CURRENT_STATE(status) == R1_STATE_PRG));
		if (time_after(jiffies, time_alarm)) {
			pr_err("%s: Card spend over 1 sec !"\
				" %s %s\n", mmc_hostname(card->host),
				req->rq_disk->disk_name, __func__);
		}
	}

	
	if (gen_err) {
		pr_warn("%s: retrying write for general error\n",
				req->rq_disk->disk_name);
		return MMC_BLK_RETRY;
	}

	if (brq->data.error) {
		pr_err("%s: error %d transferring data, sector %u, nr %u, cmd response %#x, card status %#x\n",
		       req->rq_disk->disk_name, brq->data.error,
		       (unsigned)blk_rq_pos(req),
		       (unsigned)blk_rq_sectors(req),
		       brq->cmd.resp[0], brq->stop.resp[0]);

		if (rq_data_dir(req) == READ) {
			if (ecc_err)
				return MMC_BLK_ECC_ERR;
			return MMC_BLK_DATA_ERR;
		} else {
			return MMC_BLK_CMD_ERR;
		}
	}

	if (!brq->data.bytes_xfered)
		return MMC_BLK_RETRY;

	if (mmc_packed_cmd(mq_mrq->cmd_type)) {
		if (unlikely(brq->data.blocks << 9 != brq->data.bytes_xfered))
			return MMC_BLK_PARTIAL;
		else
			return MMC_BLK_SUCCESS;
	}

	if (blk_rq_bytes(req) != brq->data.bytes_xfered)
		return MMC_BLK_PARTIAL;

	return MMC_BLK_SUCCESS;
}

static void mmc_blk_reinsert_req(struct mmc_async_req *areq)
{
	struct request *prq;
	int ret = 0;
	struct mmc_queue_req *mq_rq;
	struct request_queue *q;

	mq_rq = container_of(areq, struct mmc_queue_req, mmc_active);
	q = mq_rq->req->q;
	if (mq_rq->cmd_type != MMC_PACKED_NONE) {
		while (!list_empty(&mq_rq->packed->list)) {
			
			prq = list_entry_rq(mq_rq->packed->list.prev);
			list_del_init(&prq->queuelist);
			spin_lock_irq(q->queue_lock);
			ret = blk_reinsert_request(q, prq);
			if (ret) {
				blk_requeue_request(q, prq);
				spin_unlock_irq(q->queue_lock);
				goto reinsert_error;
			}
			spin_unlock_irq(q->queue_lock);
		}
	} else {
		spin_lock_irq(q->queue_lock);
		ret = blk_reinsert_request(q, mq_rq->req);
		if (ret)
			blk_requeue_request(q, mq_rq->req);
		spin_unlock_irq(q->queue_lock);
	}
	return;

reinsert_error:
	pr_err("%s: blk_reinsert_request() failed (%d)",
			mq_rq->req->rq_disk->disk_name, ret);
	while (!list_empty(&mq_rq->packed->list)) {
		prq = list_entry_rq(mq_rq->packed->list.next);
		list_del_init(&prq->queuelist);
		spin_lock_irq(q->queue_lock);
		blk_requeue_request(q, prq);
		spin_unlock_irq(q->queue_lock);
	}
}

static int mmc_blk_update_interrupted_req(struct mmc_card *card,
					struct mmc_async_req *areq)
{
	int ret = MMC_BLK_SUCCESS;
	u8 *ext_csd;
	int correctly_done;
	struct mmc_queue_req *mq_rq = container_of(areq, struct mmc_queue_req,
				      mmc_active);
	struct request *prq;
	u8 req_index = 0;

	if (mq_rq->cmd_type == MMC_PACKED_NONE)
		return MMC_BLK_SUCCESS;

	ext_csd = kmalloc(512, GFP_KERNEL);
	if (!ext_csd)
		return MMC_BLK_ABORT;

	
	ret = mmc_send_ext_csd(card, ext_csd);
	if (ret) {
		pr_err("%s: error %d reading ext_csd\n",
				mmc_hostname(card->host), ret);
		ret = MMC_BLK_ABORT;
		goto exit;
	}
	correctly_done = card->ext_csd.data_sector_size *
		(ext_csd[EXT_CSD_CORRECTLY_PRG_SECTORS_NUM + 0] << 0 |
		 ext_csd[EXT_CSD_CORRECTLY_PRG_SECTORS_NUM + 1] << 8 |
		 ext_csd[EXT_CSD_CORRECTLY_PRG_SECTORS_NUM + 2] << 16 |
		 ext_csd[EXT_CSD_CORRECTLY_PRG_SECTORS_NUM + 3] << 24);

	/*
	 * skip packed command header (1 sector) included by the counter but not
	 * actually written to the NAND
	 */
	if (correctly_done >= card->ext_csd.data_sector_size)
		correctly_done -= card->ext_csd.data_sector_size;

	list_for_each_entry(prq, &mq_rq->packed->list, queuelist) {
		if ((correctly_done - (int)blk_rq_bytes(prq)) < 0) {
			
			mq_rq->packed->idx_failure = req_index;
			break;
		}
		correctly_done -= blk_rq_bytes(prq);
		req_index++;
	}
exit:
	kfree(ext_csd);
	return ret;
}

static int mmc_blk_packed_err_check(struct mmc_card *card,
				    struct mmc_async_req *areq)
{
	struct mmc_queue_req *mq_rq = container_of(areq, struct mmc_queue_req,
			mmc_active);
	struct request *req = mq_rq->req;
	struct mmc_packed *packed = mq_rq->packed;
	int err, check, status;
	u8 *ext_csd;

	BUG_ON(!packed);

	packed->retries--;
	check = mmc_blk_err_check(card, areq);
	err = get_card_status(card, &status, 0);
	if (err) {
		pr_err("%s: error %d sending status command\n",
		       req->rq_disk->disk_name, err);
		return MMC_BLK_ABORT;
	}

	if (status & R1_EXCEPTION_EVENT) {
		ext_csd = kzalloc(512, GFP_KERNEL);
		if (!ext_csd) {
			pr_err("%s: unable to allocate buffer for ext_csd\n",
			       req->rq_disk->disk_name);
			return -ENOMEM;
		}

		err = mmc_send_ext_csd(card, ext_csd);
		if (err) {
			pr_err("%s: error %d sending ext_csd\n",
			       req->rq_disk->disk_name, err);
			check = MMC_BLK_ABORT;
			goto free;
		}

		if ((ext_csd[EXT_CSD_EXP_EVENTS_STATUS] &
		     EXT_CSD_PACKED_FAILURE) &&
		    (ext_csd[EXT_CSD_PACKED_CMD_STATUS] &
		     EXT_CSD_PACKED_GENERIC_ERROR)) {
			if (ext_csd[EXT_CSD_PACKED_CMD_STATUS] &
			    EXT_CSD_PACKED_INDEXED_ERROR) {
				packed->idx_failure =
				  ext_csd[EXT_CSD_PACKED_FAILURE_INDEX] - 1;
				check = MMC_BLK_PARTIAL;
			}
			pr_err("%s: packed cmd failed, nr %u, sectors %u, "
			       "failure index: %d\n",
			       req->rq_disk->disk_name, packed->nr_entries,
			       packed->blocks, packed->idx_failure);
		}
free:
		kfree(ext_csd);
	}

	return check;
}

static void mmc_blk_rw_rq_prep(struct mmc_queue_req *mqrq,
			       struct mmc_card *card,
			       int disable_multi,
			       struct mmc_queue *mq)
{
	u32 readcmd, writecmd;
	struct mmc_blk_request *brq = &mqrq->brq;
	struct request *req = mqrq->req;
	struct mmc_blk_data *md = mq->data;
	bool do_data_tag;

<<<<<<< HEAD
	bool do_rel_wr = ((req->cmd_flags & REQ_FUA) ||
			  (req->cmd_flags & REQ_META)) &&
=======
	/*
	 * Reliable writes are used to implement Forced Unit Access and
	 * are supported only on MMCs.
	 */
	bool do_rel_wr = (req->cmd_flags & REQ_FUA) &&
>>>>>>> e39c1790
		(rq_data_dir(req) == WRITE) &&
		(md->flags & MMC_BLK_REL_WR);

	memset(brq, 0, sizeof(struct mmc_blk_request));
	brq->mrq.cmd = &brq->cmd;
	brq->mrq.data = &brq->data;

	brq->cmd.arg = blk_rq_pos(req);
	if (!mmc_card_blockaddr(card))
		brq->cmd.arg <<= 9;
	brq->cmd.flags = MMC_RSP_SPI_R1 | MMC_RSP_R1 | MMC_CMD_ADTC;
	brq->data.blksz = 512;
	brq->stop.opcode = MMC_STOP_TRANSMISSION;
	brq->stop.arg = 0;
	brq->stop.flags = MMC_RSP_SPI_R1B | MMC_RSP_R1B | MMC_CMD_AC;
	brq->data.blocks = blk_rq_sectors(req);

	brq->data.fault_injected = false;
	if (brq->data.blocks > card->host->max_blk_count)
		brq->data.blocks = card->host->max_blk_count;

	if (brq->data.blocks > 1) {
		if (disable_multi)
			brq->data.blocks = 1;

		
		if (card->host->caps2 & MMC_CAP2_NO_MULTI_READ &&
		    rq_data_dir(req) == READ)
			brq->data.blocks = 1;
	}

	if (brq->data.blocks > 1 || do_rel_wr) {
		if (!mmc_host_is_spi(card->host) ||
		    rq_data_dir(req) == READ)
			brq->mrq.stop = &brq->stop;
		readcmd = MMC_READ_MULTIPLE_BLOCK;
		writecmd = MMC_WRITE_MULTIPLE_BLOCK;
	} else {
		brq->mrq.stop = NULL;
		readcmd = MMC_READ_SINGLE_BLOCK;
		writecmd = MMC_WRITE_BLOCK;
	}
	if (rq_data_dir(req) == READ) {
		brq->cmd.opcode = readcmd;
		brq->data.flags |= MMC_DATA_READ;
	} else {
		brq->cmd.opcode = writecmd;
		brq->data.flags |= MMC_DATA_WRITE;
	}

	if (do_rel_wr)
		mmc_apply_rel_rw(brq, card, req);

	do_data_tag = (card->ext_csd.data_tag_unit_size) &&
		(req->cmd_flags & REQ_META) &&
		(rq_data_dir(req) == WRITE) &&
		((brq->data.blocks * brq->data.blksz) >=
		 card->ext_csd.data_tag_unit_size);

	if ((md->flags & MMC_BLK_CMD23) && mmc_op_multi(brq->cmd.opcode) &&
	    (do_rel_wr || !(card->quirks & MMC_QUIRK_BLK_NO_CMD23) ||
	     do_data_tag)) {
		brq->sbc.opcode = MMC_SET_BLOCK_COUNT;
		brq->sbc.arg = brq->data.blocks |
			(do_rel_wr ? (1 << 31) : 0) |
			(do_data_tag ? (1 << 29) : 0);
		brq->sbc.flags = MMC_RSP_R1 | MMC_CMD_AC;
		brq->mrq.sbc = &brq->sbc;
	}

	mmc_set_data_timeout(&brq->data, card);

	brq->data.sg = mqrq->sg;
	brq->data.sg_len = mmc_queue_map_sg(mq, mqrq);

	if (brq->data.blocks != blk_rq_sectors(req)) {
		int i, data_size = brq->data.blocks << 9;
		struct scatterlist *sg;

		for_each_sg(brq->data.sg, sg, brq->data.sg_len, i) {
			data_size -= sg->length;
			if (data_size <= 0) {
				sg->length += data_size;
				i++;
				break;
			}
		}
		brq->data.sg_len = i;
	}

	mqrq->mmc_active.mrq = &brq->mrq;
	mqrq->mmc_active.cmd_flags = req->cmd_flags;
	if (mq->err_check_fn)
		mqrq->mmc_active.err_check = mq->err_check_fn;
	else
		mqrq->mmc_active.err_check = mmc_blk_err_check;
	mqrq->mmc_active.reinsert_req = mmc_blk_reinsert_req;
	mqrq->mmc_active.update_interrupted_req =
		mmc_blk_update_interrupted_req;

	mmc_queue_bounce_pre(mqrq);
}

static inline u8 mmc_calc_packed_hdr_segs(struct request_queue *q,
					  struct mmc_card *card)
{
	unsigned int hdr_sz = mmc_large_sector(card) ? 4096 : 512;
	unsigned int max_seg_sz = queue_max_segment_size(q);
	unsigned int len, nr_segs = 0;

	do {
		len = min(hdr_sz, max_seg_sz);
		hdr_sz -= len;
		nr_segs++;
	} while (hdr_sz);

	return nr_segs;
}

void mmc_blk_disable_wr_packing(struct mmc_queue *mq)
{
	if (mq) {
		mq->wr_packing_enabled = false;
		mq->num_of_potential_packed_wr_reqs = 0;
	}
}
EXPORT_SYMBOL(mmc_blk_disable_wr_packing);

static int get_packed_trigger(int potential, struct mmc_card *card,
			      struct request *req, int curr_trigger)
{
	static int num_mean_elements = 1;
	static unsigned long mean_potential = PCKD_TRGR_INIT_MEAN_POTEN;
	unsigned int trigger = curr_trigger;
	unsigned int pckd_trgr_upper_bound = card->ext_csd.max_packed_writes;

	
	pckd_trgr_upper_bound = (pckd_trgr_upper_bound * 3) / 4;

	if (potential <= PCKD_TRGR_POTEN_LOWER_BOUND)
		return trigger;

	if (num_mean_elements > PACKED_TRIGGER_MAX_ELEMENTS) {
		num_mean_elements = 1;
		mean_potential = PCKD_TRGR_INIT_MEAN_POTEN;
	}

	mean_potential *= num_mean_elements;
	if (potential > mean_potential)
		mean_potential += num_mean_elements;
	mean_potential += potential;
	
	mean_potential *= PCKD_TRGR_PRECISION_MULTIPLIER;
	
	mean_potential /= ++num_mean_elements;
	mean_potential /= PCKD_TRGR_PRECISION_MULTIPLIER;

	if (potential >= mean_potential)
		trigger = (trigger <= PCKD_TRGR_LOWER_BOUND) ?
				PCKD_TRGR_LOWER_BOUND : trigger - 1;
	else
		trigger = (trigger >= pckd_trgr_upper_bound) ?
				pckd_trgr_upper_bound : trigger + 1;

	if (req && (req->cmd_flags & REQ_URGENT) && (rq_data_dir(req) == READ))
		trigger += PCKD_TRGR_URGENT_PENALTY;

	return trigger;
}

static void mmc_blk_write_packing_control(struct mmc_queue *mq,
					  struct request *req)
{
	struct mmc_host *host = mq->card->host;
	int data_dir;

	if (!(host->caps2 & MMC_CAP2_PACKED_WR))
		return;

	
	if (mq->card->ext_csd.rev <= 5)
		return;

	if (!(host->caps2 & MMC_CAP2_PACKED_WR_CONTROL)) {
		mq->wr_packing_enabled = true;
		return;
	}

	if (!req || (req && (req->cmd_flags & REQ_FLUSH))) {
		if (mq->num_of_potential_packed_wr_reqs >
				mq->num_wr_reqs_to_start_packing)
			mq->wr_packing_enabled = true;
		mq->num_wr_reqs_to_start_packing =
			get_packed_trigger(mq->num_of_potential_packed_wr_reqs,
					   mq->card, req,
					   mq->num_wr_reqs_to_start_packing);
		mq->num_of_potential_packed_wr_reqs = 0;
		return;
	}

	data_dir = rq_data_dir(req);

	if (data_dir == READ) {
		mmc_blk_disable_wr_packing(mq);
		mq->num_wr_reqs_to_start_packing =
			get_packed_trigger(mq->num_of_potential_packed_wr_reqs,
					   mq->card, req,
					   mq->num_wr_reqs_to_start_packing);
		mq->num_of_potential_packed_wr_reqs = 0;
		mq->wr_packing_enabled = false;
		return;
	} else if (data_dir == WRITE) {
		mq->num_of_potential_packed_wr_reqs++;
	}

	if (mq->num_of_potential_packed_wr_reqs >
			mq->num_wr_reqs_to_start_packing)
		mq->wr_packing_enabled = true;
}

struct mmc_wr_pack_stats *mmc_blk_get_packed_statistics(struct mmc_card *card)
{
	if (!card)
		return NULL;

	return &card->wr_pack_stats;
}
EXPORT_SYMBOL(mmc_blk_get_packed_statistics);

void mmc_blk_init_packed_statistics(struct mmc_card *card)
{
	int max_num_of_packed_reqs = 0;

	if (!card || !card->wr_pack_stats.packing_events)
		return;

	max_num_of_packed_reqs = card->ext_csd.max_packed_writes;

	spin_lock(&card->wr_pack_stats.lock);
	memset(card->wr_pack_stats.packing_events, 0,
		(max_num_of_packed_reqs + 1) *
	       sizeof(*card->wr_pack_stats.packing_events));
	memset(&card->wr_pack_stats.pack_stop_reason, 0,
		sizeof(card->wr_pack_stats.pack_stop_reason));
	card->wr_pack_stats.enabled = true;
	spin_unlock(&card->wr_pack_stats.lock);
}
EXPORT_SYMBOL(mmc_blk_init_packed_statistics);

#define MAX_PACKED_CMD_SIZE	1024
static u8 mmc_blk_prep_packed_list(struct mmc_queue *mq, struct request *req)
{
	struct request_queue *q = mq->queue;
	struct mmc_card *card = mq->card;
	struct request *cur = req, *next = NULL;
	struct mmc_blk_data *md = mq->data;
	struct mmc_queue_req *mqrq = mq->mqrq_cur;
	bool en_rel_wr = card->ext_csd.rel_param & EXT_CSD_WR_REL_PARAM_EN;
	unsigned int req_sectors = 0, phys_segments = 0;
	unsigned int max_blk_count, max_phys_segs;
	bool put_back = true;
	u8 max_packed_rw = 0;
	u8 reqs = 0;
	struct mmc_wr_pack_stats *stats = &card->wr_pack_stats;

	if (!(md->flags & MMC_BLK_PACKED_CMD))
		goto no_packed;

	if (!mq->wr_packing_enabled)
		goto no_packed;

	if ((rq_data_dir(cur) == WRITE) &&
	    mmc_host_packed_wr(card->host))
		max_packed_rw = card->ext_csd.max_packed_writes;

	if (max_packed_rw == 0)
		goto no_packed;

	if (mmc_req_rel_wr(cur) &&
	    (md->flags & MMC_BLK_REL_WR) && !en_rel_wr)
		goto no_packed;

	if (mmc_large_sector(card) &&
	    !IS_ALIGNED(blk_rq_sectors(cur), 8))
		goto no_packed;

	if (cur->cmd_flags & REQ_FUA)
		goto no_packed;

	mmc_blk_clear_packed(mqrq);

	max_blk_count = min(card->host->max_blk_count,
			    card->host->max_req_size >> 9);
	if (max_blk_count > MAX_PACKED_CMD_SIZE)
		max_blk_count = MAX_PACKED_CMD_SIZE;

	max_phys_segs = queue_max_segments(q);
	req_sectors += blk_rq_sectors(cur);
	phys_segments += cur->nr_phys_segments;

	if (rq_data_dir(cur) == WRITE) {
		req_sectors += mmc_large_sector(card) ? 8 : 1;
		phys_segments += mmc_calc_packed_hdr_segs(q, card);
	}

	spin_lock(&stats->lock);
	do {
		if (reqs >= max_packed_rw - 1) {
			put_back = false;
			break;
		}

		spin_lock_irq(q->queue_lock);
		next = blk_fetch_request(q);
		spin_unlock_irq(q->queue_lock);
		if (!next) {
			MMC_BLK_UPDATE_STOP_REASON(stats, EMPTY_QUEUE);
			put_back = false;
			break;
		}

		if (mmc_large_sector(card) &&
		    !IS_ALIGNED(blk_rq_sectors(next), 8)) {
			MMC_BLK_UPDATE_STOP_REASON(stats, LARGE_SEC_ALIGN);
			break;
		}

		if (next->cmd_flags & REQ_DISCARD ||
		    next->cmd_flags & REQ_FLUSH) {
			MMC_BLK_UPDATE_STOP_REASON(stats, FLUSH_OR_DISCARD);
			break;
		}

		if (next->cmd_flags & REQ_FUA) {
			MMC_BLK_UPDATE_STOP_REASON(stats, FUA);
			break;
		}

		if (rq_data_dir(cur) != rq_data_dir(next)) {
			MMC_BLK_UPDATE_STOP_REASON(stats, WRONG_DATA_DIR);
			break;
		}

		if (mmc_req_rel_wr(next) &&
		    (md->flags & MMC_BLK_REL_WR) && !en_rel_wr) {
			MMC_BLK_UPDATE_STOP_REASON(stats, REL_WRITE);
			break;
		}

		req_sectors += blk_rq_sectors(next);
		if (req_sectors > max_blk_count) {
			if (stats->enabled)
				stats->pack_stop_reason[EXCEEDS_SECTORS]++;
			break;
		}

		phys_segments +=  next->nr_phys_segments;
		if (phys_segments > max_phys_segs) {
			MMC_BLK_UPDATE_STOP_REASON(stats, EXCEEDS_SEGMENTS);
			break;
		}

		if (mq->no_pack_for_random) {
			if ((blk_rq_pos(cur) + blk_rq_sectors(cur)) !=
			    blk_rq_pos(next)) {
				MMC_BLK_UPDATE_STOP_REASON(stats, RANDOM);
				put_back = 1;
				break;
			}
		}

		if (rq_data_dir(next) == WRITE) {
			mq->num_of_potential_packed_wr_reqs++;
			if (mmc_card_get_bkops_en_manual(card))
				card->bkops_info.sectors_changed +=
					blk_rq_sectors(next);
		}
		list_add_tail(&next->queuelist, &mqrq->packed->list);
		cur = next;
		reqs++;
	} while (1);

	if (put_back) {
		spin_lock_irq(q->queue_lock);
		blk_requeue_request(q, next);
		spin_unlock_irq(q->queue_lock);
	}

	if (stats->enabled) {
		if (reqs + 1 <= card->ext_csd.max_packed_writes)
			stats->packing_events[reqs + 1]++;
		if (reqs + 1 == max_packed_rw)
			MMC_BLK_UPDATE_STOP_REASON(stats, THRESHOLD);
	}

	spin_unlock(&stats->lock);

	if (reqs > 0) {
		list_add(&req->queuelist, &mqrq->packed->list);
		mqrq->packed->nr_entries = ++reqs;
		mqrq->packed->retries = reqs;
		return reqs;
	}

no_packed:
	mqrq->cmd_type = MMC_PACKED_NONE;
	return 0;
}

static void mmc_blk_packed_hdr_wrq_prep(struct mmc_queue_req *mqrq,
					struct mmc_card *card,
					struct mmc_queue *mq)
{
	struct mmc_blk_request *brq = &mqrq->brq;
	struct request *req = mqrq->req;
	struct request *prq;
	struct mmc_blk_data *md = mq->data;
	struct mmc_packed *packed = mqrq->packed;
	bool do_rel_wr, do_data_tag;
	u32 *packed_cmd_hdr;
	u8 hdr_blocks;
	u8 i = 1;

	BUG_ON(!packed);

	mqrq->cmd_type = MMC_PACKED_WRITE;
	packed->blocks = 0;
	packed->idx_failure = MMC_PACKED_NR_IDX;

	packed_cmd_hdr = packed->cmd_hdr;
	memset(packed_cmd_hdr, 0, sizeof(packed->cmd_hdr));
	packed_cmd_hdr[0] = (packed->nr_entries << 16) |
		(PACKED_CMD_WR << 8) | PACKED_CMD_VER;
	hdr_blocks = mmc_large_sector(card) ? 8 : 1;

	list_for_each_entry(prq, &packed->list, queuelist) {
		do_rel_wr = mmc_req_rel_wr(prq) && (md->flags & MMC_BLK_REL_WR);
		do_data_tag = (card->ext_csd.data_tag_unit_size) &&
			(prq->cmd_flags & REQ_META) &&
			(rq_data_dir(prq) == WRITE) &&
			((brq->data.blocks * brq->data.blksz) >=
			 card->ext_csd.data_tag_unit_size);
		
		packed_cmd_hdr[(i * 2)] =
			(do_rel_wr ? MMC_CMD23_ARG_REL_WR : 0) |
			(do_data_tag ? MMC_CMD23_ARG_TAG_REQ : 0) |
			blk_rq_sectors(prq);
		
		packed_cmd_hdr[((i * 2)) + 1] =
			mmc_card_blockaddr(card) ?
			blk_rq_pos(prq) : blk_rq_pos(prq) << 9;
		packed->blocks += blk_rq_sectors(prq);
		i++;
	}

	memset(brq, 0, sizeof(struct mmc_blk_request));
	brq->mrq.cmd = &brq->cmd;
	brq->mrq.data = &brq->data;
	brq->mrq.sbc = &brq->sbc;
	brq->mrq.stop = &brq->stop;

	brq->sbc.opcode = MMC_SET_BLOCK_COUNT;
	brq->sbc.arg = MMC_CMD23_ARG_PACKED | (packed->blocks + hdr_blocks);
	brq->sbc.flags = MMC_RSP_R1 | MMC_CMD_AC;

	brq->cmd.opcode = MMC_WRITE_MULTIPLE_BLOCK;
	brq->cmd.arg = blk_rq_pos(req);
	if (!mmc_card_blockaddr(card))
		brq->cmd.arg <<= 9;
	brq->cmd.flags = MMC_RSP_SPI_R1 | MMC_RSP_R1 | MMC_CMD_ADTC;

	brq->data.blksz = 512;
	brq->data.blocks = packed->blocks + hdr_blocks;
	brq->data.flags |= MMC_DATA_WRITE;
	brq->data.fault_injected = false;

	brq->stop.opcode = MMC_STOP_TRANSMISSION;
	brq->stop.arg = 0;
	brq->stop.flags = MMC_RSP_SPI_R1B | MMC_RSP_R1B | MMC_CMD_AC;

	mmc_set_data_timeout(&brq->data, card);

	brq->data.sg = mqrq->sg;
	brq->data.sg_len = mmc_queue_map_sg(mq, mqrq);

	mqrq->mmc_active.mrq = &brq->mrq;
	mqrq->mmc_active.cmd_flags = req->cmd_flags;

	if (mq->err_check_fn)
		mqrq->mmc_active.err_check = mq->err_check_fn;
	else
		mqrq->mmc_active.err_check = mmc_blk_packed_err_check;

	if (mq->packed_test_fn)
		mq->packed_test_fn(mq->queue, mqrq);


	mqrq->mmc_active.reinsert_req = mmc_blk_reinsert_req;
	mqrq->mmc_active.update_interrupted_req =
		mmc_blk_update_interrupted_req;

	mmc_queue_bounce_pre(mqrq);
}

static int mmc_blk_cmd_err(struct mmc_blk_data *md, struct mmc_card *card,
			   struct mmc_blk_request *brq, struct request *req,
			   int ret)
{
	struct mmc_queue_req *mq_rq;
	mq_rq = container_of(brq, struct mmc_queue_req, brq);

	/*
	 * If this is an SD card and we're writing, we can first
	 * mark the known good sectors as ok.
	 *
	 * If the card is not SD, we can still ok written sectors
	 * as reported by the controller (which might be less than
	 * the real number of written sectors, but never more).
	 */
	if (mmc_card_sd(card)) {
		u32 blocks;
		if (!brq->data.fault_injected) {
			blocks = mmc_sd_num_wr_blocks(card);
			if (blocks != (u32)-1)
				ret = blk_end_request(req, 0, blocks << 9);
		} else
			ret = blk_end_request(req, 0, brq->data.bytes_xfered);
	} else {
		if (!mmc_packed_cmd(mq_rq->cmd_type))
			ret = blk_end_request(req, 0, brq->data.bytes_xfered);
	}
	return ret;
}

static int mmc_blk_end_packed_req(struct mmc_queue_req *mq_rq)
{
	struct request *prq;
	struct mmc_packed *packed = mq_rq->packed;
	int idx = packed->idx_failure, i = 0;
	int ret = 0;

	BUG_ON(!packed);

	while (!list_empty(&packed->list)) {
		prq = list_entry_rq(packed->list.next);
		if (idx == i) {
			
			packed->nr_entries -= idx;
			mq_rq->req = prq;
			ret = 1;

			if (packed->nr_entries == MMC_PACKED_NR_SINGLE) {
				list_del_init(&prq->queuelist);
				mmc_blk_clear_packed(mq_rq);
			}
			return ret;
		}
		list_del_init(&prq->queuelist);
		blk_end_request(prq, 0, blk_rq_bytes(prq));
		i++;
	}

	mmc_blk_clear_packed(mq_rq);
	return ret;
}

static void mmc_blk_abort_packed_req(struct mmc_queue_req *mq_rq)
{
	struct request *prq;
	struct mmc_packed *packed = mq_rq->packed;

	BUG_ON(!packed);

	while (!list_empty(&packed->list)) {
		prq = list_entry_rq(packed->list.next);
		list_del_init(&prq->queuelist);
		blk_end_request(prq, -EIO, blk_rq_bytes(prq));
	}

	mmc_blk_clear_packed(mq_rq);
}

static void mmc_blk_revert_packed_req(struct mmc_queue *mq,
				      struct mmc_queue_req *mq_rq)
{
	struct request *prq;
	struct request_queue *q = mq->queue;
	struct mmc_packed *packed = mq_rq->packed;

	BUG_ON(!packed);

	while (!list_empty(&packed->list)) {
		prq = list_entry_rq(packed->list.prev);
		if (prq->queuelist.prev != &packed->list) {
			list_del_init(&prq->queuelist);
			spin_lock_irq(q->queue_lock);
			blk_requeue_request(mq->queue, prq);
			spin_unlock_irq(q->queue_lock);
		} else {
			list_del_init(&prq->queuelist);
		}
	}

	mmc_blk_clear_packed(mq_rq);
}

static int mmc_blk_issue_rw_rq(struct mmc_queue *mq, struct request *rqc)
{
	struct mmc_blk_data *md = mq->data;
	struct mmc_card *card = md->queue.card;
	struct mmc_blk_request *brq = &mq->mqrq_cur->brq;
	int ret = 1, disable_multi = 0, retry = 0, type;
	enum mmc_blk_status status;
	struct mmc_queue_req *mq_rq;
	struct request *req = rqc;
	struct mmc_async_req *areq;
	const u8 packed_nr = 2;
	u8 reqs = 0;
	int did_reinit = 0;

	if (!rqc && !mq->mqrq_prev->req)
		return 0;

	if (rqc) {
		if (mmc_card_get_bkops_en_manual(card) &&
			(rq_data_dir(rqc) == WRITE))
			card->bkops_info.sectors_changed += blk_rq_sectors(rqc);
		reqs = mmc_blk_prep_packed_list(mq, rqc);
	}

	do {
		if (rqc) {
			if ((brq->data.blocks & 0x07) &&
			    (card->ext_csd.data_sector_size == 4096)) {
				pr_err("%s: Transfer size is not 4KB sector size aligned\n",
					req->rq_disk->disk_name);
				mq_rq = mq->mqrq_cur;
				goto cmd_abort;
			}

			if (reqs >= packed_nr)
				mmc_blk_packed_hdr_wrq_prep(mq->mqrq_cur,
							    card, mq);
			else
				mmc_blk_rw_rq_prep(mq->mqrq_cur, card, 0, mq);
			areq = &mq->mqrq_cur->mmc_active;
		} else
			areq = NULL;
		areq = mmc_start_req(card->host, areq, (int *) &status);
		if (!areq) {
			if (status == MMC_BLK_NEW_REQUEST)
				set_bit(MMC_QUEUE_NEW_REQUEST, &mq->flags);
			return 0;
		}

		mq_rq = container_of(areq, struct mmc_queue_req, mmc_active);
		brq = &mq_rq->brq;
		req = mq_rq->req;
		type = rq_data_dir(req) == READ ? MMC_BLK_READ : MMC_BLK_WRITE;
		mmc_queue_bounce_post(mq_rq);

		switch (status) {
		case MMC_BLK_URGENT:
			if (mq_rq->cmd_type != MMC_PACKED_NONE) {
				
				if (mmc_blk_end_packed_req(mq_rq))
					
					mmc_blk_reinsert_req(areq);
			} else {
				mmc_blk_reinsert_req(areq);
			}

			set_bit(MMC_QUEUE_URGENT_REQUEST, &mq->flags);
			ret = 0;
			break;
		case MMC_BLK_URGENT_DONE:
		case MMC_BLK_SUCCESS:
		case MMC_BLK_PARTIAL:
			mmc_blk_reset_success(md, type);

			if (mmc_packed_cmd(mq_rq->cmd_type)) {
				ret = mmc_blk_end_packed_req(mq_rq);
				break;
			} else {
				ret = blk_end_request(req, 0,
						brq->data.bytes_xfered);
			}

			if (!get_tamper_sf() && req->pid >= 0
				&& ktime_to_us(req->enter_time) && ktime_to_us(req->process_time)) {
				if (type == MMC_BLK_WRITE &&
					ktime_to_us(ktime_sub(ktime_get(), req->enter_time)) > EMMC_MAX_WR_REQ_DURATION) {
					pr_info("%s:%d,%d,0x%08x,%d,%lld,%lld\n", mmc_hostname(card->host),
						req->pid, brq->cmd.opcode, brq->cmd.arg, brq->data.blocks,
						ktime_to_us(ktime_sub(req->process_time, req->enter_time)),
						ktime_to_us(ktime_sub(ktime_get(), req->enter_time)));
				} else if (type == MMC_BLK_READ &&
					ktime_to_us(ktime_sub(ktime_get(), req->enter_time)) > EMMC_MAX_RD_REQ_DURATION) {
					pr_info("%s:%d,%d,0x%08x,%d,%lld,%lld\n", mmc_hostname(card->host),
						req->pid, brq->cmd.opcode, brq->cmd.arg, brq->data.blocks,
						ktime_to_us(ktime_sub(req->process_time,req->enter_time)),
						ktime_to_us(ktime_sub(ktime_get(),req->enter_time)));
				}
			}

			if (status == MMC_BLK_SUCCESS && ret) {
				pr_err("%s BUG rq_tot %d d_xfer %d\n",
				       __func__, blk_rq_bytes(req),
				       brq->data.bytes_xfered);
				rqc = NULL;
				goto cmd_abort;
			}
			break;
		case MMC_BLK_CMD_ERR:
		case MMC_BLK_RETRY:
		case MMC_BLK_ABORT:
		case MMC_BLK_DATA_ERR: {
			
			pr_info("%s: %s status %d retry %d\n", mmc_hostname(card->host),
				__func__, status, retry);
			if (!did_reinit) {
				did_reinit = 1;
				mmc_reinit_card(card->host);
			}
			if (retry++ < 5)
				break;
			
			if (status == MMC_BLK_CMD_ERR) {
				ret = mmc_blk_cmd_err(md, card, brq, req, ret);
				if (!mmc_blk_reset(md, card->host, type)) {
					if (!ret) {
						BUG_ON(card->host->areq);
						goto start_new_req;
					}
					break;
				}
				goto cmd_abort;
			} else if (status == MMC_BLK_DATA_ERR) {
				int err;

				err = mmc_blk_reset(md, card->host, type);
				if (!err)
					break;
				if (err == -ENODEV ||
						mmc_packed_cmd(mq_rq->cmd_type))
					goto cmd_abort;
			
			} else {
				if (!mmc_blk_reset(md, card->host, type))
					break;
				goto cmd_abort;
			}
		}
		case MMC_BLK_ECC_ERR:
			if (brq->data.blocks > 1) {
				
				pr_warning("%s: retrying using single block read\n",
					   req->rq_disk->disk_name);
				disable_multi = 1;
				break;
			}
			ret = blk_end_request(req, -EIO,
						brq->data.blksz);
			if (!ret)
				goto start_new_req;
			break;
		case MMC_BLK_WP_ERR:
			pr_err("%s: MMC_BLK_WP_ERR (%d)",
					req->rq_disk->disk_name, status);
		case MMC_BLK_NOMEDIUM:
			goto cmd_abort;
		default:
			pr_err("%s: Unhandled return value (%d)",
					req->rq_disk->disk_name, status);
			goto cmd_abort;
		}

		if (ret) {
			if (mmc_packed_cmd(mq_rq->cmd_type)) {
				if (!mq_rq->packed->retries)
					goto cmd_abort;
				mmc_blk_packed_hdr_wrq_prep(mq_rq, card, mq);
				mmc_start_req(card->host,
					      &mq_rq->mmc_active, NULL);
			} else {

				mmc_blk_rw_rq_prep(mq_rq, card,
						disable_multi, mq);
				mmc_start_req(card->host,
						&mq_rq->mmc_active, NULL);
			}
		}
	} while (ret);

	return 1;

 cmd_abort:
	if (mmc_packed_cmd(mq_rq->cmd_type)) {
		mmc_blk_abort_packed_req(mq_rq);
	} else {
		if (mmc_card_removed(card))
			req->cmd_flags |= REQ_QUIET;
		while (ret)
			ret = blk_end_request(req, -EIO,
					blk_rq_cur_bytes(req));
	}

 start_new_req:
	if (rqc) {
		if (mmc_card_removed(card)) {
			rqc->cmd_flags |= REQ_QUIET;
			blk_end_request_all(rqc, -EIO);
		} else {
			if (mmc_packed_cmd(mq->mqrq_cur->cmd_type))
				mmc_blk_revert_packed_req(mq, mq->mqrq_cur);

			mmc_blk_rw_rq_prep(mq->mqrq_cur, card, 0, mq);
			mmc_start_req(card->host,
				      &mq->mqrq_cur->mmc_active, NULL);
		}
	}

	return 0;
}

static int mmc_blk_issue_rq(struct mmc_queue *mq, struct request *req)
{
	int ret;
	struct mmc_blk_data *md = mq->data;
	struct mmc_card *card = md->queue.card;
	struct mmc_host *host = card->host;
	unsigned long flags;
	unsigned int cmd_flags = req ? req->cmd_flags : 0;

	if (req && !mq->mqrq_prev->req) {
		mmc_rpm_hold(host, &card->dev);
		
		mmc_claim_host(card->host);
#ifdef CONFIG_MMC_BLOCK_DEFERRED_RESUME
	if (mmc_bus_needs_resume(card->host))
		mmc_resume_bus(card->host);
#endif
		if (mmc_card_get_bkops_en_manual(card))
			mmc_stop_bkops(card);
	}

	ret = mmc_blk_part_switch(card, md);
	if (ret) {
		if (req) {
			blk_end_request_all(req, -EIO);
		}
		ret = 0;
		goto out;
	}

	mmc_blk_write_packing_control(mq, req);

	clear_bit(MMC_QUEUE_NEW_REQUEST, &mq->flags);
	clear_bit(MMC_QUEUE_URGENT_REQUEST, &mq->flags);
	if (cmd_flags & REQ_DISCARD) {
		
		if (card->host->areq)
			mmc_blk_issue_rw_rq(mq, NULL);
		if (cmd_flags & REQ_SECURE &&
			!(card->quirks & MMC_QUIRK_SEC_ERASE_TRIM_BROKEN))
			ret = mmc_blk_issue_secdiscard_rq(mq, req);
		else
			ret = mmc_blk_issue_discard_rq(mq, req);
	} else if (cmd_flags & REQ_FLUSH) {
		
		if (card->host->areq)
			mmc_blk_issue_rw_rq(mq, NULL);
		ret = mmc_blk_issue_flush(mq, req);
	} else {
		if (!req && host->areq) {
			spin_lock_irqsave(&host->context_info.lock, flags);
			host->context_info.is_waiting_last_req = true;
			spin_unlock_irqrestore(&host->context_info.lock, flags);
		}
		ret = mmc_blk_issue_rw_rq(mq, req);
	}

out:
	if ((!req && !(test_bit(MMC_QUEUE_NEW_REQUEST, &mq->flags))) ||
			((test_bit(MMC_QUEUE_URGENT_REQUEST, &mq->flags)) &&
			 !(cmd_flags & MMC_REQ_NOREINSERT_MASK))) {
		if (mmc_card_need_bkops(card))
			mmc_start_bkops(card, false);
		mmc_release_host(card->host);
		mmc_rpm_release(host, &card->dev);
	}
	return ret;
}

static int sd_blk_issue_rw_rq(struct mmc_queue *mq, struct request *rqc)
{
	struct mmc_blk_data *md = mq->data;
	struct mmc_card *card = md->queue.card;
	struct mmc_blk_request *brq = &mq->mqrq_cur->brq;
	int ret = 1, disable_multi = 0, retry = 0, type;
	enum mmc_blk_status status;
	struct mmc_queue_req *mq_rq;
	struct request *req = rqc;
	struct mmc_async_req *areq;
	const u8 packed_nr = 2;
	u8 reqs = 0;
	int reinited_cnt = 0;

	if (!rqc && !mq->mqrq_prev->req)
		return 0;

	if (rqc) {
		if ((card->ext_csd.bkops_en) && (rq_data_dir(rqc) == WRITE))
			card->bkops_info.sectors_changed += blk_rq_sectors(rqc);
		reqs = mmc_blk_prep_packed_list(mq, rqc);
	}

	do {
		if (rqc) {
			if ((brq->data.blocks & 0x07) &&
			    (card->ext_csd.data_sector_size == 4096)) {
				pr_err("%s: Transfer size is not 4KB sector size aligned\n",
					req->rq_disk->disk_name);
				mq_rq = mq->mqrq_cur;
				goto cmd_abort;
			}

			if (reqs >= packed_nr)
				mmc_blk_packed_hdr_wrq_prep(mq->mqrq_cur,
							    card, mq);
			else
				mmc_blk_rw_rq_prep(mq->mqrq_cur, card, 0, mq);
			areq = &mq->mqrq_cur->mmc_active;
		} else
			areq = NULL;
		areq = mmc_start_req(card->host, areq, (int *) &status);
		if (!areq) {
			if (status == MMC_BLK_NEW_REQUEST)
				set_bit(MMC_QUEUE_NEW_REQUEST, &mq->flags);
			return 0;
		}

		mq_rq = container_of(areq, struct mmc_queue_req, mmc_active);
		brq = &mq_rq->brq;
		req = mq_rq->req;
		type = rq_data_dir(req) == READ ? MMC_BLK_READ : MMC_BLK_WRITE;
		mmc_queue_bounce_post(mq_rq);

		switch (status) {
		case MMC_BLK_URGENT:
			if (mq_rq->cmd_type != MMC_PACKED_NONE) {
				
				if (mmc_blk_end_packed_req(mq_rq))
					
					mmc_blk_reinsert_req(areq);
			} else {
				mmc_blk_reinsert_req(areq);
			}

			set_bit(MMC_QUEUE_URGENT_REQUEST, &mq->flags);
			ret = 0;
			break;
		case MMC_BLK_URGENT_DONE:
		case MMC_BLK_SUCCESS:
		case MMC_BLK_PARTIAL:
			mmc_blk_reset_success(md, type);

			if (mmc_packed_cmd(mq_rq->cmd_type)) {
				ret = mmc_blk_end_packed_req(mq_rq);
				break;
			} else {
				ret = blk_end_request(req, 0,
						brq->data.bytes_xfered);
			}

			if (!get_tamper_sf() && req->pid >= 0
				&& ktime_to_us(req->enter_time) && ktime_to_us(req->process_time)) {
				if (type == MMC_BLK_WRITE &&
					ktime_to_us(ktime_sub(ktime_get(), req->enter_time)) > SD_MAX_WR_REQ_DURATION) {
					pr_info("%s:%d,%d,0x%08x,%d,%lld,%lld\n", mmc_hostname(card->host),
						req->pid, brq->cmd.opcode, brq->cmd.arg, brq->data.blocks,
						ktime_to_us(ktime_sub(req->process_time, req->enter_time)),
						ktime_to_us(ktime_sub(ktime_get(), req->enter_time)));
				} else if (type == MMC_BLK_READ &&
					ktime_to_us(ktime_sub(ktime_get(), req->enter_time)) > SD_MAX_RD_REQ_DURATION) {
					pr_info("%s:%d,%d,0x%08x,%d,%lld,%lld\n", mmc_hostname(card->host),
						req->pid, brq->cmd.opcode, brq->cmd.arg, brq->data.blocks,
						ktime_to_us(ktime_sub(req->process_time,req->enter_time)),
						ktime_to_us(ktime_sub(ktime_get(),req->enter_time)));
				}
			}

			if (status == MMC_BLK_SUCCESS && ret) {
				pr_err("%s BUG rq_tot %d d_xfer %d\n",
				       __func__, blk_rq_bytes(req),
				       brq->data.bytes_xfered);
				rqc = NULL;
				goto cmd_abort;
			}
			break;
		case MMC_BLK_RETRY:
			if (retry++ < 2)
				break;
		case MMC_BLK_CMD_ERR:
		case MMC_BLK_ECC_ERR:
		case MMC_BLK_DATA_ERR:
		case MMC_BLK_ABORT: {
			int err;
			pr_info("%s: error status %d reinited %d\n",
				mmc_hostname(card->host), status, reinited_cnt++);
			if (reinited_cnt > MMC_REQ_REINIT_MAX) {
				mmc_remove_sd_card(card->host);
				pr_info("%s: stop retry, prepare to remove SD card\n",
					mmc_hostname(card->host));
			} else {
				if (status == MMC_BLK_CMD_ERR)
					ret = mmc_blk_cmd_err(md, card, brq, req, ret);

				err = mmc_blk_reset(md, card->host, 0);
				pr_info("%s: blk_reset result : %d\n",
					mmc_hostname(card->host), err);
				if (!err)
					break;
				else
					mmc_remove_sd_card(card->host);
				goto cmd_abort;
			}
		}
		case MMC_BLK_NOMEDIUM:
			goto cmd_abort;
		default:
			pr_err("%s: Unhandled return value (%d)",
					req->rq_disk->disk_name, status);
			goto cmd_abort;
		}

		if (ret) {
			if (mmc_packed_cmd(mq_rq->cmd_type)) {
				if (!mq_rq->packed->retries)
					goto cmd_abort;
				mmc_blk_packed_hdr_wrq_prep(mq_rq, card, mq);
				mmc_start_req(card->host,
					      &mq_rq->mmc_active, NULL);
			} else {

				mmc_blk_rw_rq_prep(mq_rq, card,
						disable_multi, mq);
				mmc_start_req(card->host,
						&mq_rq->mmc_active, NULL);
			}
		}
	} while (ret);

	return 1;

 cmd_abort:
	if (mmc_packed_cmd(mq_rq->cmd_type)) {
		mmc_blk_abort_packed_req(mq_rq);
	} else {
		if (mmc_card_removed(card))
			req->cmd_flags |= REQ_QUIET;
		while (ret)
			ret = blk_end_request(req, -EIO,
					blk_rq_cur_bytes(req));
	}

#if 0
 start_new_req:
#endif
	if (rqc) {
		if (mmc_card_removed(card)) {
			rqc->cmd_flags |= REQ_QUIET;
			blk_end_request_all(rqc, -EIO);
		} else {
			if (mmc_packed_cmd(mq->mqrq_cur->cmd_type))
				mmc_blk_revert_packed_req(mq, mq->mqrq_cur);

			mmc_blk_rw_rq_prep(mq->mqrq_cur, card, 0, mq);
			mmc_start_req(card->host,
				      &mq->mqrq_cur->mmc_active, NULL);
		}
	}

	return 0;
}

static int sd_blk_issue_rq(struct mmc_queue *mq, struct request *req)
{
	int ret;
	struct mmc_blk_data *md = mq->data;
	struct mmc_card *card = md->queue.card;
	struct mmc_host *host = card->host;
	unsigned long flags;
	unsigned int cmd_flags = req ? req->cmd_flags : 0;

	if (req && !mq->mqrq_prev->req) {
		mmc_rpm_hold(host, &card->dev);
		
		mmc_claim_host(card->host);
#ifdef CONFIG_MMC_BLOCK_DEFERRED_RESUME
	if (mmc_bus_needs_resume(card->host))
		mmc_resume_bus(card->host);
#endif
		if (card->ext_csd.bkops_en)
			mmc_stop_bkops(card);
	}

	ret = mmc_blk_part_switch(card, md);
	if (ret) {
		if (req) {
			blk_end_request_all(req, -EIO);
		}
		ret = 0;
		goto out;
	}

	mmc_blk_write_packing_control(mq, req);

	clear_bit(MMC_QUEUE_NEW_REQUEST, &mq->flags);
	clear_bit(MMC_QUEUE_URGENT_REQUEST, &mq->flags);
	if (req && cmd_flags & REQ_DISCARD) {
		
		if (card->host->areq)
			sd_blk_issue_rw_rq(mq, NULL);
		if (cmd_flags & REQ_SECURE &&
			!(card->quirks & MMC_QUIRK_SEC_ERASE_TRIM_BROKEN))
			ret = mmc_blk_issue_secdiscard_rq(mq, req);
		else
			ret = mmc_blk_issue_discard_rq(mq, req);
	} else if (req && cmd_flags & REQ_FLUSH) {
		
		if (card->host->areq)
			sd_blk_issue_rw_rq(mq, NULL);
		ret = mmc_blk_issue_flush(mq, req);
	} else {
		if (!req && host->areq) {
			spin_lock_irqsave(&host->context_info.lock, flags);
			host->context_info.is_waiting_last_req = true;
			spin_unlock_irqrestore(&host->context_info.lock, flags);
		}
		ret = sd_blk_issue_rw_rq(mq, req);
	}

out:
	if ((!req && !(test_bit(MMC_QUEUE_NEW_REQUEST, &mq->flags))) ||
			((test_bit(MMC_QUEUE_URGENT_REQUEST, &mq->flags)) &&
			 !(cmd_flags & MMC_REQ_NOREINSERT_MASK))) {
		if (mmc_card_need_bkops(card))
			mmc_start_bkops(card, false);
		mmc_release_host(card->host);
		mmc_rpm_release(host, &card->dev);
	}
	return ret;
}

static inline int mmc_blk_readonly(struct mmc_card *card)
{
	return mmc_card_readonly(card) ||
	       !(card->csd.cmdclass & CCC_BLOCK_WRITE);
}

static struct mmc_blk_data *mmc_blk_alloc_req(struct mmc_card *card,
					      struct device *parent,
					      sector_t size,
					      bool default_ro,
					      const char *subname,
					      int area_type)
{
	struct mmc_blk_data *md;
	int devidx, ret;
	unsigned int percentage =
		BKOPS_SIZE_PERCENTAGE_TO_QUEUE_DELAYED_WORK;

	devidx = find_first_zero_bit(dev_use, max_devices);
	if (devidx >= max_devices)
		return ERR_PTR(-ENOSPC);
	__set_bit(devidx, dev_use);

	md = kzalloc(sizeof(struct mmc_blk_data), GFP_KERNEL);
	if (!md) {
		ret = -ENOMEM;
		goto out;
	}

	if (!subname) {
		md->name_idx = find_first_zero_bit(name_use, max_devices);
		__set_bit(md->name_idx, name_use);
	} else
		md->name_idx = ((struct mmc_blk_data *)
				dev_to_disk(parent)->private_data)->name_idx;

	md->area_type = area_type;

	md->read_only = mmc_blk_readonly(card);

	md->disk = alloc_disk(perdev_minors);
	if (md->disk == NULL) {
		ret = -ENOMEM;
		goto err_kfree;
	}

	spin_lock_init(&md->lock);
	INIT_LIST_HEAD(&md->part);
	md->usage = 1;

	ret = mmc_init_queue(&md->queue, card, &md->lock, subname);
	if (ret)
		goto err_putdisk;

	if(mmc_card_sd(card))
		md->queue.issue_fn = sd_blk_issue_rq;
	else
		md->queue.issue_fn = mmc_blk_issue_rq;
	md->queue.data = md;

	md->disk->major	= MMC_BLOCK_MAJOR;
	md->disk->first_minor = devidx * perdev_minors;
	md->disk->fops = &mmc_bdops;
	md->disk->private_data = md;
	md->disk->queue = md->queue.queue;
	md->disk->driverfs_dev = parent;
	set_disk_ro(md->disk, md->read_only || default_ro);
	md->disk->flags = GENHD_FL_EXT_DEVT;
	if (area_type & MMC_BLK_DATA_AREA_RPMB)
		md->disk->flags |= GENHD_FL_NO_PART_SCAN;


	snprintf(md->disk->disk_name, sizeof(md->disk->disk_name),
		 "mmcblk%d%s", md->name_idx, subname ? subname : "");

	if (mmc_card_mmc(card))
		blk_queue_logical_block_size(md->queue.queue,
					     card->ext_csd.data_sector_size);
	else
		blk_queue_logical_block_size(md->queue.queue, 512);

	set_capacity(md->disk, size);

	card->bkops_info.size_percentage_to_queue_delayed_work = percentage;
	card->bkops_info.min_sectors_to_queue_delayed_work =
		((unsigned int)size * percentage) / 100;

	if (mmc_host_cmd23(card->host)) {
		if (mmc_card_mmc(card) ||
		    (mmc_card_sd(card) &&
		     card->scr.cmds & SD_SCR_CMD23_SUPPORT))
			md->flags |= MMC_BLK_CMD23;
	}

	if (mmc_card_mmc(card) &&
	    md->flags & MMC_BLK_CMD23 &&
	    ((card->ext_csd.rel_param & EXT_CSD_WR_REL_PARAM_EN) ||
	     card->ext_csd.rel_sectors)) {
		md->flags |= MMC_BLK_REL_WR;
		blk_queue_flush(md->queue.queue, REQ_FLUSH | REQ_FUA);
	}

	if (mmc_card_mmc(card) &&
	    (area_type == MMC_BLK_DATA_AREA_MAIN) &&
	    (md->flags & MMC_BLK_CMD23) &&
	    card->ext_csd.packed_event_en) {
		if (!mmc_packed_init(&md->queue, card))
			md->flags |= MMC_BLK_PACKED_CMD;
	}

	return md;

 err_putdisk:
	put_disk(md->disk);
 err_kfree:
	if (!subname)
		__clear_bit(md->name_idx, name_use);
	kfree(md);
 out:
	__clear_bit(devidx, dev_use);
	return ERR_PTR(ret);
}

static struct mmc_blk_data *mmc_blk_alloc(struct mmc_card *card)
{
	sector_t size;
	struct mmc_blk_data *md;

	if (!mmc_card_sd(card) && mmc_card_blockaddr(card)) {
		size = card->ext_csd.sectors;
	} else {
		size = card->csd.capacity << (card->csd.read_blkbits - 9);
	}

	md = mmc_blk_alloc_req(card, &card->dev, size, false, NULL,
					MMC_BLK_DATA_AREA_MAIN);
	return md;
}

static int mmc_blk_alloc_part(struct mmc_card *card,
			      struct mmc_blk_data *md,
			      unsigned int part_type,
			      sector_t size,
			      bool default_ro,
			      const char *subname,
			      int area_type)
{
	char cap_str[10];
	struct mmc_blk_data *part_md;

	part_md = mmc_blk_alloc_req(card, disk_to_dev(md->disk), size, default_ro,
				    subname, area_type);
	if (IS_ERR(part_md))
		return PTR_ERR(part_md);
	part_md->part_type = part_type;
	list_add(&part_md->part, &md->part);

	string_get_size((u64)get_capacity(part_md->disk) << 9, STRING_UNITS_2,
			cap_str, sizeof(cap_str));
	pr_info("%s: %s %s partition %u %s\n",
	       part_md->disk->disk_name, mmc_card_id(card),
	       mmc_card_name(card), part_md->part_type, cap_str);
	return 0;
}


static int mmc_blk_alloc_parts(struct mmc_card *card, struct mmc_blk_data *md)
{
	int idx, ret = 0;

	if (!mmc_card_mmc(card))
		return 0;

	for (idx = 0; idx < card->nr_parts; idx++) {
		if (card->part[idx].size) {
			ret = mmc_blk_alloc_part(card, md,
				card->part[idx].part_cfg,
				card->part[idx].size >> 9,
				card->part[idx].force_ro,
				card->part[idx].name,
				card->part[idx].area_type);
			if (ret)
				return ret;
		}
	}

	return ret;
}

static void mmc_blk_remove_req(struct mmc_blk_data *md)
{
	struct mmc_card *card;

	if (md) {
		card = md->queue.card;
		device_remove_file(disk_to_dev(md->disk),
				   &md->num_wr_reqs_to_start_packing);
		if (md->disk->flags & GENHD_FL_UP) {
			device_remove_file(disk_to_dev(md->disk), &md->force_ro);
			if ((md->area_type & MMC_BLK_DATA_AREA_BOOT) &&
					card->ext_csd.boot_ro_lockable)
				device_remove_file(disk_to_dev(md->disk),
					&md->power_ro_lock);

			
			if (mmc_card_sd(md->queue.card))
				del_gendisk_async(md->disk);
			else
				del_gendisk(md->disk);
		}

		
		mmc_cleanup_queue(&md->queue);
		if (md->flags & MMC_BLK_PACKED_CMD)
			mmc_packed_clean(&md->queue);
		mmc_blk_put(md);
	}
}

static void mmc_blk_remove_parts(struct mmc_card *card,
				 struct mmc_blk_data *md)
{
	struct list_head *pos, *q;
	struct mmc_blk_data *part_md;

	__clear_bit(md->name_idx, name_use);
	list_for_each_safe(pos, q, &md->part) {
		part_md = list_entry(pos, struct mmc_blk_data, part);
		list_del(pos);
		mmc_blk_remove_req(part_md);
	}
}

static int mmc_add_disk(struct mmc_blk_data *md)
{
	int ret;
	struct mmc_card *card = md->queue.card;

	add_disk(md->disk);
	md->force_ro.show = force_ro_show;
	md->force_ro.store = force_ro_store;
	sysfs_attr_init(&md->force_ro.attr);
	md->force_ro.attr.name = "force_ro";
	md->force_ro.attr.mode = S_IRUGO | S_IWUSR;
	ret = device_create_file(disk_to_dev(md->disk), &md->force_ro);
	if (ret)
		goto force_ro_fail;

	if ((md->area_type & MMC_BLK_DATA_AREA_BOOT) &&
	     card->ext_csd.boot_ro_lockable) {
		umode_t mode;

		if (card->ext_csd.boot_ro_lock & EXT_CSD_BOOT_WP_B_PWR_WP_DIS)
			mode = S_IRUGO;
		else
			mode = S_IRUGO | S_IWUSR;

		md->power_ro_lock.show = power_ro_lock_show;
		md->power_ro_lock.store = power_ro_lock_store;
		sysfs_attr_init(&md->power_ro_lock.attr);
		md->power_ro_lock.attr.mode = mode;
		md->power_ro_lock.attr.name =
					"ro_lock_until_next_power_on";
		ret = device_create_file(disk_to_dev(md->disk),
				&md->power_ro_lock);
		if (ret)
			goto power_ro_lock_fail;
	}

	md->num_wr_reqs_to_start_packing.show =
		num_wr_reqs_to_start_packing_show;
	md->num_wr_reqs_to_start_packing.store =
		num_wr_reqs_to_start_packing_store;
	sysfs_attr_init(&md->num_wr_reqs_to_start_packing.attr);
	md->num_wr_reqs_to_start_packing.attr.name =
		"num_wr_reqs_to_start_packing";
	md->num_wr_reqs_to_start_packing.attr.mode = S_IRUGO | S_IWUSR;
	ret = device_create_file(disk_to_dev(md->disk),
				 &md->num_wr_reqs_to_start_packing);
	if (ret)
		goto num_wr_reqs_to_start_packing_fail;

	md->bkops_check_threshold.show = bkops_check_threshold_show;
	md->bkops_check_threshold.store = bkops_check_threshold_store;
	sysfs_attr_init(&md->bkops_check_threshold.attr);
	md->bkops_check_threshold.attr.name = "bkops_check_threshold";
	md->bkops_check_threshold.attr.mode = S_IRUGO | S_IWUSR;
	ret = device_create_file(disk_to_dev(md->disk),
				 &md->bkops_check_threshold);
	if (ret)
		goto bkops_check_threshold_fails;

	md->no_pack_for_random.show = no_pack_for_random_show;
	md->no_pack_for_random.store = no_pack_for_random_store;
	sysfs_attr_init(&md->no_pack_for_random.attr);
	md->no_pack_for_random.attr.name = "no_pack_for_random";
	md->no_pack_for_random.attr.mode = S_IRUGO | S_IWUSR;
	ret = device_create_file(disk_to_dev(md->disk),
				 &md->no_pack_for_random);
	if (ret)
		goto no_pack_for_random_fails;

	return ret;

no_pack_for_random_fails:
	device_remove_file(disk_to_dev(md->disk),
			   &md->bkops_check_threshold);
bkops_check_threshold_fails:
	device_remove_file(disk_to_dev(md->disk),
			   &md->num_wr_reqs_to_start_packing);
num_wr_reqs_to_start_packing_fail:
	device_remove_file(disk_to_dev(md->disk), &md->power_ro_lock);
power_ro_lock_fail:
	device_remove_file(disk_to_dev(md->disk), &md->force_ro);
force_ro_fail:
	del_gendisk(md->disk);

	return ret;
}

static const struct mmc_fixup blk_fixups[] =
{
	MMC_FIXUP("SEM02G", CID_MANFID_SANDISK, 0x100, add_quirk,
		  MMC_QUIRK_INAND_CMD38),
	MMC_FIXUP("SEM04G", CID_MANFID_SANDISK, 0x100, add_quirk,
		  MMC_QUIRK_INAND_CMD38),
	MMC_FIXUP("SEM08G", CID_MANFID_SANDISK, 0x100, add_quirk,
		  MMC_QUIRK_INAND_CMD38),
	MMC_FIXUP("SEM16G", CID_MANFID_SANDISK, 0x100, add_quirk,
		  MMC_QUIRK_INAND_CMD38),
	MMC_FIXUP("SEM32G", CID_MANFID_SANDISK, 0x100, add_quirk,
		  MMC_QUIRK_INAND_CMD38),

	MMC_FIXUP("MMC08G", CID_MANFID_TOSHIBA, CID_OEMID_ANY, add_quirk_mmc,
		  MMC_QUIRK_BLK_NO_CMD23),
	MMC_FIXUP("MMC16G", CID_MANFID_TOSHIBA, CID_OEMID_ANY, add_quirk_mmc,
		  MMC_QUIRK_BLK_NO_CMD23),
	MMC_FIXUP("MMC32G", CID_MANFID_TOSHIBA, CID_OEMID_ANY, add_quirk_mmc,
		  MMC_QUIRK_BLK_NO_CMD23),

	MMC_FIXUP(CID_NAME_ANY, CID_MANFID_MICRON, 0x200, add_quirk_mmc,
		  MMC_QUIRK_LONG_READ_TIME),

	MMC_FIXUP("Q7XSAB", CID_MANFID_SAMSUNG, 0x100, add_quirk_mmc,
		  MMC_QUIRK_LONG_READ_TIME),

	MMC_FIXUP("M8G2FA", CID_MANFID_SAMSUNG, CID_OEMID_ANY, add_quirk_mmc,
		  MMC_QUIRK_SEC_ERASE_TRIM_BROKEN),
	MMC_FIXUP("MAG4FA", CID_MANFID_SAMSUNG, CID_OEMID_ANY, add_quirk_mmc,
		  MMC_QUIRK_SEC_ERASE_TRIM_BROKEN),
	MMC_FIXUP("MBG8FA", CID_MANFID_SAMSUNG, CID_OEMID_ANY, add_quirk_mmc,
		  MMC_QUIRK_SEC_ERASE_TRIM_BROKEN),
	MMC_FIXUP("MCGAFA", CID_MANFID_SAMSUNG, CID_OEMID_ANY, add_quirk_mmc,
		  MMC_QUIRK_SEC_ERASE_TRIM_BROKEN),
	MMC_FIXUP("VAL00M", CID_MANFID_SAMSUNG, CID_OEMID_ANY, add_quirk_mmc,
		  MMC_QUIRK_SEC_ERASE_TRIM_BROKEN),
	MMC_FIXUP("VYL00M", CID_MANFID_SAMSUNG, CID_OEMID_ANY, add_quirk_mmc,
		  MMC_QUIRK_SEC_ERASE_TRIM_BROKEN),
	MMC_FIXUP("KYL00M", CID_MANFID_SAMSUNG, CID_OEMID_ANY, add_quirk_mmc,
		  MMC_QUIRK_SEC_ERASE_TRIM_BROKEN),
	MMC_FIXUP("VZL00M", CID_MANFID_SAMSUNG, CID_OEMID_ANY, add_quirk_mmc,
		  MMC_QUIRK_SEC_ERASE_TRIM_BROKEN),
	MMC_FIXUP(CID_NAME_ANY, CID_MANFID_HYNIX, CID_OEMID_ANY, add_quirk_mmc,
		  MMC_QUIRK_BROKEN_DATA_TIMEOUT),

	
	MMC_FIXUP("SEM04G", 0x45, CID_OEMID_ANY, add_quirk_mmc,
		  MMC_QUIRK_INAND_DATA_TIMEOUT),

	END_FIXUP
};

static int mmc_blk_probe(struct mmc_card *card)
{
	struct mmc_blk_data *md, *part_md;
	char cap_str[10];

	if (!(card->csd.cmdclass & CCC_BLOCK_READ))
		return -ENODEV;

	md = mmc_blk_alloc(card);
	if (IS_ERR(md))
		return PTR_ERR(md);

	string_get_size((u64)get_capacity(md->disk) << 9, STRING_UNITS_2,
			cap_str, sizeof(cap_str));
	pr_info("%s: %s %s %s %s\n",
		md->disk->disk_name, mmc_card_id(card), mmc_card_name(card),
		cap_str, md->read_only ? "(ro)" : "");

	if (mmc_blk_alloc_parts(card, md))
		goto out;

	mmc_set_drvdata(card, md);
	mmc_fixup_device(card, blk_fixups);

#ifdef CONFIG_MMC_BLOCK_DEFERRED_RESUME
	mmc_set_bus_resume_policy(card->host, 1);
#endif
	if (mmc_add_disk(md))
		goto out;

	list_for_each_entry(part_md, &md->part, part) {
		if (mmc_add_disk(part_md))
			goto out;
	}
	return 0;

 out:
	mmc_blk_remove_parts(card, md);
	mmc_blk_remove_req(md);
	return 0;
}

static void mmc_blk_remove(struct mmc_card *card)
{
	struct mmc_blk_data *md = mmc_get_drvdata(card);

	mmc_blk_remove_parts(card, md);
	mmc_claim_host(card->host);
	mmc_blk_part_switch(card, md);
	mmc_release_host(card->host);
	mmc_blk_remove_req(md);
	mmc_set_drvdata(card, NULL);
#ifdef CONFIG_MMC_BLOCK_DEFERRED_RESUME
	mmc_set_bus_resume_policy(card->host, 0);
#endif
}

static void mmc_blk_shutdown(struct mmc_card *card)
{
	struct mmc_blk_data *part_md;
	struct mmc_blk_data *md = mmc_get_drvdata(card);
	int rc;

	
	if (md) {
		rc = mmc_queue_suspend(&md->queue, 1);
		if (rc)
			goto suspend_error;
		list_for_each_entry(part_md, &md->part, part) {
			rc = mmc_queue_suspend(&part_md->queue, 1);
			if (rc)
				goto suspend_error;
		}
	}

	
	if (mmc_card_mmc(card)) {
		mmc_rpm_hold(card->host, &card->dev);
		mmc_claim_host(card->host);
		mmc_stop_bkops(card);
		mmc_release_host(card->host);
		mmc_send_long_pon(card);
		mmc_rpm_release(card->host, &card->dev);
	}
	return;

suspend_error:
	pr_err("%s: mmc_queue_suspend returned error = %d",
			mmc_hostname(card->host), rc);
}

#ifdef CONFIG_PM
static int mmc_blk_suspend(struct mmc_card *card)
{
	struct mmc_blk_data *part_md;
	struct mmc_blk_data *md = mmc_get_drvdata(card);
	int rc = 0;

	if (md) {
		rc = mmc_queue_suspend(&md->queue, 0);
		if (rc)
			goto out;
		list_for_each_entry(part_md, &md->part, part) {
			rc = mmc_queue_suspend(&part_md->queue, 0);
			if (rc)
				goto out_resume;
		}
	}
	goto out;

 out_resume:
	mmc_queue_resume(&md->queue);
	list_for_each_entry(part_md, &md->part, part) {
		mmc_queue_resume(&part_md->queue);
	}
 out:
	return rc;
}

static int mmc_blk_resume(struct mmc_card *card)
{
	struct mmc_blk_data *part_md;
	struct mmc_blk_data *md = mmc_get_drvdata(card);

	if (md) {
		md->part_curr = md->part_type;
		mmc_queue_resume(&md->queue);
		list_for_each_entry(part_md, &md->part, part) {
			mmc_queue_resume(&part_md->queue);
		}
	}
	return 0;
}
#else
#define	mmc_blk_suspend	NULL
#define mmc_blk_resume	NULL
#endif

static struct mmc_driver mmc_driver = {
	.drv		= {
		.name	= "mmcblk",
	},
	.probe		= mmc_blk_probe,
	.remove		= mmc_blk_remove,
	.suspend	= mmc_blk_suspend,
	.resume		= mmc_blk_resume,
	.shutdown	= mmc_blk_shutdown,
};

static int __init mmc_blk_init(void)
{
	int res;

	if (perdev_minors != CONFIG_MMC_BLOCK_MINORS)
		pr_info("mmcblk: using %d minors per device\n", perdev_minors);

	max_devices = 256 / perdev_minors;

	res = register_blkdev(MMC_BLOCK_MAJOR, "mmc");
	if (res)
		goto out;

	res = mmc_register_driver(&mmc_driver);
	if (res)
		goto out2;

	return 0;
 out2:
	unregister_blkdev(MMC_BLOCK_MAJOR, "mmc");
 out:
	return res;
}

static void __exit mmc_blk_exit(void)
{
	mmc_unregister_driver(&mmc_driver);
	unregister_blkdev(MMC_BLOCK_MAJOR, "mmc");
}

module_init(mmc_blk_init);
module_exit(mmc_blk_exit);

MODULE_LICENSE("GPL");
MODULE_DESCRIPTION("Multimedia Card (MMC) block device driver");
<|MERGE_RESOLUTION|>--- conflicted
+++ resolved
@@ -1914,16 +1914,11 @@
 	struct mmc_blk_data *md = mq->data;
 	bool do_data_tag;
 
-<<<<<<< HEAD
-	bool do_rel_wr = ((req->cmd_flags & REQ_FUA) ||
-			  (req->cmd_flags & REQ_META)) &&
-=======
 	/*
 	 * Reliable writes are used to implement Forced Unit Access and
 	 * are supported only on MMCs.
 	 */
 	bool do_rel_wr = (req->cmd_flags & REQ_FUA) &&
->>>>>>> e39c1790
 		(rq_data_dir(req) == WRITE) &&
 		(md->flags & MMC_BLK_REL_WR);
 
