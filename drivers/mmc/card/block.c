--- conflicted
+++ resolved
@@ -3414,12 +3414,9 @@
 	MMC_FIXUP("MMC32G", CID_MANFID_TOSHIBA, CID_OEMID_ANY, add_quirk_mmc,
 		  MMC_QUIRK_BLK_NO_CMD23),
 
-<<<<<<< HEAD
-=======
 	/*
 	 * Some MMC cards need longer data read timeout than indicated in CSD.
 	 */
->>>>>>> ca1199fc
 	MMC_FIXUP(CID_NAME_ANY, CID_MANFID_MICRON, 0x200, add_quirk_mmc,
 		  MMC_QUIRK_LONG_READ_TIME),
 	MMC_FIXUP("008GE0", CID_MANFID_TOSHIBA, CID_OEMID_ANY, add_quirk_mmc,
