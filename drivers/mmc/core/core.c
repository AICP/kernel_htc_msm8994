/*
 *  linux/drivers/mmc/core/core.c
 *
 *  Copyright (C) 2003-2004 Russell King, All Rights Reserved.
 *  SD support Copyright (C) 2004 Ian Molton, All Rights Reserved.
 *  Copyright (C) 2005-2008 Pierre Ossman, All Rights Reserved.
 *  MMCv4 support Copyright (C) 2006 Philip Langdale, All Rights Reserved.
 *
 * This program is free software; you can redistribute it and/or modify
 * it under the terms of the GNU General Public License version 2 as
 * published by the Free Software Foundation.
 */
#include <linux/module.h>
#include <linux/init.h>
#include <linux/interrupt.h>
#include <linux/completion.h>
#include <linux/device.h>
#include <linux/delay.h>
#include <linux/pagemap.h>
#include <linux/err.h>
#include <linux/leds.h>
#include <linux/scatterlist.h>
#include <linux/log2.h>
#include <linux/regulator/consumer.h>
#include <linux/pm_runtime.h>
#include <linux/suspend.h>
#include <linux/fault-inject.h>
#include <linux/random.h>
#include <linux/slab.h>
#include <linux/wakelock.h>
#include <linux/pm.h>
#include <linux/jiffies.h>
#include <linux/statfs.h>
#include <linux/debugfs.h>


#include <trace/events/mmc.h>
#define CREATE_TRACE_POINTS
#include <trace/events/mmcio.h>

#include <linux/mmc/card.h>
#include <linux/mmc/host.h>
#include <linux/mmc/mmc.h>
#include <linux/mmc/sd.h>
#include <linux/list_sort.h>

#include "core.h"
#include "bus.h"
#include "host.h"
#include "sdio_bus.h"

#include "mmc_ops.h"
#include "sd_ops.h"
#include "sdio_ops.h"

#define MMC_CORE_TIMEOUT_MS	(10 * 60 * 1000) 

static void mmc_clk_scaling(struct mmc_host *host, bool from_wq);
extern unsigned int get_tamper_sf(void);
extern unsigned int disable_auto_sd;

#define MMC_BKOPS_MAX_TIMEOUT	(30 * 1000) 

#define MMC_FLUSH_REQ_TIMEOUT_MS 180000 

#define MMC_WORKLOAD_DURATION (60 * 60 * 1000) 

static struct workqueue_struct *workqueue;
struct workqueue_struct *stats_workqueue = NULL;
extern struct workqueue_struct *enable_detection_workqueue;
static const unsigned freqs[] = { 400000, 300000, 200000, 100000 };

#ifdef CONFIG_HTC_PNPMGR
extern int powersave_enabled;
extern bool ac_status;

enum {
    PP_NORMAL = 0,
    PP_POWERSAVE = 1,
    PP_EXTREMELY_POWERSAVE = 2,
    PP_PERFORMANCE = 4,
};
#endif

bool use_spi_crc = 1;
module_param(use_spi_crc, bool, 0);

#ifdef CONFIG_MMC_UNSAFE_RESUME
bool mmc_assume_removable;
#else
bool mmc_assume_removable = 1;
#endif
EXPORT_SYMBOL(mmc_assume_removable);
module_param_named(removable, mmc_assume_removable, bool, 0644);
MODULE_PARM_DESC(
	removable,
	"MMC/SD cards are removable and may be removed during suspend");

#define MMC_UPDATE_BKOPS_STATS_HPI(stats)	\
	do {					\
		spin_lock(&stats.lock);		\
		if (stats.enabled)		\
			stats.hpi++;		\
		spin_unlock(&stats.lock);	\
	} while (0);
#define MMC_UPDATE_BKOPS_STATS_SUSPEND(stats)	\
	do {					\
		spin_lock(&stats.lock);		\
		if (stats.enabled)		\
			stats.suspend++;	\
		spin_unlock(&stats.lock);	\
	} while (0);
#define MMC_UPDATE_STATS_BKOPS_SEVERITY_LEVEL(stats, level)		\
	do {								\
		if (level <= 0 || level > BKOPS_NUM_OF_SEVERITY_LEVELS)	\
			break;						\
		spin_lock(&stats.lock);					\
		if (stats.enabled)					\
			stats.bkops_level[level-1]++;			\
		spin_unlock(&stats.lock);				\
	} while (0);

#define IOTOP_INTERVAL	9500
#define IOREAD_DUMP_THRESHOLD	10485760 
#define IOWRITE_DUMP_THRESHOLD	1048576 
#define IOREAD_DUMP_TOTAL_THRESHOLD		10485760 
#define IOWRITE_DUMP_TOTAL_THRESHOLD	10485760 
struct io_account {
	char task_name[TASK_COMM_LEN];
	char gtask_name[TASK_COMM_LEN]; 
	char ptask_name[TASK_COMM_LEN]; 
	unsigned int pid;
	unsigned int tgid;
	unsigned int ppid;
	u64 io_amount;
	struct list_head list;
};
static LIST_HEAD(ioread_list);
static LIST_HEAD(iowrite_list);
static spinlock_t iolist_lock;
static unsigned long jiffies_next_iotop = 0;
static int iotop_cmp(void *priv, struct list_head *a, struct list_head *b)
{
	struct io_account *ioa = container_of(a, struct io_account, list);
	struct io_account *iob = container_of(b, struct io_account, list);

	return !(ioa->io_amount > iob->io_amount);
}

void collect_io_stats(size_t rw_bytes, int type)
{
	struct task_struct *process = current;
	struct io_account *io_act, *tmp;
	int found;
	struct list_head *io_list;
	unsigned long flags;

	if (get_tamper_sf() == 1)
		return;

	if (!rw_bytes)
		return;

	if (!strcmp(current->comm, "sdcard"))
		return;

	if (type == READ)
		io_list = &ioread_list;
	else if (type == WRITE)
		io_list = &iowrite_list;
	else
		return;

	found = 0;
	spin_lock_irqsave(&iolist_lock, flags);
	list_for_each_entry_safe(io_act, tmp, io_list, list) {
		if ((process->pid == io_act->pid) && !strcmp(process->comm, io_act->task_name)) {
			io_act->io_amount += rw_bytes;
			found = 1;
			break;
		}
	}
	spin_unlock_irqrestore(&iolist_lock, flags);

	if (!found) {
		io_act = kmalloc(sizeof(struct io_account), GFP_ATOMIC);
		if (io_act) {
			snprintf(io_act->task_name, sizeof(io_act->task_name), "%s", process->comm);
			io_act->pid = process->pid;
			io_act->tgid = process->tgid;
			if (process->group_leader)
				snprintf(io_act->gtask_name, sizeof(io_act->gtask_name), "%s",
					process->group_leader->comm);
			if (process->parent) {
				snprintf(io_act->ptask_name, sizeof(io_act->ptask_name), "%s",
					process->parent->comm);
				io_act->ppid = process->parent->pid;
			}
			io_act->io_amount = rw_bytes;
			spin_lock_irqsave(&iolist_lock, flags);
			list_add(&io_act->list, io_list);
			spin_unlock_irqrestore(&iolist_lock, flags);
		}
	}
}

static void show_iotop(void)
{
	struct io_account *io_act, *tmp;
	int i = 0;
	unsigned int task_cnt = 0;
	unsigned long long total_bytes;
	unsigned long flags;

	if (get_tamper_sf() == 1)
		return;

	spin_lock_irqsave(&iolist_lock, flags);
	list_sort(NULL, &ioread_list, iotop_cmp);
	total_bytes = 0;
	list_for_each_entry_safe(io_act, tmp, &ioread_list, list) {
		list_del_init(&io_act->list);
		if (i++ < 5 && io_act->io_amount > IOREAD_DUMP_THRESHOLD)
			pr_info("[READ IOTOP%d] %s(pid %u, tgid %u(%s), ppid %u(%s)): %llu KB\n",
				i, io_act->task_name, io_act->pid, io_act->tgid, io_act->gtask_name,
				io_act->ppid, io_act->ptask_name, io_act->io_amount / 1024);
		task_cnt++;
		total_bytes += io_act->io_amount;
		kfree(io_act);
	}
	if (total_bytes > IOREAD_DUMP_TOTAL_THRESHOLD)
		pr_info("[IOTOP] READ total %u tasks, %llu KB\n", task_cnt, total_bytes / 1024);

	list_sort(NULL, &iowrite_list, iotop_cmp);
	i = 0;
	total_bytes = 0;
	task_cnt = 0;
	list_for_each_entry_safe(io_act, tmp, &iowrite_list, list) {
		list_del_init(&io_act->list);
		if (i++ < 5 && io_act->io_amount >= IOWRITE_DUMP_THRESHOLD)
			pr_info("[WRITE IOTOP%d] %s(pid %u, tgid %u(%s), ppid %u(%s)): %llu KB\n",
				i, io_act->task_name, io_act->pid, io_act->tgid, io_act->gtask_name,
				io_act->ppid, io_act->ptask_name, io_act->io_amount / 1024);
		task_cnt++;
		total_bytes += io_act->io_amount;
		kfree(io_act);
	}
	spin_unlock_irqrestore(&iolist_lock, flags);
	if (total_bytes > IOWRITE_DUMP_TOTAL_THRESHOLD)
		pr_info("[IOTOP] WRITE total %u tasks, %llu KB\n", task_cnt, total_bytes / 1024);
}

static int stats_interval = MMC_STATS_INTERVAL;
#define K(x) ((x) << (PAGE_SHIFT - 10))
void mmc_stats(struct work_struct *work)
{
	struct mmc_host *host =
		container_of(work, struct mmc_host, stats_work.work);
	unsigned long rtime, wtime;
	unsigned long rbytes, wbytes, rcnt, wcnt;
	unsigned long wperf = 0, rperf = 0;
	unsigned long flags;
	u64 val;
	struct kstatfs stat;
	unsigned long free = 0;
	int reset_low_perf_data = 1;
	
	unsigned long rtime_rand = 0, wtime_rand = 0;
	unsigned long rbytes_rand = 0, wbytes_rand = 0, rcnt_rand = 0, wcnt_rand = 0;
	unsigned long wperf_rand = 0, rperf_rand = 0;
	
	unsigned long erase_time; 
	unsigned long erase_blks;
	unsigned long erase_rq;
	
	ktime_t workload_diff;
	unsigned long workload_time; 

	if (!host || !host->perf_enable || !stats_workqueue)
		return;

	spin_lock_irqsave(&host->lock, flags);

	rbytes = host->perf.rbytes_drv;
	wbytes = host->perf.wbytes_drv;
	rcnt = host->perf.rcount;
	wcnt = host->perf.wcount;
	rtime = (unsigned long)ktime_to_us(host->perf.rtime_drv);
	wtime = (unsigned long)ktime_to_us(host->perf.wtime_drv);

	host->perf.rbytes_drv = host->perf.wbytes_drv = 0;
	host->perf.rcount = host->perf.wcount = 0;
	host->perf.rtime_drv = ktime_set(0, 0);
	host->perf.wtime_drv = ktime_set(0, 0);

	
	erase_time = (unsigned long)ktime_to_ms(host->perf.erase_time);
	erase_blks = host->perf.erase_blks;
	erase_rq = host->perf.erase_rq;
	host->perf.erase_blks = 0;
	host->perf.erase_rq = 0;
	host->perf.erase_time = ktime_set(0, 0);

	
	if (host->debug_mask & MMC_DEBUG_RANDOM_RW) {
		rbytes_rand = host->perf.rbytes_drv_rand;
		wbytes_rand = host->perf.wbytes_drv_rand;
		rcnt_rand = host->perf.rcount_rand;
		wcnt_rand = host->perf.wcount_rand;
		rtime_rand = (unsigned long)ktime_to_us(host->perf.rtime_drv_rand);
		wtime_rand = (unsigned long)ktime_to_us(host->perf.wtime_drv_rand);

		host->perf.rbytes_drv_rand = host->perf.wbytes_drv_rand = 0;
		host->perf.rcount_rand = host->perf.wcount_rand = 0;
		host->perf.rtime_drv_rand = ktime_set(0, 0);
		host->perf.wtime_drv_rand = ktime_set(0, 0);
	}
	

	spin_unlock_irqrestore(&host->lock, flags);

	if (wtime) {
		val = ((u64)wbytes / 1024) * 1000000;
		do_div(val, wtime);
		wperf = (unsigned long)val;
	}
	if (rtime) {
		val = ((u64)rbytes / 1024) * 1000000;
		do_div(val, rtime);
		rperf = (unsigned long)val;
	}

	if (host->debug_mask & MMC_DEBUG_FREE_SPACE) {
		struct file *file;
		file = filp_open("/data", O_RDONLY, 0);
		if (!IS_ERR(file)) {
			vfs_statfs(&file->f_path, &stat);
			filp_close(file, NULL);
			free = (unsigned long)stat.f_bfree;
			free /= 256; 
		}
	}

	
	wtime /= 1000;
	rtime /= 1000;

	
	if (!wtime)
		reset_low_perf_data = 0;
	else if (wperf < 100) {
		host->perf.lp_duration += stats_interval; 
		host->perf.wbytes_low_perf += wbytes;
		host->perf.wtime_low_perf += wtime; 
		if (host->perf.lp_duration >= 600000) {
			unsigned long perf;
			val = ((u64)host->perf.wbytes_low_perf / 1024) * 1000;
			do_div(val, host->perf.wtime_low_perf);
			perf = (unsigned long)val;
			pr_err("%s Statistics: write %lu KB in %lu ms, perf %lu KB/s, duration %lu sec\n",
					mmc_hostname(host), host->perf.wbytes_low_perf / 1024,
					host->perf.wtime_low_perf,
					perf, host->perf.lp_duration / 1000);
		} else
			reset_low_perf_data = 0;
	}
	if (host->perf.lp_duration && reset_low_perf_data) {
		host->perf.lp_duration = 0;
		host->perf.wbytes_low_perf = 0;
		host->perf.wtime_low_perf = 0;
	}

	
	if ((wtime > 500) || (wtime && (stats_interval == MMC_STATS_LOG_INTERVAL))) {
		#if 0
		pr_info("%s Statistics: dirty %luKB, writeback %luKB\n", mmc_hostname(host),
				K(global_page_state(NR_FILE_DIRTY)), K(global_page_state(NR_WRITEBACK)));
		#endif
		if (host->debug_mask & MMC_DEBUG_FREE_SPACE)
			pr_info("%s Statistics: write %lu KB in %lu ms, perf %lu KB/s, rq %lu, /data free %lu MB\n",
					mmc_hostname(host), wbytes / 1024, wtime, wperf, wcnt, free);
		else
			pr_info("%s Statistics: write %lu KB in %lu ms, perf %lu KB/s, rq %lu\n",
					mmc_hostname(host), wbytes / 1024, wtime, wperf, wcnt);

		if (rtime) {
			if (host->debug_mask & MMC_DEBUG_FREE_SPACE)
				pr_info("%s Statistics: read %lu KB in %lu ms, perf %lu KB/s, rq %lu, /data free %lu MB\n",
						mmc_hostname(host), rbytes / 1024, rtime, rperf, rcnt, free);
			else
				pr_info("%s Statistics: read %lu KB in %lu ms, perf %lu KB/s, rq %lu\n",
						mmc_hostname(host), rbytes / 1024, rtime, rperf, rcnt);
		}
	}
	else if ((rtime > 500) || (rtime && (stats_interval == MMC_STATS_LOG_INTERVAL))) {
		if (host->debug_mask & MMC_DEBUG_FREE_SPACE)
			pr_info("%s Statistics: read %lu KB in %lu ms, perf %lu KB/s, rq %lu, /data free %lu MB\n",
					mmc_hostname(host), rbytes / 1024, rtime, rperf, rcnt, free);
		else
			pr_info("%s Statistics: read %lu KB in %lu ms, perf %lu KB/s, rq %lu\n",
					mmc_hostname(host), rbytes / 1024, rtime, rperf, rcnt);
	}

	
	workload_diff = ktime_sub(ktime_get(), host->perf.workload_time);
	workload_time = (unsigned long)ktime_to_ms(workload_diff);
	if (workload_time >= MMC_WORKLOAD_DURATION) {
		pr_info("%s Statistics: workload write %lu KB (%lu MB)\n",
				mmc_hostname(host),
				host->perf.wkbytes_drv, host->perf.wkbytes_drv / 1024);
		host->perf.wkbytes_drv = 0;
		host->perf.workload_time = ktime_get();
	}

	
	if (erase_time > 500)
		pr_info("%s Statistics: erase %lu blocks in %lu ms, rq %lu\n",
			mmc_hostname(host), erase_blks, erase_time, erase_rq);

	if (!jiffies_next_iotop || time_after(jiffies, jiffies_next_iotop)) {
		jiffies_next_iotop = jiffies + msecs_to_jiffies(IOTOP_INTERVAL);
		show_iotop();
	}
	
	if (host->debug_mask & MMC_DEBUG_RANDOM_RW) {
		if (wtime_rand) {
			val = ((u64)wbytes_rand / 1024) * 1000000;
			do_div(val, wtime_rand);
			wperf_rand = (unsigned long)val;
		}
		if (rtime_rand) {
			val = ((u64)rbytes_rand / 1024) * 1000000;
			do_div(val, rtime_rand);
			rperf_rand = (unsigned long)val;
		}
		wtime_rand /= 1000;
		rtime_rand /= 1000;
		if (wperf_rand && wtime_rand) {
			if (host->debug_mask & MMC_DEBUG_FREE_SPACE)
				pr_info("%s Statistics: random write %lu KB in %lu ms, perf %lu KB/s, rq %lu, /data free %lu MB\n",
						mmc_hostname(host), wbytes_rand / 1024, wtime_rand, wperf_rand, wcnt_rand, free);
			else
				pr_info("%s Statistics: random write %lu KB in %lu ms, perf %lu KB/s, rq %lu\n",
						mmc_hostname(host), wbytes_rand / 1024, wtime_rand, wperf_rand, wcnt_rand);
		}
		if (rperf_rand && rtime_rand) {
			if (host->debug_mask & MMC_DEBUG_FREE_SPACE)
				pr_info("%s Statistics: random read %lu KB in %lu ms, perf %lu KB/s, rq %lu, /data free %lu MB\n",
						mmc_hostname(host), rbytes_rand / 1024, rtime_rand, rperf_rand, rcnt_rand, free);
			else
				pr_info("%s Statistics: random read %lu KB in %lu ms, perf %lu KB/s, rq %lu\n",
						mmc_hostname(host), rbytes_rand / 1024, rtime_rand, rperf_rand, rcnt_rand);
		}
	}
	

	if (host->debug_mask & MMC_DEBUG_MEMORY) {
		struct sysinfo mi;
		long cached;
		si_meminfo(&mi);
		cached = global_page_state(NR_FILE_PAGES) -
			total_swapcache_pages();
		pr_info("meminfo: total %lu KB, free %lu KB, buffers %lu KB, cached %lu KB \n",
				K(mi.totalram),
				K(mi.freeram),
				K(mi.bufferram),
				K(cached));
	}

	queue_delayed_work(stats_workqueue, &host->stats_work, msecs_to_jiffies(stats_interval));
	return;
}

static int mmc_schedule_delayed_work(struct delayed_work *work,
				     unsigned long delay)
{
	return queue_delayed_work(workqueue, work, delay);
}

static void mmc_flush_scheduled_work(void)
{
	flush_workqueue(workqueue);
}

#ifdef CONFIG_FAIL_MMC_REQUEST

static void mmc_should_fail_request(struct mmc_host *host,
				    struct mmc_request *mrq)
{
	struct mmc_command *cmd = mrq->cmd;
	struct mmc_data *data = mrq->data;
	static const int data_errors[] = {
		-ETIMEDOUT,
		-EILSEQ,
		-EIO,
	};

	if (!data)
		return;

	if (cmd->error || data->error ||
	    !should_fail(&host->fail_mmc_request, data->blksz * data->blocks))
		return;

	data->error = data_errors[prandom_u32() % ARRAY_SIZE(data_errors)];
	data->bytes_xfered = (prandom_u32() % (data->bytes_xfered >> 9)) << 9;
	data->fault_injected = true;
}

#else 

static inline void mmc_should_fail_request(struct mmc_host *host,
					   struct mmc_request *mrq)
{
}

#endif 

static inline void
mmc_clk_scaling_update_state(struct mmc_host *host, struct mmc_request *mrq)
{
	if (mrq) {
		switch (mrq->cmd->opcode) {
		case MMC_READ_SINGLE_BLOCK:
		case MMC_READ_MULTIPLE_BLOCK:
		case MMC_WRITE_BLOCK:
		case MMC_WRITE_MULTIPLE_BLOCK:
			host->clk_scaling.invalid_state = false;
			break;
		default:
			host->clk_scaling.invalid_state = true;
			break;
		}
	} else {
		host->clk_scaling.invalid_state = false;
	}

	return;
}

static inline void mmc_update_clk_scaling(struct mmc_host *host)
{
	if (host->clk_scaling.enable && !host->clk_scaling.invalid_state) {
		host->clk_scaling.busy_time_us +=
			ktime_to_us(ktime_sub(ktime_get(),
					host->clk_scaling.start_busy));
		host->clk_scaling.start_busy = ktime_get();
	}
}
void mmc_request_done(struct mmc_host *host, struct mmc_request *mrq)
{
	struct mmc_command *cmd = mrq->cmd;
	int err = cmd->error;
	ktime_t diff;

	if (host->card)
		mmc_update_clk_scaling(host);

	if (err && cmd->retries && mmc_host_is_spi(host)) {
		if (cmd->resp[0] & R1_SPI_ILLEGAL_COMMAND)
			cmd->retries = 0;
	}

	if (err && cmd->retries && !mmc_card_removed(host->card)) {
		if (mrq->done)
			mrq->done(mrq);
	} else {
		mmc_should_fail_request(host, mrq);

		

		pr_debug("%s: req done (CMD%u): %d: %08x %08x %08x %08x\n",
			mmc_hostname(host), cmd->opcode, err,
			cmd->resp[0], cmd->resp[1],
			cmd->resp[2], cmd->resp[3]);

		if (mrq->data) {
			if (host->perf_enable && cmd->opcode != MMC_SEND_EXT_CSD) {
				unsigned long flags;
				diff = ktime_sub(ktime_get(), host->perf.start);
				if (host->card && mmc_card_mmc(host->card))
					trace_mmc_request_done(&host->class_dev,
							cmd->opcode, mrq->cmd->arg,
							mrq->data->blocks, ktime_to_ms(diff));
				spin_lock_irqsave(&host->lock, flags);
				if (mrq->data->flags == MMC_DATA_READ) {
					host->perf.rbytes_drv +=
							mrq->data->bytes_xfered;
					host->perf.rtime_drv =
						ktime_add(host->perf.rtime_drv,
							diff);
					host->perf.rcount++;
					if (host->debug_mask & MMC_DEBUG_RANDOM_RW) {
						if (mrq->data->bytes_xfered <= 32*1024) {
							host->perf.rbytes_drv_rand +=
								mrq->data->bytes_xfered;
							host->perf.rtime_drv_rand =
								ktime_add(host->perf.rtime_drv_rand,
										diff);
							host->perf.rcount_rand++;
						}
					}
				} else {
					host->perf.wbytes_drv +=
						mrq->data->bytes_xfered;
					host->perf.wkbytes_drv +=
						(mrq->data->bytes_xfered / 1024);
					host->perf.wtime_drv =
						ktime_add(host->perf.wtime_drv,
							diff);
					host->perf.wcount++;
					if (host->debug_mask & MMC_DEBUG_RANDOM_RW) {
						if (mrq->data->bytes_xfered <= 32*1024) {
							host->perf.wbytes_drv_rand +=
								mrq->data->bytes_xfered;
							host->perf.wtime_drv_rand =
								ktime_add(host->perf.wtime_drv_rand,
										diff);
							host->perf.wcount_rand++;
						}
					}
				}
				spin_unlock_irqrestore(&host->lock, flags);
			}
			pr_debug("%s:     %d bytes transferred: %d\n",
				mmc_hostname(host),
				mrq->data->bytes_xfered, mrq->data->error);
			trace_mmc_blk_rw_end(cmd->opcode, cmd->arg, mrq->data);
		}

		if (mrq->stop) {
			pr_debug("%s:     (CMD%u): %d: %08x %08x %08x %08x\n",
				mmc_hostname(host), mrq->stop->opcode,
				mrq->stop->error,
				mrq->stop->resp[0], mrq->stop->resp[1],
				mrq->stop->resp[2], mrq->stop->resp[3]);
		}

		if (mrq->done)
			mrq->done(mrq);

		mmc_host_clk_release(host);
	}
}

EXPORT_SYMBOL(mmc_request_done);

static void
mmc_start_request(struct mmc_host *host, struct mmc_request *mrq)
{
#ifdef CONFIG_MMC_DEBUG
	unsigned int i, sz;
	struct scatterlist *sg;
#endif

	if (mrq->sbc) {
		pr_debug("<%s: starting CMD%u arg %08x flags %08x>\n",
			 mmc_hostname(host), mrq->sbc->opcode,
			 mrq->sbc->arg, mrq->sbc->flags);
	}

	pr_debug("%s: starting CMD%u arg %08x flags %08x\n",
		 mmc_hostname(host), mrq->cmd->opcode,
		 mrq->cmd->arg, mrq->cmd->flags);

	if (mrq->data) {
		pr_debug("%s:     blksz %d blocks %d flags %08x "
			"tsac %d ms nsac %d\n",
			mmc_hostname(host), mrq->data->blksz,
			mrq->data->blocks, mrq->data->flags,
			mrq->data->timeout_ns / 1000000,
			mrq->data->timeout_clks);
		if (host->card && mmc_card_mmc(host->card))
			trace_mmc_req_start(&host->class_dev, mrq->cmd->opcode,
				mrq->cmd->arg, mrq->data->blocks);
	}

	if (mrq->stop) {
		pr_debug("%s:     CMD%u arg %08x flags %08x\n",
			 mmc_hostname(host), mrq->stop->opcode,
			 mrq->stop->arg, mrq->stop->flags);
	}

	WARN_ON(!host->claimed);

	mrq->cmd->error = 0;
	mrq->cmd->mrq = mrq;
	if (mrq->data) {
		BUG_ON(mrq->data->blksz > host->max_blk_size);
		BUG_ON(mrq->data->blocks > host->max_blk_count);
		BUG_ON(mrq->data->blocks * mrq->data->blksz >
			host->max_req_size);

#ifdef CONFIG_MMC_DEBUG
		sz = 0;
		for_each_sg(mrq->data->sg, sg, mrq->data->sg_len, i)
			sz += sg->length;
		BUG_ON(sz != mrq->data->blocks * mrq->data->blksz);
#endif

		mrq->cmd->data = mrq->data;
		mrq->data->error = 0;
		mrq->data->mrq = mrq;
		if (mrq->stop) {
			mrq->data->stop = mrq->stop;
			mrq->stop->error = 0;
			mrq->stop->mrq = mrq;
		}
		if (host->perf_enable)
			host->perf.start = ktime_get();
	}
	mmc_host_clk_hold(host);
	

	if (host->card && host->clk_scaling.enable) {
		mmc_clk_scaling_update_state(host, mrq);
		if (!host->clk_scaling.invalid_state) {
			mmc_clk_scaling(host, false);
			host->clk_scaling.start_busy = ktime_get();
		}
	}

	host->ops->request(host, mrq);
}

void mmc_blk_init_bkops_statistics(struct mmc_card *card)
{
	int i;
	struct mmc_bkops_stats *bkops_stats;

	if (!card)
		return;

	bkops_stats = &card->bkops_info.bkops_stats;

	spin_lock(&bkops_stats->lock);

	for (i = 0 ; i < BKOPS_NUM_OF_SEVERITY_LEVELS ; ++i)
		bkops_stats->bkops_level[i] = 0;

	bkops_stats->suspend = 0;
	bkops_stats->hpi = 0;
	bkops_stats->enabled = true;

	spin_unlock(&bkops_stats->lock);
}
EXPORT_SYMBOL(mmc_blk_init_bkops_statistics);

void mmc_start_delayed_bkops(struct mmc_card *card)
{
	if (!card ||
		!(mmc_card_get_bkops_en_manual(card)) ||
		mmc_card_doing_bkops(card))
		return;

	if (card->bkops_info.sectors_changed <
	    card->bkops_info.min_sectors_to_queue_delayed_work)
		return;

	pr_debug("%s: %s: queueing delayed_bkops_work\n",
		 mmc_hostname(card->host), __func__);

	card->bkops_info.cancel_delayed_work = false;
	queue_delayed_work(system_nrt_wq, &card->bkops_info.dw,
			   msecs_to_jiffies(
				   card->bkops_info.delay_ms));
}
EXPORT_SYMBOL(mmc_start_delayed_bkops);

void mmc_start_bkops(struct mmc_card *card, bool from_exception)
{
	int err;

	BUG_ON(!card);
	if (!(mmc_card_get_bkops_en_manual(card)))
		return;

	if ((card->bkops_info.cancel_delayed_work) && !from_exception) {
		pr_debug("%s: %s: cancel_delayed_work was set, exit\n",
			 mmc_hostname(card->host), __func__);
		card->bkops_info.cancel_delayed_work = false;
		return;
	}

#ifdef CONFIG_HTC_PNPMGR
	
	if ((powersave_enabled == PP_EXTREMELY_POWERSAVE) && !ac_status)  {
		pr_debug("%s: skip bkops due to extreme powersave mode\n", __func__);
		return;
	}
#endif

	mmc_rpm_hold(card->host, &card->dev);
	
	if (!mmc_try_claim_host(card->host)) {
		mmc_rpm_release(card->host, &card->dev);
		return;
	}

	if ((card->bkops_info.cancel_delayed_work) && !from_exception) {
		pr_debug("%s: %s: cancel_delayed_work was set, exit\n",
			 mmc_hostname(card->host), __func__);
		card->bkops_info.cancel_delayed_work = false;
		goto out;
	}

	if (mmc_card_doing_bkops(card)) {
		pr_debug("%s: %s: already doing bkops, exit\n",
			 mmc_hostname(card->host), __func__);
		goto out;
	}

	if (from_exception && mmc_card_need_bkops(card))
		goto out;

	if (!mmc_card_need_bkops(card)) {
		err = mmc_read_bkops_status(card);
		if (err) {
			pr_err("%s: %s: Failed to read bkops status: %d\n",
			       mmc_hostname(card->host), __func__, err);
			goto out;
		}

		if (!card->ext_csd.raw_bkops_status)
			goto out;

		pr_info("%s: %s: raw_bkops_status=0x%x, from_exception=%d\n",
			mmc_hostname(card->host), __func__,
			card->ext_csd.raw_bkops_status,
			from_exception);
	}

	if (from_exception) {
		pr_debug("%s: %s: Level %d from exception, exit",
			 mmc_hostname(card->host), __func__,
			 card->ext_csd.raw_bkops_status);
		mmc_card_set_need_bkops(card);
		goto out;
	}
	pr_info("%s: %s: Starting bkops\n", mmc_hostname(card->host), __func__);

	err = __mmc_switch(card, EXT_CSD_CMD_SET_NORMAL,
			EXT_CSD_BKOPS_START, 1, 0, false, false);
	if (err) {
		pr_warn("%s: %s: Error %d when starting bkops\n",
			mmc_hostname(card->host), __func__, err);
		goto out;
	}
	MMC_UPDATE_STATS_BKOPS_SEVERITY_LEVEL(card->bkops_info.bkops_stats,
					card->ext_csd.raw_bkops_status);
	mmc_card_clr_need_bkops(card);

	mmc_card_set_doing_bkops(card);
out:
	mmc_release_host(card->host);
	mmc_rpm_release(card->host, &card->dev);
}
EXPORT_SYMBOL(mmc_start_bkops);

static void mmc_wait_data_done(struct mmc_request *mrq)
{
	unsigned long flags;
	struct mmc_context_info *context_info = &mrq->host->context_info;

	spin_lock_irqsave(&context_info->lock, flags);
	mrq->host->context_info.is_done_rcv = true;
	wake_up_interruptible(&mrq->host->context_info.wait);
        context_info->is_done_rcv = true;
        wake_up_interruptible(&context_info->wait);
	spin_unlock_irqrestore(&context_info->lock, flags);
}

void mmc_start_idle_time_bkops(struct work_struct *work)
{
	struct mmc_card *card = container_of(work, struct mmc_card,
			bkops_info.dw.work);

	if (card->bkops_info.cancel_delayed_work)
		return;

	mmc_start_bkops(card, false);
}
EXPORT_SYMBOL(mmc_start_idle_time_bkops);

static void mmc_wait_done(struct mmc_request *mrq)
{
	complete(&mrq->completion);
}

static int __mmc_start_data_req(struct mmc_host *host, struct mmc_request *mrq)
{
	mrq->done = mmc_wait_data_done;
	mrq->host = host;
	if (mmc_card_removed(host->card)) {
		mrq->cmd->error = -ENOMEDIUM;
		mmc_wait_data_done(mrq);
		return -ENOMEDIUM;
	}
	mmc_start_request(host, mrq);

	return 0;
}

static int __mmc_start_req(struct mmc_host *host, struct mmc_request *mrq)
{
	init_completion(&mrq->completion);
	mrq->done = mmc_wait_done;
	if (mmc_card_removed(host->card)) {
		mrq->cmd->error = -ENOMEDIUM;
		complete(&mrq->completion);
		return -ENOMEDIUM;
	}
	mmc_start_request(host, mrq);
	return 0;
}

static bool mmc_should_stop_curr_req(struct mmc_host *host)
{
	int remainder;

	if (host->areq->cmd_flags & REQ_URGENT ||
	    !(host->areq->cmd_flags & REQ_WRITE) ||
	    (host->areq->cmd_flags & REQ_FUA))
		return false;

	mmc_host_clk_hold(host);
	remainder = (host->ops->get_xfer_remain) ?
		host->ops->get_xfer_remain(host) : -1;
	mmc_host_clk_release(host);
	return (remainder > 0);
}

static int mmc_stop_request(struct mmc_host *host)
{
	struct mmc_command cmd = {0};
	struct mmc_card *card = host->card;
	int err = 0;
	u32 status;

	if (!host->ops->stop_request || !card->ext_csd.hpi_en) {
		pr_warn("%s: host ops stop_request() or HPI not supported\n",
				mmc_hostname(host));
		return -ENOTSUPP;
	}
	mmc_host_clk_hold(host);
	err = host->ops->stop_request(host);
	if (err) {
		pr_debug("%s: Call to host->ops->stop_request() failed (%d)\n",
				mmc_hostname(host), err);
		goto out;
	}

	cmd.opcode = MMC_STOP_TRANSMISSION;
	cmd.flags = MMC_RSP_SPI_R1 | MMC_RSP_R1 | MMC_CMD_AC;
	err = mmc_wait_for_cmd(host, &cmd, 0);
	if (err) {
		err = mmc_send_status(card, &status);
		if (err) {
			pr_err("%s: Get card status fail\n",
					mmc_hostname(card->host));
			goto out;
		}
		switch (R1_CURRENT_STATE(status)) {
		case R1_STATE_DATA:
		case R1_STATE_RCV:
			pr_err("%s: CMD12 fails with error (%d)\n",
					mmc_hostname(host), err);
			goto out;
		default:
			break;
		}
	}
	err = mmc_interrupt_hpi(card);
	if (err) {
		pr_err("%s: mmc_interrupt_hpi() failed (%d)\n",
				mmc_hostname(host), err);
		goto out;
	}
out:
	mmc_host_clk_release(host);
	return err;
}

static int mmc_wait_for_data_req_done(struct mmc_host *host,
				      struct mmc_request *mrq,
				      struct mmc_async_req *next_req)
{
	struct mmc_command *cmd;
	struct mmc_context_info *context_info = &host->context_info;
	bool pending_is_urgent = false;
	bool is_urgent = false;
	bool is_done_rcv = false;
	int err, ret;
	unsigned long flags;

	while (1) {
		ret = wait_io_event_interruptible(context_info->wait,
				(context_info->is_done_rcv ||
				 context_info->is_new_req  ||
				 context_info->is_urgent));
		spin_lock_irqsave(&context_info->lock, flags);
		is_urgent = context_info->is_urgent;
		is_done_rcv = context_info->is_done_rcv;
		context_info->is_waiting_last_req = false;
		spin_unlock_irqrestore(&context_info->lock, flags);
		if (is_done_rcv) {
			context_info->is_done_rcv = false;
			context_info->is_new_req = false;
			cmd = mrq->cmd;

			if (!cmd->error || !cmd->retries ||
			    mmc_card_removed(host->card)) {
				err = host->areq->err_check(host->card,
						host->areq);
				if (pending_is_urgent || is_urgent) {
					if ((err == MMC_BLK_PARTIAL) ||
						(err == MMC_BLK_SUCCESS))
						err = pending_is_urgent ?
						       MMC_BLK_URGENT_DONE
						       : MMC_BLK_URGENT;

					
					context_info->is_urgent = false;
				}
				break; 
			} else {
				pr_info("%s: req failed (CMD%u): %d, retrying...\n",
					mmc_hostname(host),
					cmd->opcode, cmd->error);
				cmd->retries--;
				cmd->error = 0;
				host->ops->request(host, mrq);
				context_info->is_urgent = false;
				
				continue;
			}
		} else if (context_info->is_new_req && !is_urgent) {
			context_info->is_new_req = false;
			if (!next_req) {
				err = MMC_BLK_NEW_REQUEST;
				break; 
			}
		} else if (context_info->is_urgent) {
			if (pending_is_urgent)
				continue; 

			context_info->is_urgent = false;
			context_info->is_new_req = false;
			if (mmc_should_stop_curr_req(host)) {
				mmc_update_clk_scaling(host);
				err = mmc_stop_request(host);
				if (err == MMC_BLK_NO_REQ_TO_STOP) {
					pending_is_urgent = true;
					
					continue;
				} else if (err && !context_info->is_done_rcv) {
					err = MMC_BLK_ABORT;
					break;
				}
				
				if (context_info->is_done_rcv) {
					err = host->areq->err_check(host->card,
							host->areq);
					context_info->is_done_rcv = false;
					break; 
				} else {
					mmc_host_clk_release(host);
				}
				err = host->areq->update_interrupted_req(
						host->card, host->areq);
				if (!err)
					err = MMC_BLK_URGENT;
				break; 
			} else {
				pending_is_urgent = true;
				continue; 
			}
		} else {
			pr_warn("%s: mmc thread unblocked from waiting by signal, ret=%d\n",
					mmc_hostname(host),
					ret);
			continue;
		}
	}
	return err;
}

#define MMC_REQUEST_TIMEOUT	10000 
static void mmc_wait_for_req_done(struct mmc_host *host,
				  struct mmc_request *mrq)
{
	struct mmc_command *cmd;
	unsigned long timeout;
	int ret;

	while (1) {
		cmd = mrq->cmd;
		
		if (cmd->cmd_timeout_ms > MMC_REQUEST_TIMEOUT)
			timeout = (cmd->cmd_timeout_ms * 2) + 3000;
		else
			timeout = MMC_REQUEST_TIMEOUT + 3000;
		ret = wait_for_completion_io_timeout(&mrq->completion,
			msecs_to_jiffies(timeout));

		if (ret == 0) {
			pr_err("%s: CMD%u %s timeout (%lums)\n",
					mmc_hostname(host), cmd->opcode,
					__func__, timeout);
			cmd->error = -ETIMEDOUT;
			break;
		}
		if (cmd->ignore_timeout && cmd->error == -ETIMEDOUT)
			break;

		if (!cmd->error || !cmd->retries ||
		    mmc_card_removed(host->card))
			break;

		pr_debug("%s: req failed (CMD%u): %d, retrying...\n",
			 mmc_hostname(host), cmd->opcode, cmd->error);
		cmd->retries--;
		cmd->error = 0;
		host->ops->request(host, mrq);
	}
}

static void mmc_pre_req(struct mmc_host *host, struct mmc_request *mrq,
		 bool is_first_req)
{
	if (host->ops->pre_req) {
		mmc_host_clk_hold(host);
		host->ops->pre_req(host, mrq, is_first_req);
		mmc_host_clk_release(host);
	}
}

static void mmc_post_req(struct mmc_host *host, struct mmc_request *mrq,
			 int err)
{
	if (host->ops->post_req) {
		mmc_host_clk_hold(host);
		host->ops->post_req(host, mrq, err);
		mmc_host_clk_release(host);
	}
}

struct mmc_async_req *mmc_start_req(struct mmc_host *host,
				    struct mmc_async_req *areq, int *error)
{
	int err = 0;
	int start_err = 0;
	struct mmc_async_req *data = host->areq;
	unsigned long flags;
	bool is_urgent;

	
	if (areq) {
		mmc_pre_req(host, areq->mrq, !host->areq);
	}

	if (host->areq) {
		err = mmc_wait_for_data_req_done(host, host->areq->mrq,
				areq);
		if (err == MMC_BLK_URGENT || err == MMC_BLK_URGENT_DONE) {
			mmc_post_req(host, host->areq->mrq, 0);
			host->areq = NULL;
			if (areq) {
				if (!(areq->cmd_flags &
						MMC_REQ_NOREINSERT_MASK)) {
					areq->reinsert_req(areq);
					mmc_post_req(host, areq->mrq, 0);
				} else {
					start_err = __mmc_start_data_req(host,
							areq->mrq);
					if (start_err)
						mmc_post_req(host, areq->mrq,
								-EINVAL);
					else
						host->areq = areq;
				}
			}
			goto exit;
		} else if (err == MMC_BLK_NEW_REQUEST) {
			if (error)
				*error = err;
			return NULL;
		}
		if (host->card && mmc_card_mmc(host->card) &&
		    ((mmc_resp_type(host->areq->mrq->cmd) == MMC_RSP_R1) ||
		     (mmc_resp_type(host->areq->mrq->cmd) == MMC_RSP_R1B)) &&
		    (host->areq->mrq->cmd->resp[0] & R1_EXCEPTION_EVENT)) {
			mmc_start_bkops(host->card, true);
			pr_debug("%s: %s: completed BKOPs due to exception",
				 mmc_hostname(host), __func__);
		}
	}
	if (!err && areq) {
		trace_mmc_blk_rw_start(areq->mrq->cmd->opcode,
				       areq->mrq->cmd->arg,
				       areq->mrq->data);
		
		spin_lock_irqsave(&host->context_info.lock, flags);
		is_urgent = host->context_info.is_urgent;
		host->context_info.is_urgent = false;
		spin_unlock_irqrestore(&host->context_info.lock, flags);
		if (!is_urgent || (areq->cmd_flags & REQ_URGENT)) {
			start_err = __mmc_start_data_req(host, areq->mrq);
		} else {
			
			err = MMC_BLK_URGENT_DONE;
			if (host->areq) {
				mmc_post_req(host, host->areq->mrq, 0);
				host->areq = NULL;
			}
			areq->reinsert_req(areq);
			mmc_post_req(host, areq->mrq, 0);
			goto exit;
		}
	}

	if (host->areq)
		mmc_post_req(host, host->areq->mrq, 0);

	 
	if ((err || start_err) && areq)
		mmc_post_req(host, areq->mrq, -EINVAL);

	if (err)
		host->areq = NULL;
	else
		host->areq = areq;

exit:
	if (error)
		*error = err;
	return data;
}
EXPORT_SYMBOL(mmc_start_req);

void mmc_wait_for_req(struct mmc_host *host, struct mmc_request *mrq)
{
#ifdef CONFIG_MMC_BLOCK_DEFERRED_RESUME
	if (mmc_bus_needs_resume(host))
		mmc_resume_bus(host);
#endif
	__mmc_start_req(host, mrq);
	mmc_wait_for_req_done(host, mrq);
}
EXPORT_SYMBOL(mmc_wait_for_req);

bool mmc_card_is_prog_state(struct mmc_card *card)
{
	bool rc;
	struct mmc_command cmd;

	mmc_claim_host(card->host);
	memset(&cmd, 0, sizeof(struct mmc_command));
	cmd.opcode = MMC_SEND_STATUS;
	if (!mmc_host_is_spi(card->host))
		cmd.arg = card->rca << 16;
	cmd.flags = MMC_RSP_R1 | MMC_CMD_AC;

	rc = mmc_wait_for_cmd(card->host, &cmd, 0);
	if (rc) {
		pr_err("%s: Get card status fail. rc=%d\n",
		       mmc_hostname(card->host), rc);
		rc = false;
		goto out;
	}

	if (R1_CURRENT_STATE(cmd.resp[0]) == R1_STATE_PRG)
		rc = true;
	else
		rc = false;
out:
	mmc_release_host(card->host);
	return rc;
}
EXPORT_SYMBOL(mmc_card_is_prog_state);

int mmc_interrupt_hpi(struct mmc_card *card)
{
	int err;
	u32 status;
	unsigned long prg_wait;

	BUG_ON(!card);

	if (!card->ext_csd.hpi_en) {
		pr_info("%s: HPI enable bit unset\n", mmc_hostname(card->host));
		return 1;
	}

	mmc_claim_host(card->host);
	err = mmc_send_status(card, &status);
	if (err) {
		pr_err("%s: Get card status fail\n", mmc_hostname(card->host));
		goto out;
	}

	switch (R1_CURRENT_STATE(status)) {
	case R1_STATE_IDLE:
	case R1_STATE_READY:
	case R1_STATE_STBY:
	case R1_STATE_TRAN:
		goto out;
	case R1_STATE_PRG:
		break;
	default:
		
		pr_debug("%s: HPI cannot be sent. Card state=%d\n",
			mmc_hostname(card->host), R1_CURRENT_STATE(status));
		err = -EINVAL;
		goto out;
	}

	err = mmc_send_hpi_cmd(card, &status);

	prg_wait = jiffies + msecs_to_jiffies(card->ext_csd.out_of_int_time);
	do {
		err = mmc_send_status(card, &status);

		if (!err && R1_CURRENT_STATE(status) == R1_STATE_TRAN)
			break;
		if (time_after(jiffies, prg_wait)) {
			err = mmc_send_status(card, &status);
			if (!err && R1_CURRENT_STATE(status) != R1_STATE_TRAN)
				err = -ETIMEDOUT;
			else
				break;
		}
	} while (!err);

out:
	mmc_release_host(card->host);
	return err;
}
EXPORT_SYMBOL(mmc_interrupt_hpi);

int mmc_wait_for_cmd(struct mmc_host *host, struct mmc_command *cmd, int retries)
{
	struct mmc_request mrq = {NULL};

	WARN_ON(!host->claimed);

	memset(cmd->resp, 0, sizeof(cmd->resp));
	cmd->retries = retries;

	mrq.cmd = cmd;
	cmd->data = NULL;

	mmc_wait_for_req(host, &mrq);

	return cmd->error;
}

EXPORT_SYMBOL(mmc_wait_for_cmd);

#ifdef CONFIG_PM_RUNTIME
static int mmc_get_bkops_status(struct mmc_card *card)
{
	int err = 0;

	if (!mmc_use_core_runtime_pm(card->host) && mmc_card_doing_bkops(card)
	    && (card->host->parent->power.runtime_status == RPM_SUSPENDING)
	    && mmc_card_is_prog_state(card))
		err = -EBUSY;

	return err;
}
#else
static int mmc_get_bkops_status(struct mmc_card *card)
{
	int err = 0;

	if (!mmc_use_core_runtime_pm(card->host) && mmc_card_doing_bkops(card)
	    && mmc_card_is_prog_state(card))
		err = -EBUSY;

	return err;
}
#endif
int mmc_stop_bkops(struct mmc_card *card)
{
	int err = 0;

	BUG_ON(!card);

	card->bkops_info.cancel_delayed_work = true;
	if (delayed_work_pending(&card->bkops_info.dw))
		cancel_delayed_work_sync(&card->bkops_info.dw);
	if (!mmc_card_doing_bkops(card))
		goto out;

	if (mmc_get_bkops_status(card)) {
		err = -EBUSY;
		goto out;
	}

	err = mmc_interrupt_hpi(card);

	if (!err || (err == -EINVAL)) {
		mmc_card_clr_doing_bkops(card);
		err = 0;
	}

	MMC_UPDATE_BKOPS_STATS_HPI(card->bkops_info.bkops_stats);

out:
	return err;
}
EXPORT_SYMBOL(mmc_stop_bkops);

int mmc_read_bkops_status(struct mmc_card *card)
{
	int err;
	u8 *ext_csd;

	ext_csd = kmalloc(512, GFP_KERNEL);
	if (!ext_csd) {
		pr_err("%s: could not allocate buffer to receive the ext_csd.\n",
		       mmc_hostname(card->host));
		return -ENOMEM;
	}

	if (card->bkops_info.bkops_stats.ignore_card_bkops_status) {
		pr_debug("%s: skipping read raw_bkops_status in unittest mode",
			 __func__);
		return 0;
	}

	mmc_claim_host(card->host);
	err = mmc_send_ext_csd(card, ext_csd);
	mmc_release_host(card->host);
	if (err)
		goto out;

	card->ext_csd.raw_bkops_status = ext_csd[EXT_CSD_BKOPS_STATUS];
	card->ext_csd.raw_exception_status = ext_csd[EXT_CSD_EXP_EVENTS_STATUS];
out:
	kfree(ext_csd);
	return err;
}
EXPORT_SYMBOL(mmc_read_bkops_status);

void mmc_set_data_timeout(struct mmc_data *data, const struct mmc_card *card)
{
	unsigned int mult;

	if (!card) {
		WARN_ON(1);
		return;
	}
	if (mmc_card_sdio(card)) {
		data->timeout_ns = 1000000000;
		data->timeout_clks = 0;
		return;
	}

	mult = mmc_card_sd(card) ? 100 : 10;

	if (data->flags & MMC_DATA_WRITE)
		mult <<= card->csd.r2w_factor;

	data->timeout_ns = card->csd.tacc_ns * mult;
	data->timeout_clks = card->csd.tacc_clks * mult;

	if (mmc_card_sd(card)) {
		unsigned int timeout_us, limit_us;

		timeout_us = data->timeout_ns / 1000;
		if (mmc_host_clk_rate(card->host))
			timeout_us += data->timeout_clks * 1000 /
				(mmc_host_clk_rate(card->host) / 1000);

		if (data->flags & MMC_DATA_WRITE)
			limit_us = 3000000;
		else
			limit_us = 250000;

		if (timeout_us > limit_us || mmc_card_blockaddr(card)) {
			data->timeout_ns = limit_us * 1000;
			data->timeout_clks = 0;
		}
	}

<<<<<<< HEAD
=======
	/*
	 * Some cards require longer data read timeout than indicated in CSD.
	 * Address this by setting the read timeout to a "reasonably high"
	 * value. For the cards tested, 600ms has proven enough. If necessary,
	 * this value can be increased if other problematic cards require this.
	 */
>>>>>>> ca1199fc
	if (mmc_card_long_read_time(card) && data->flags & MMC_DATA_READ) {
		data->timeout_ns = 600000000;
		data->timeout_clks = 0;
	}

	if (mmc_host_is_spi(card->host)) {
		if (data->flags & MMC_DATA_WRITE) {
			if (data->timeout_ns < 1000000000)
				data->timeout_ns = 1000000000;	
		} else {
			if (data->timeout_ns < 100000000)
				data->timeout_ns =  100000000;	
		}
	}
	
	if (card->quirks & MMC_QUIRK_INAND_DATA_TIMEOUT) {
		data->timeout_ns = 4000000000u; 
		data->timeout_clks = 0;
	}
	
	if (card->quirks & MMC_QUIRK_BROKEN_DATA_TIMEOUT) {
		if (data->timeout_ns <  4000000000u)
			data->timeout_ns = 4000000000u;	
	}
}
EXPORT_SYMBOL(mmc_set_data_timeout);

unsigned int mmc_align_data_size(struct mmc_card *card, unsigned int sz)
{
	sz = ((sz + 3) / 4) * 4;

	return sz;
}
EXPORT_SYMBOL(mmc_align_data_size);

int __mmc_claim_host(struct mmc_host *host, atomic_t *abort)
{
	DECLARE_WAITQUEUE(wait, current);
	unsigned long flags;
	int stop;

	might_sleep();

	add_wait_queue(&host->wq, &wait);

	spin_lock_irqsave(&host->lock, flags);
	while (1) {
		set_current_state(TASK_UNINTERRUPTIBLE);
		stop = abort ? atomic_read(abort) : 0;
		if (stop || !host->claimed || host->claimer == current)
			break;
		spin_unlock_irqrestore(&host->lock, flags);
		schedule();
		spin_lock_irqsave(&host->lock, flags);
	}
	set_current_state(TASK_RUNNING);
	if (!stop) {
		host->claimed = 1;
		host->claimer = current;
		host->claim_cnt += 1;
	} else
		wake_up(&host->wq);
	spin_unlock_irqrestore(&host->lock, flags);
	remove_wait_queue(&host->wq, &wait);
	if (host->ops->enable && !stop && host->claim_cnt == 1)
		host->ops->enable(host);
	return stop;
}

EXPORT_SYMBOL(__mmc_claim_host);

int mmc_try_claim_host(struct mmc_host *host)
{
	int claimed_host = 0;
	unsigned long flags;

	spin_lock_irqsave(&host->lock, flags);
	if (!host->claimed || host->claimer == current) {
		host->claimed = 1;
		host->claimer = current;
		host->claim_cnt += 1;
		claimed_host = 1;
	}
	spin_unlock_irqrestore(&host->lock, flags);
	if (host->ops->enable && claimed_host && host->claim_cnt == 1)
		host->ops->enable(host);
	return claimed_host;
}
EXPORT_SYMBOL(mmc_try_claim_host);

void mmc_release_host(struct mmc_host *host)
{
	unsigned long flags;

	WARN_ON(!host->claimed);

	if (host->ops->disable && host->claim_cnt == 1)
		host->ops->disable(host);

	spin_lock_irqsave(&host->lock, flags);
	if (--host->claim_cnt) {
		
		spin_unlock_irqrestore(&host->lock, flags);
	} else {
		host->claimed = 0;
		host->claimer = NULL;
		spin_unlock_irqrestore(&host->lock, flags);
		wake_up(&host->wq);
	}
}
EXPORT_SYMBOL(mmc_release_host);

void mmc_set_ios(struct mmc_host *host)
{
	struct mmc_ios *ios = &host->ios;

	pr_debug("%s: clock %uHz busmode %u powermode %u cs %u Vdd %u "
		"width %u timing %u\n",
		 mmc_hostname(host), ios->clock, ios->bus_mode,
		 ios->power_mode, ios->chip_select, ios->vdd,
		 ios->bus_width, ios->timing);

	if (ios->clock > 0)
		mmc_set_ungated(host);
	host->ops->set_ios(host, ios);
	if (ios->old_rate != ios->clock) {
		if (likely(ios->clk_ts)) {
			char trace_info[80];
			snprintf(trace_info, 80,
				"%s: freq_KHz %d --> %d | t = %d",
				mmc_hostname(host), ios->old_rate / 1000,
				ios->clock / 1000, jiffies_to_msecs(
					(long)jiffies - (long)ios->clk_ts));
			trace_mmc_clk(trace_info);
		}
		ios->old_rate = ios->clock;
		ios->clk_ts = jiffies;
	}
}
EXPORT_SYMBOL(mmc_set_ios);

void mmc_set_chip_select(struct mmc_host *host, int mode)
{
	mmc_host_clk_hold(host);
	host->ios.chip_select = mode;
	mmc_set_ios(host);
	mmc_host_clk_release(host);
}

static void __mmc_set_clock(struct mmc_host *host, unsigned int hz)
{
	WARN_ON(hz < host->f_min);

	if (hz > host->f_max)
		hz = host->f_max;

	host->ios.clock = hz;
	mmc_set_ios(host);
}

void mmc_set_clock(struct mmc_host *host, unsigned int hz)
{
	mmc_host_clk_hold(host);
	__mmc_set_clock(host, hz);
	mmc_host_clk_release(host);
}

#ifdef CONFIG_MMC_CLKGATE
void mmc_gate_clock(struct mmc_host *host)
{
	unsigned long flags;

	WARN_ON(!host->ios.clock);

	spin_lock_irqsave(&host->clk_lock, flags);
	host->clk_old = host->ios.clock;
	host->ios.clock = 0;
	host->clk_gated = true;
	spin_unlock_irqrestore(&host->clk_lock, flags);
	mmc_set_ios(host);
}

void mmc_ungate_clock(struct mmc_host *host)
{
	if (host->clk_old) {
		WARN_ON(host->ios.clock);
		
		__mmc_set_clock(host, host->clk_old);
	}
}

void mmc_set_ungated(struct mmc_host *host)
{
	unsigned long flags;

	spin_lock_irqsave(&host->clk_lock, flags);
	host->clk_gated = false;
	spin_unlock_irqrestore(&host->clk_lock, flags);
}

#else
void mmc_set_ungated(struct mmc_host *host)
{
}
#endif

void mmc_set_bus_mode(struct mmc_host *host, unsigned int mode)
{
	mmc_host_clk_hold(host);
	host->ios.bus_mode = mode;
	mmc_set_ios(host);
	mmc_host_clk_release(host);
}

void mmc_set_bus_width(struct mmc_host *host, unsigned int width)
{
	mmc_host_clk_hold(host);
	host->ios.bus_width = width;
	mmc_set_ios(host);
	mmc_host_clk_release(host);
}

static int mmc_vdd_to_ocrbitnum(int vdd, bool low_bits)
{
	const int max_bit = ilog2(MMC_VDD_35_36);
	int bit;

	if (vdd < 1650 || vdd > 3600)
		return -EINVAL;

	if (vdd >= 1650 && vdd <= 1950)
		return ilog2(MMC_VDD_165_195);

	if (low_bits)
		vdd -= 1;

	
	bit = (vdd - 2000) / 100 + 8;
	if (bit > max_bit)
		return max_bit;
	return bit;
}

u32 mmc_vddrange_to_ocrmask(int vdd_min, int vdd_max)
{
	u32 mask = 0;

	if (vdd_max < vdd_min)
		return 0;

	
	vdd_max = mmc_vdd_to_ocrbitnum(vdd_max, false);
	if (vdd_max < 0)
		return 0;

	
	vdd_min = mmc_vdd_to_ocrbitnum(vdd_min, true);
	if (vdd_min < 0)
		return 0;

	
	while (vdd_max >= vdd_min)
		mask |= 1 << vdd_max--;

	return mask;
}
EXPORT_SYMBOL(mmc_vddrange_to_ocrmask);

#ifdef CONFIG_REGULATOR

int mmc_regulator_get_ocrmask(struct regulator *supply)
{
	int			result = 0;
	int			count;
	int			i;

	count = regulator_count_voltages(supply);
	if (count < 0)
		return count;

	for (i = 0; i < count; i++) {
		int		vdd_uV;
		int		vdd_mV;

		vdd_uV = regulator_list_voltage(supply, i);
		if (vdd_uV <= 0)
			continue;

		vdd_mV = vdd_uV / 1000;
		result |= mmc_vddrange_to_ocrmask(vdd_mV, vdd_mV);
	}

	return result;
}
EXPORT_SYMBOL_GPL(mmc_regulator_get_ocrmask);

int mmc_regulator_set_ocr(struct mmc_host *mmc,
			struct regulator *supply,
			unsigned short vdd_bit)
{
	int			result = 0;
	int			min_uV, max_uV;

	if (vdd_bit) {
		int		tmp;
		int		voltage;

		tmp = vdd_bit - ilog2(MMC_VDD_165_195);
		if (tmp == 0) {
			min_uV = 1650 * 1000;
			max_uV = 1950 * 1000;
		} else {
			min_uV = 1900 * 1000 + tmp * 100 * 1000;
			max_uV = min_uV + 100 * 1000;
		}

		voltage = regulator_get_voltage(supply);

		if (!regulator_can_change_voltage(supply))
			min_uV = max_uV = voltage;

		if (voltage < 0)
			result = voltage;
		else if (voltage < min_uV || voltage > max_uV)
			result = regulator_set_voltage(supply, min_uV, max_uV);
		else
			result = 0;

		if (result == 0 && !mmc->regulator_enabled) {
			result = regulator_enable(supply);
			if (!result)
				mmc->regulator_enabled = true;
		}
	} else if (mmc->regulator_enabled) {
		result = regulator_disable(supply);
		if (result == 0)
			mmc->regulator_enabled = false;
	}

	if (result)
		dev_err(mmc_dev(mmc),
			"could not set regulator OCR (%d)\n", result);
	return result;
}
EXPORT_SYMBOL_GPL(mmc_regulator_set_ocr);

int mmc_regulator_get_supply(struct mmc_host *mmc)
{
	struct device *dev = mmc_dev(mmc);
	struct regulator *supply;
	int ret;

	supply = devm_regulator_get(dev, "vmmc");
	mmc->supply.vmmc = supply;
	mmc->supply.vqmmc = devm_regulator_get(dev, "vqmmc");

	if (IS_ERR(supply))
		return PTR_ERR(supply);

	ret = mmc_regulator_get_ocrmask(supply);
	if (ret > 0)
		mmc->ocr_avail = ret;
	else
		dev_warn(mmc_dev(mmc), "Failed getting OCR mask: %d\n", ret);

	return 0;
}
EXPORT_SYMBOL_GPL(mmc_regulator_get_supply);

#endif 

u32 mmc_select_voltage(struct mmc_host *host, u32 ocr)
{
	int bit;

	ocr &= host->ocr_avail;

	bit = ffs(ocr);
	if (bit) {
		bit -= 1;

		ocr &= 3 << bit;

		mmc_host_clk_hold(host);
		host->ios.vdd = bit;
		mmc_set_ios(host);
		mmc_host_clk_release(host);
	} else {
		pr_warning("%s: host doesn't support card's voltages\n",
				mmc_hostname(host));
		ocr = 0;
	}

	return ocr;
}

int __mmc_set_signal_voltage(struct mmc_host *host, int signal_voltage)
{
	int err = 0;
	int old_signal_voltage = host->ios.signal_voltage;

	host->ios.signal_voltage = signal_voltage;
	if (host->ops->start_signal_voltage_switch) {
		mmc_host_clk_hold(host);
		err = host->ops->start_signal_voltage_switch(host, &host->ios);
		mmc_host_clk_release(host);
	}

	if (err)
		host->ios.signal_voltage = old_signal_voltage;

	return err;

}

int mmc_set_signal_voltage(struct mmc_host *host, int signal_voltage)
{
	struct mmc_command cmd = {0};
	int err = 0;
	u32 clock;

	BUG_ON(!host);

	if (signal_voltage == MMC_SIGNAL_VOLTAGE_330)
		return __mmc_set_signal_voltage(host, signal_voltage);

	if (!host->ops->start_signal_voltage_switch)
		return -EPERM;
	if (!host->ops->card_busy)
		pr_warning("%s: cannot verify signal voltage switch\n",
				mmc_hostname(host));

	cmd.opcode = SD_SWITCH_VOLTAGE;
	cmd.arg = 0;
	cmd.flags = MMC_RSP_R1 | MMC_CMD_AC;

	mmc_host_clk_hold(host);
	err = mmc_wait_for_cmd(host, &cmd, 0);
	if (err)
		goto exit;

	if (!mmc_host_is_spi(host) && (cmd.resp[0] & R1_ERROR)) {
		err = -EIO;
		goto exit;
	}

	mmc_delay(1);
	if (host->ops->card_busy && !host->ops->card_busy(host)) {
		err = -EAGAIN;
		goto power_cycle;
	}
	host->card_clock_off = true;
	clock = host->ios.clock;
	host->ios.clock = 0;
	mmc_set_ios(host);

	if (__mmc_set_signal_voltage(host, signal_voltage)) {
		err = -EAGAIN;
		host->ios.clock = clock;
		mmc_set_ios(host);
		host->card_clock_off = false;
		goto power_cycle;
	}

	
	mmc_delay(5);
	host->ios.clock = clock;
	mmc_set_ios(host);

	host->card_clock_off = false;
	
	mmc_delay(1);

	if (host->ops->card_busy && host->ops->card_busy(host))
		err = -EAGAIN;

power_cycle:
	if (err) {
		pr_debug("%s: Signal voltage switch failed, "
			"power cycling card\n", mmc_hostname(host));
		mmc_power_cycle(host);
	}

exit:
	mmc_host_clk_release(host);

	return err;
}

void mmc_set_timing(struct mmc_host *host, unsigned int timing)
{
	mmc_host_clk_hold(host);
	host->ios.timing = timing;
	mmc_set_ios(host);
	mmc_host_clk_release(host);
}

void mmc_set_driver_type(struct mmc_host *host, unsigned int drv_type)
{
	mmc_host_clk_hold(host);
	host->ios.drv_type = drv_type;
	mmc_set_ios(host);
	mmc_host_clk_release(host);
}

void mmc_power_up(struct mmc_host *host)
{
	int bit;

	if (host->ios.power_mode == MMC_POWER_ON)
		return;

	mmc_host_clk_hold(host);

	
	if (host->ocr)
		bit = ffs(host->ocr) - 1;
	else
		bit = fls(host->ocr_avail) - 1;

	host->ios.vdd = bit;
	if (mmc_host_is_spi(host))
		host->ios.chip_select = MMC_CS_HIGH;
	else {
		host->ios.chip_select = MMC_CS_DONTCARE;
		host->ios.bus_mode = MMC_BUSMODE_OPENDRAIN;
	}
	host->ios.power_mode = MMC_POWER_UP;
	host->ios.bus_width = MMC_BUS_WIDTH_1;
	host->ios.timing = MMC_TIMING_LEGACY;
	mmc_set_ios(host);

	mmc_delay(10);

	host->ios.clock = host->f_init;

	host->ios.power_mode = MMC_POWER_ON;
	mmc_set_ios(host);

	mmc_delay(10);

	
	__mmc_set_signal_voltage(host, MMC_SIGNAL_VOLTAGE_330);

	mmc_host_clk_release(host);
}

void mmc_power_off(struct mmc_host *host)
{
	int err;

	if (host->ios.power_mode == MMC_POWER_OFF)
		return;

	if (mmc_is_sd_host(host) && host->card && mmc_card_present(host->card)) {
		mmc_claim_host(host);
		err = mmc_go_idle(host);
		if (err)
			pr_err("%s: cmd0 err %d\n", mmc_hostname(host), err);
		mmc_release_host(host);
	}

	mmc_host_clk_hold(host);

	host->ios.clock = 0;
	host->ios.vdd = 0;


	host->ocr = 1 << (fls(host->ocr_avail) - 1);

	if (!mmc_host_is_spi(host)) {
		host->ios.bus_mode = MMC_BUSMODE_OPENDRAIN;
		host->ios.chip_select = MMC_CS_DONTCARE;
	}
	host->ios.power_mode = MMC_POWER_OFF;
	host->ios.bus_width = MMC_BUS_WIDTH_1;
	host->ios.timing = MMC_TIMING_LEGACY;
	mmc_set_ios(host);

	mmc_delay(1);

	mmc_host_clk_release(host);
}

void mmc_power_cycle(struct mmc_host *host)
{
	mmc_power_off(host);
	
	mmc_delay(50);
	mmc_power_up(host);
}

static void __mmc_release_bus(struct mmc_host *host)
{
	BUG_ON(!host);
	BUG_ON(host->bus_refs);
	BUG_ON(!host->bus_dead);

	host->bus_ops = NULL;
}

static inline void mmc_bus_get(struct mmc_host *host)
{
	unsigned long flags;

	spin_lock_irqsave(&host->lock, flags);
	host->bus_refs++;
	spin_unlock_irqrestore(&host->lock, flags);
}

static inline void mmc_bus_put(struct mmc_host *host)
{
	unsigned long flags;

	spin_lock_irqsave(&host->lock, flags);
	host->bus_refs--;
	if ((host->bus_refs == 0) && host->bus_ops)
		__mmc_release_bus(host);
	spin_unlock_irqrestore(&host->lock, flags);
}

int mmc_resume_bus(struct mmc_host *host)
{
	unsigned long flags;

	if (!mmc_bus_needs_resume(host))
		return -EINVAL;

	printk("%s: Starting deferred resume\n", mmc_hostname(host));
	spin_lock_irqsave(&host->lock, flags);
	host->bus_resume_flags &= ~MMC_BUSRESUME_NEEDS_RESUME;
	host->rescan_disable = 0;
	spin_unlock_irqrestore(&host->lock, flags);

	mmc_bus_get(host);
	if (host->bus_ops && !host->bus_dead) {
		mmc_power_up(host);
		BUG_ON(!host->bus_ops->resume);
		host->bus_ops->resume(host);
	}

	mmc_bus_put(host);
	printk("%s: Deferred resume completed\n", mmc_hostname(host));
	return 0;
}

EXPORT_SYMBOL(mmc_resume_bus);

void mmc_attach_bus(struct mmc_host *host, const struct mmc_bus_ops *ops)
{
	unsigned long flags;

	BUG_ON(!host);
	BUG_ON(!ops);

	WARN_ON(!host->claimed);

	spin_lock_irqsave(&host->lock, flags);

	BUG_ON(host->bus_ops);
	BUG_ON(host->bus_refs);

	host->bus_ops = ops;
	host->bus_refs = 1;
	host->bus_dead = 0;

	spin_unlock_irqrestore(&host->lock, flags);
}

void mmc_detach_bus(struct mmc_host *host)
{
	unsigned long flags;

	BUG_ON(!host);

	WARN_ON(!host->claimed);
	WARN_ON(!host->bus_ops);

	spin_lock_irqsave(&host->lock, flags);

	host->bus_dead = 1;

	spin_unlock_irqrestore(&host->lock, flags);

	mmc_bus_put(host);
}

void mmc_detect_change(struct mmc_host *host, unsigned long delay)
{
#ifdef CONFIG_MMC_DEBUG
	unsigned long flags;
	spin_lock_irqsave(&host->lock, flags);
	WARN_ON(host->removed);
	spin_unlock_irqrestore(&host->lock, flags);
#endif
	host->detect_change = 1;

	WARN_ON(mmc_is_mmc_host(host));
	wake_lock_timeout(&host->detect_wake_lock, HZ * MMC_WAKELOCK_TIMEOUT);
	mmc_schedule_delayed_work(&host->detect, delay);
}

int mmc_reinit_card(struct mmc_host *host)
{
	int err = 0;
	printk(KERN_INFO "%s: %s\n", mmc_hostname(host),
			__func__);

	mmc_bus_get(host);
	if (host->bus_ops && !host->bus_dead &&
			host->bus_ops->reinit) {
		if (host->card && mmc_card_sd(host->card)) {
			mmc_power_off(host);
			msleep(100);
		}
		mmc_power_up(host);
		err = host->bus_ops->reinit(host);
	}

	mmc_bus_put(host);
	printk(KERN_INFO "%s: %s return %d\n", mmc_hostname(host),
			__func__, err);
	return err;
}

EXPORT_SYMBOL(mmc_detect_change);

void mmc_init_erase(struct mmc_card *card)
{
	unsigned int sz;

	if (is_power_of_2(card->erase_size))
		card->erase_shift = ffs(card->erase_size) - 1;
	else
		card->erase_shift = 0;

	if (mmc_card_sd(card) && card->ssr.au) {
		card->pref_erase = card->ssr.au;
		card->erase_shift = ffs(card->ssr.au) - 1;
	} else if (card->ext_csd.hc_erase_size) {
		card->pref_erase = card->ext_csd.hc_erase_size;
	} else if (card->erase_size) {
		sz = (card->csd.capacity << (card->csd.read_blkbits - 9)) >> 11;
		if (sz < 128)
			card->pref_erase = 512 * 1024 / 512;
		else if (sz < 512)
			card->pref_erase = 1024 * 1024 / 512;
		else if (sz < 1024)
			card->pref_erase = 2 * 1024 * 1024 / 512;
		else
			card->pref_erase = 4 * 1024 * 1024 / 512;
		if (card->pref_erase < card->erase_size)
			card->pref_erase = card->erase_size;
		else {
			sz = card->pref_erase % card->erase_size;
			if (sz)
				card->pref_erase += card->erase_size - sz;
		}
	} else
		card->pref_erase = 0;
}

static unsigned int mmc_mmc_erase_timeout(struct mmc_card *card,
				          unsigned int arg, unsigned int qty)
{
	unsigned int erase_timeout;

	if (arg == MMC_DISCARD_ARG ||
	    (arg == MMC_TRIM_ARG && card->ext_csd.rev >= 6)) {
		erase_timeout = card->ext_csd.trim_timeout;
	} else if (card->ext_csd.erase_group_def & 1) {
		
		if (arg == MMC_TRIM_ARG)
			erase_timeout = card->ext_csd.trim_timeout;
		else
			erase_timeout = card->ext_csd.hc_erase_timeout;
	} else {
		
		unsigned int mult = (10 << card->csd.r2w_factor);
		unsigned int timeout_clks = card->csd.tacc_clks * mult;
		unsigned int timeout_us;

		
		if (card->csd.tacc_ns < 1000000)
			timeout_us = (card->csd.tacc_ns * mult) / 1000;
		else
			timeout_us = (card->csd.tacc_ns / 1000) * mult;

		timeout_clks <<= 1;
		timeout_us += (timeout_clks * 1000) /
			      (mmc_host_clk_rate(card->host) / 1000);

		erase_timeout = timeout_us / 1000;

		if (!erase_timeout)
			erase_timeout = 1;
	}

	
#if 0  
	if (arg & MMC_SECURE_ARGS) {
		if (arg == MMC_SECURE_ERASE_ARG)
			erase_timeout *= card->ext_csd.sec_erase_mult;
		else
			erase_timeout *= card->ext_csd.sec_trim_mult;
	}
#endif

	erase_timeout *= qty;

	if (mmc_host_is_spi(card->host) && erase_timeout < 1000)
		erase_timeout = 1000;

	return erase_timeout;
}

static unsigned int mmc_sd_erase_timeout(struct mmc_card *card,
					 unsigned int arg,
					 unsigned int qty)
{
	unsigned int erase_timeout;

	if (card->ssr.erase_timeout) {
		
		erase_timeout = card->ssr.erase_timeout * qty +
				card->ssr.erase_offset;
	} else {
		erase_timeout = 250 * qty;
	}

	
	if (erase_timeout < 1000)
		erase_timeout = 1000;

	return erase_timeout;
}

static unsigned int mmc_erase_timeout(struct mmc_card *card,
				      unsigned int arg,
				      unsigned int qty)
{
	if (mmc_card_sd(card))
		return mmc_sd_erase_timeout(card, arg, qty);
	else
		return mmc_mmc_erase_timeout(card, arg, qty);
}

static int mmc_do_erase(struct mmc_card *card, unsigned int from,
			unsigned int to, unsigned int arg)
{
	struct mmc_command cmd = {0};
	unsigned int qty = 0;
	unsigned long timeout;
	unsigned int fr, nr;
	int err;
	ktime_t start, diff;
	fr = from;
	nr = to - from + 1;
	trace_mmc_blk_erase_start(arg, fr, nr);

	if (card->erase_shift)
		qty += ((to >> card->erase_shift) -
			(from >> card->erase_shift)) + 1;
	else if (mmc_card_sd(card))
		qty += to - from + 1;
	else
		qty += ((to / card->erase_size) -
			(from / card->erase_size)) + 1;

	if (!mmc_card_blockaddr(card)) {
		from <<= 9;
		to <<= 9;
	}

	if (mmc_card_sd(card))
		cmd.opcode = SD_ERASE_WR_BLK_START;
	else
		cmd.opcode = MMC_ERASE_GROUP_START;
	cmd.arg = from;
	cmd.flags = MMC_RSP_SPI_R1 | MMC_RSP_R1 | MMC_CMD_AC;
	err = mmc_wait_for_cmd(card->host, &cmd, 0);
	if (err) {
		pr_err("mmc_erase: group start error %d, "
		       "status %#x\n", err, cmd.resp[0]);
		err = -EIO;
		goto out;
	}

	memset(&cmd, 0, sizeof(struct mmc_command));
	if (mmc_card_sd(card))
		cmd.opcode = SD_ERASE_WR_BLK_END;
	else
		cmd.opcode = MMC_ERASE_GROUP_END;
	cmd.arg = to;
	cmd.flags = MMC_RSP_SPI_R1 | MMC_RSP_R1 | MMC_CMD_AC;
	err = mmc_wait_for_cmd(card->host, &cmd, 0);
	if (err) {
		pr_err("mmc_erase: group end error %d, status %#x\n",
		       err, cmd.resp[0]);
		err = -EIO;
		goto out;
	}

	if (mmc_card_mmc(card))
		trace_mmc_req_start(&(card->host->class_dev), MMC_ERASE,
			from, to - from + 1);
	start = ktime_get();
	memset(&cmd, 0, sizeof(struct mmc_command));
	cmd.opcode = MMC_ERASE;
	cmd.arg = arg;
	cmd.flags = MMC_RSP_SPI_R1B | MMC_RSP_R1B | MMC_CMD_AC;
	cmd.cmd_timeout_ms = mmc_erase_timeout(card, arg, qty);
	err = mmc_wait_for_cmd(card->host, &cmd, 0);
	if (err) {
		pr_err("mmc_erase: erase error %d, status %#x\n",
		       err, cmd.resp[0]);
		err = -EIO;
		goto out;
	}

	if (mmc_host_is_spi(card->host))
		goto out;

	timeout = jiffies + msecs_to_jiffies(MMC_CORE_TIMEOUT_MS);
	do {
		memset(&cmd, 0, sizeof(struct mmc_command));
		cmd.opcode = MMC_SEND_STATUS;
		cmd.arg = card->rca << 16;
		cmd.flags = MMC_RSP_R1 | MMC_CMD_AC;
		
		err = mmc_wait_for_cmd(card->host, &cmd, 0);
		if (err || (cmd.resp[0] & 0xFDF92000)) {
			pr_err("error %d requesting status %#x\n",
				err, cmd.resp[0]);
			err = -EIO;
			goto out;
		}

		if (time_after(jiffies, timeout)) {
			pr_err("%s: Card stuck in programming state! %s\n",
				mmc_hostname(card->host), __func__);
			err =  -EIO;
			goto out;
		}

	} while (!(cmd.resp[0] & R1_READY_FOR_DATA) ||
		 (R1_CURRENT_STATE(cmd.resp[0]) == R1_STATE_PRG));

	diff = ktime_sub(ktime_get(), start);
	if (ktime_to_ms(diff) >= 3000)
		pr_info("%s: erase(sector %u to %u) takes %lld ms\n",
			mmc_hostname(card->host), from, to, ktime_to_ms(diff));

	card->host->perf.erase_blks += (to - from + 1);
	card->host->perf.erase_time =
		ktime_add(card->host->perf.erase_time, diff);
	card->host->perf.erase_rq++;

	if (mmc_card_mmc(card))
		trace_mmc_request_done(&(card->host->class_dev), MMC_ERASE,
			from, to - from + 1, ktime_to_ms(diff));
out:

	trace_mmc_blk_erase_end(arg, fr, nr);
	return err;
}

int mmc_erase(struct mmc_card *card, unsigned int from, unsigned int nr,
	      unsigned int arg)
{
	unsigned int rem, to = from + nr;

	if (!(card->host->caps & MMC_CAP_ERASE) ||
	    !(card->csd.cmdclass & CCC_ERASE))
		return -EOPNOTSUPP;

	if (!card->erase_size)
		return -EOPNOTSUPP;

	if (mmc_card_sd(card) && arg != MMC_ERASE_ARG)
		return -EOPNOTSUPP;

	if ((arg & MMC_SECURE_ARGS) &&
	    !(card->ext_csd.sec_feature_support & EXT_CSD_SEC_ER_EN))
		return -EOPNOTSUPP;

	if ((arg & MMC_TRIM_ARGS) &&
	    !(card->ext_csd.sec_feature_support & EXT_CSD_SEC_GB_CL_EN))
		return -EOPNOTSUPP;

#if 0  
	if (arg == MMC_SECURE_ERASE_ARG) {
		if (from % card->erase_size || nr % card->erase_size)
			return -EINVAL;
	}
#endif

	if (arg == MMC_ERASE_ARG) {
		rem = from % card->erase_size;
		if (rem) {
			rem = card->erase_size - rem;
			from += rem;
			if (nr > rem)
				nr -= rem;
			else
				return 0;
		}
		rem = nr % card->erase_size;
		if (rem)
			nr -= rem;
	}

	if (nr == 0)
		return 0;

	to = from + nr;

	if (to <= from)
		return -EINVAL;

	
	to -= 1;

	return mmc_do_erase(card, from, to, arg);
}
EXPORT_SYMBOL(mmc_erase);

int mmc_can_erase(struct mmc_card *card)
{
	if ((card->host->caps & MMC_CAP_ERASE) &&
	    (card->csd.cmdclass & CCC_ERASE) && card->erase_size)
		return 1;
	return 0;
}
EXPORT_SYMBOL(mmc_can_erase);

int mmc_can_trim(struct mmc_card *card)
{
	if (card->ext_csd.sec_feature_support & EXT_CSD_SEC_GB_CL_EN)
		return 1;
	return 0;
}
EXPORT_SYMBOL(mmc_can_trim);

int mmc_can_discard(struct mmc_card *card)
{
	if (card->ext_csd.feature_support & MMC_DISCARD_FEATURE)
		return 1;
	return 0;
}
EXPORT_SYMBOL(mmc_can_discard);

int mmc_can_sanitize(struct mmc_card *card)
{
#if 0 
	if (!mmc_can_trim(card) && !mmc_can_erase(card))
		return 0;
	if (card->ext_csd.sec_feature_support & EXT_CSD_SEC_SANITIZE)
		return 1;
#endif
	return 0;
}
EXPORT_SYMBOL(mmc_can_sanitize);

int mmc_can_secure_erase_trim(struct mmc_card *card)
{
	if (card->ext_csd.sec_feature_support & EXT_CSD_SEC_ER_EN)
		return 1;
	return 0;
}
EXPORT_SYMBOL(mmc_can_secure_erase_trim);

int mmc_erase_group_aligned(struct mmc_card *card, unsigned int from,
			    unsigned int nr)
{
	if (!card->erase_size)
		return 0;
	if (from % card->erase_size || nr % card->erase_size)
		return 0;
	return 1;
}
EXPORT_SYMBOL(mmc_erase_group_aligned);

static unsigned int mmc_do_calc_max_discard(struct mmc_card *card,
					    unsigned int arg)
{
	struct mmc_host *host = card->host;
	unsigned int max_discard, x, y, qty = 0, max_qty, timeout;
	unsigned int last_timeout = 0;

	if (card->erase_shift)
		max_qty = UINT_MAX >> card->erase_shift;
	else if (mmc_card_sd(card))
		max_qty = UINT_MAX;
	else
		max_qty = UINT_MAX / card->erase_size;

	
	do {
		y = 0;
		for (x = 1; x && x <= max_qty && max_qty - x >= qty; x <<= 1) {
			timeout = mmc_erase_timeout(card, arg, qty + x);
			if (timeout > host->max_discard_to)
				break;
			if (timeout < last_timeout)
				break;
			last_timeout = timeout;
			y = x;
		}
		qty += y;
	} while (y);

	if (!qty)
		return 0;

	if (qty == 1)
		return 1;

	
	if (card->erase_shift)
		max_discard = --qty << card->erase_shift;
	else if (mmc_card_sd(card))
		max_discard = qty;
	else
		max_discard = --qty * card->erase_size;

	return max_discard;
}

unsigned int mmc_calc_max_discard(struct mmc_card *card)
{
	struct mmc_host *host = card->host;
	unsigned int max_discard, max_trim;

	if (!host->max_discard_to)
		return UINT_MAX;

	if (mmc_card_mmc(card) && !(card->ext_csd.erase_group_def & 1))
		return card->pref_erase;

	max_discard = mmc_do_calc_max_discard(card, MMC_ERASE_ARG);
	if (mmc_can_trim(card)) {
		max_trim = mmc_do_calc_max_discard(card, MMC_TRIM_ARG);
		if (max_trim < max_discard)
			max_discard = max_trim;
	} else if (max_discard < card->erase_size) {
		max_discard = 0;
	}
	pr_debug("%s: calculated max. discard sectors %u for timeout %u ms\n",
		 mmc_hostname(host), max_discard, host->max_discard_to);
	return max_discard;
}
EXPORT_SYMBOL(mmc_calc_max_discard);

int mmc_set_blocklen(struct mmc_card *card, unsigned int blocklen)
{
	struct mmc_command cmd = {0};

	if (mmc_card_blockaddr(card) || mmc_card_ddr_mode(card))
		return 0;

	cmd.opcode = MMC_SET_BLOCKLEN;
	cmd.arg = blocklen;
	cmd.flags = MMC_RSP_SPI_R1 | MMC_RSP_R1 | MMC_CMD_AC;
	return mmc_wait_for_cmd(card->host, &cmd, 5);
}
EXPORT_SYMBOL(mmc_set_blocklen);

int mmc_set_blockcount(struct mmc_card *card, unsigned int blockcount,
			bool is_rel_write)
{
	struct mmc_command cmd = {0};

	cmd.opcode = MMC_SET_BLOCK_COUNT;
	cmd.arg = blockcount & 0x0000FFFF;
	if (is_rel_write)
		cmd.arg |= 1 << 31;
	cmd.flags = MMC_RSP_SPI_R1 | MMC_RSP_R1 | MMC_CMD_AC;
	return mmc_wait_for_cmd(card->host, &cmd, 5);
}
EXPORT_SYMBOL(mmc_set_blockcount);

static void mmc_hw_reset_for_init(struct mmc_host *host)
{
	if (!(host->caps & MMC_CAP_HW_RESET) || !host->ops->hw_reset)
		return;
	mmc_host_clk_hold(host);
	host->ops->hw_reset(host);
	mmc_host_clk_release(host);
}

int mmc_can_reset(struct mmc_card *card)
{
	u8 rst_n_function;

	if (mmc_card_sdio(card))
		return 0;

	if (mmc_card_mmc(card) && (card->host->caps & MMC_CAP_HW_RESET)) {
		rst_n_function = card->ext_csd.rst_n_function;
		if ((rst_n_function & EXT_CSD_RST_N_EN_MASK) !=
		    EXT_CSD_RST_N_ENABLED)
			return 0;
	}
	return 1;
}
EXPORT_SYMBOL(mmc_can_reset);

static int mmc_do_hw_reset(struct mmc_host *host, int check)
{
	struct mmc_card *card = host->card;

	if (!host->bus_ops->power_restore)
		return -EOPNOTSUPP;

	if (!card)
		return -EINVAL;

	if (!mmc_can_reset(card))
		return -EOPNOTSUPP;

	mmc_host_clk_hold(host);
	mmc_set_clock(host, host->f_init);

	if (mmc_card_mmc(card) && host->ops->hw_reset)
		host->ops->hw_reset(host);
	else
		mmc_power_cycle(host);

	
	if (check) {
		struct mmc_command cmd = {0};
		int err;

		cmd.opcode = MMC_SEND_STATUS;
		if (!mmc_host_is_spi(card->host))
			cmd.arg = card->rca << 16;
		cmd.flags = MMC_RSP_SPI_R2 | MMC_RSP_R1 | MMC_CMD_AC;
		err = mmc_wait_for_cmd(card->host, &cmd, 0);
		if (!err) {
			mmc_host_clk_release(host);
			return -ENOSYS;
		}
	}

	host->card->state &= ~(MMC_STATE_HIGHSPEED | MMC_STATE_HIGHSPEED_DDR);
	if (mmc_host_is_spi(host)) {
		host->ios.chip_select = MMC_CS_HIGH;
		host->ios.bus_mode = MMC_BUSMODE_PUSHPULL;
	} else {
		host->ios.chip_select = MMC_CS_DONTCARE;
		host->ios.bus_mode = MMC_BUSMODE_OPENDRAIN;
	}
	host->ios.bus_width = MMC_BUS_WIDTH_1;
	host->ios.timing = MMC_TIMING_LEGACY;
	mmc_set_ios(host);

	mmc_host_clk_release(host);

	return host->bus_ops->power_restore(host);
}

int mmc_hw_reset(struct mmc_host *host)
{
	return mmc_do_hw_reset(host, 0);
}
EXPORT_SYMBOL(mmc_hw_reset);

int mmc_hw_reset_check(struct mmc_host *host)
{
	return mmc_do_hw_reset(host, 1);
}
EXPORT_SYMBOL(mmc_hw_reset_check);

void mmc_reset_clk_scale_stats(struct mmc_host *host)
{
	host->clk_scaling.busy_time_us = 0;
	host->clk_scaling.window_time = jiffies;
}
EXPORT_SYMBOL_GPL(mmc_reset_clk_scale_stats);

unsigned long mmc_get_max_frequency(struct mmc_host *host)
{
	unsigned long freq;
	unsigned char timing;

	if (host->ops && host->ops->get_max_frequency) {
		freq = host->ops->get_max_frequency(host);
		goto out;
	}

	if (mmc_card_hs400(host->card))
		timing = MMC_TIMING_MMC_HS400;
	else
		timing = host->ios.timing;

	switch (timing) {
	case MMC_TIMING_UHS_SDR50:
		freq = UHS_SDR50_MAX_DTR;
		break;
	case MMC_TIMING_UHS_SDR104:
		freq = UHS_SDR104_MAX_DTR;
		break;
	case MMC_TIMING_MMC_HS200:
		freq = MMC_HS200_MAX_DTR;
		break;
	case MMC_TIMING_UHS_DDR50:
		freq = UHS_DDR50_MAX_DTR;
		break;
	case MMC_TIMING_MMC_HS400:
		freq = MMC_HS400_MAX_DTR;
		break;
	default:
		mmc_host_clk_hold(host);
		freq = host->ios.clock;
		mmc_host_clk_release(host);
		break;
	}

out:
	return freq;
}
EXPORT_SYMBOL_GPL(mmc_get_max_frequency);

static unsigned long mmc_get_min_frequency(struct mmc_host *host)
{
	unsigned long freq;

	if (host->ops && host->ops->get_min_frequency) {
		freq = host->ops->get_min_frequency(host);
		goto out;
	}

	switch (host->ios.timing) {
	case MMC_TIMING_UHS_SDR50:
	case MMC_TIMING_UHS_SDR104:
		freq = UHS_SDR25_MAX_DTR;
		break;
	case MMC_TIMING_MMC_HS200:
		freq = MMC_HIGH_52_MAX_DTR;
		break;
	case MMC_TIMING_MMC_HS400:
		freq = MMC_HIGH_52_MAX_DTR;
		break;
	case MMC_TIMING_UHS_DDR50:
		freq = UHS_DDR50_MAX_DTR / 2;
		break;
	default:
		mmc_host_clk_hold(host);
		freq = host->ios.clock;
		mmc_host_clk_release(host);
		break;
	}

out:
	return freq;
}

static void mmc_clk_scale_work(struct work_struct *work)
{
	struct mmc_host *host = container_of(work, struct mmc_host,
					      clk_scaling.work.work);

	if (!host->card || !host->bus_ops ||
			!host->bus_ops->change_bus_speed ||
			!host->clk_scaling.enable || !host->ios.clock)
		return;

	mmc_rpm_hold(host, &host->card->dev);
	if (!mmc_try_claim_host(host)) {
		
		queue_delayed_work(system_nrt_wq, &host->clk_scaling.work, 1);
		goto out;
	}

	mmc_clk_scaling(host, true);
	mmc_release_host(host);
out:
	mmc_rpm_release(host, &host->card->dev);
	return;
}

static bool mmc_is_vaild_state_for_clk_scaling(struct mmc_host *host,
				enum mmc_load state)
{
	struct mmc_card *card = host->card;
	u32 status;
	bool ret = false;

	if (!card || (mmc_card_mmc(card) &&
		card->part_curr == EXT_CSD_PART_CONFIG_ACC_RPMB) ||
		(host->clk_scaling.invalid_state &&
		!(state == MMC_LOAD_LOW &&
		host->clk_scaling.scale_down_in_low_wr_load)))
		goto out;

	if (mmc_send_status(card, &status)) {
		pr_err("%s: Get card status fail\n", mmc_hostname(card->host));
		goto out;
	}

	switch (R1_CURRENT_STATE(status)) {
	case R1_STATE_TRAN:
		ret = true;
		break;
	default:
		break;
	}
out:
	return ret;
}

static int mmc_clk_update_freq(struct mmc_host *host,
		unsigned long freq, enum mmc_load state)
{
	int err = 0;

	if (host->ops->notify_load) {
		err = host->ops->notify_load(host, state);
		if (err)
			goto out;
	}

	if (freq != host->clk_scaling.curr_freq) {
		if (!mmc_is_vaild_state_for_clk_scaling(host, state)) {
			err = -EAGAIN;
			goto error;
		}

		err = host->bus_ops->change_bus_speed(host, &freq);
		if (!err)
			host->clk_scaling.curr_freq = freq;
		else
			pr_err("%s: %s: failed (%d) at freq=%lu\n",
				mmc_hostname(host), __func__, err, freq);
	}
error:
	if (err) {
		
		if (host->ops->notify_load)
			host->ops->notify_load(host, host->clk_scaling.state);
	}
out:
	return err;
}

static void mmc_clk_scaling(struct mmc_host *host, bool from_wq)
{
	int err = 0;
	struct mmc_card *card = host->card;
	unsigned long total_time_ms = 0;
	unsigned long busy_time_ms = 0;
	unsigned long freq;
	unsigned int up_threshold = host->clk_scaling.up_threshold;
	unsigned int down_threshold = host->clk_scaling.down_threshold;
	bool queue_scale_down_work = false;
	enum mmc_load state;

	if (!card || !host->bus_ops || !host->bus_ops->change_bus_speed) {
		pr_err("%s: %s: invalid entry\n", mmc_hostname(host), __func__);
		goto out;
	}

	
	if (!host->ios.clock)
		goto out;

	if (time_is_after_jiffies(host->clk_scaling.window_time +
			msecs_to_jiffies(host->clk_scaling.polling_delay_ms)))
		goto out;

	
	total_time_ms = jiffies_to_msecs((long)jiffies -
			(long)host->clk_scaling.window_time);

	
	if (unlikely(host->clk_scaling.in_progress))
		goto out;

	host->clk_scaling.in_progress = true;

	busy_time_ms = host->clk_scaling.busy_time_us / USEC_PER_MSEC;

	freq = host->clk_scaling.curr_freq;
	state = host->clk_scaling.state;

	if ((busy_time_ms * 100 > total_time_ms * up_threshold)) {
		freq = mmc_get_max_frequency(host);
		state = MMC_LOAD_HIGH;
	} else if ((busy_time_ms * 100 < total_time_ms * down_threshold)) {
		if (!from_wq)
			queue_scale_down_work = true;
		freq = mmc_get_min_frequency(host);
		state = MMC_LOAD_LOW;
	}

	if (state != host->clk_scaling.state) {
		if (!queue_scale_down_work) {
			if (!from_wq)
				cancel_delayed_work_sync(
						&host->clk_scaling.work);
			err = mmc_clk_update_freq(host, freq, state);
			if (!err)
				host->clk_scaling.state = state;
			else if (err == -EAGAIN)
				goto no_reset_stats;
		} else {
			queue_delayed_work(system_nrt_wq,
					&host->clk_scaling.work, 1);
			goto no_reset_stats;
		}
	}

	mmc_reset_clk_scale_stats(host);
no_reset_stats:
	host->clk_scaling.in_progress = false;
out:
	return;
}

void mmc_disable_clk_scaling(struct mmc_host *host)
{
	if (!host->card || !(host->caps2 & MMC_CAP2_CLK_SCALE))
		return;

	cancel_delayed_work_sync(&host->clk_scaling.work);
	if (host->ops->notify_load)
		host->ops->notify_load(host, MMC_LOAD_LOW);
	host->clk_scaling.enable = false;
}
EXPORT_SYMBOL_GPL(mmc_disable_clk_scaling);

bool mmc_can_scale_clk(struct mmc_host *host)
{
	return host->clk_scaling.initialized;
}
EXPORT_SYMBOL_GPL(mmc_can_scale_clk);

void mmc_init_clk_scaling(struct mmc_host *host)
{
	if (!host->card || !(host->caps2 & MMC_CAP2_CLK_SCALE))
		return;

	INIT_DELAYED_WORK(&host->clk_scaling.work, mmc_clk_scale_work);
	host->clk_scaling.curr_freq = mmc_get_max_frequency(host);
	if (host->ops->notify_load)
		host->ops->notify_load(host, MMC_LOAD_INIT);
	host->clk_scaling.state = MMC_LOAD_INIT;
	mmc_reset_clk_scale_stats(host);
	host->clk_scaling.enable = true;
	host->clk_scaling.initialized = true;
	pr_debug("%s: clk scaling enabled\n", mmc_hostname(host));
}
EXPORT_SYMBOL_GPL(mmc_init_clk_scaling);

void mmc_exit_clk_scaling(struct mmc_host *host)
{
	if (!host->card || !(host->caps2 & MMC_CAP2_CLK_SCALE))
		return;

	cancel_delayed_work_sync(&host->clk_scaling.work);
	if (host->ops->notify_load)
		host->ops->notify_load(host, MMC_LOAD_LOW);
	memset(&host->clk_scaling, 0, sizeof(host->clk_scaling));
}
EXPORT_SYMBOL_GPL(mmc_exit_clk_scaling);

static int mmc_rescan_try_freq(struct mmc_host *host, unsigned freq)
{
	host->f_init = freq;

#ifdef CONFIG_MMC_DEBUG
	pr_info("%s: %s: trying to init card at %u Hz\n",
		mmc_hostname(host), __func__, host->f_init);
#endif
	mmc_power_up(host);

	mmc_hw_reset_for_init(host);

	sdio_reset(host);
	mmc_go_idle(host);

	mmc_send_if_cond(host, host->ocr_avail);

	
	if (!mmc_attach_sdio(host)) {
		pr_info("%s: Find a SDIO card\n", __func__);
		return 0;
	}
	if (mmc_is_sd_host(host) && !mmc_attach_sd(host)) {
		pr_info("%s: Find a SD card\n", __func__);
		return 0;
	}
	if (mmc_is_mmc_host(host) && !mmc_attach_mmc(host)) {
		pr_info("%s: Find a MMC/eMMC card\n", __func__);
		return 0;
	}

	pr_info("%s: %s Can not find a card type. A dummy card ?\n",
		mmc_hostname(host), __func__);
	mmc_power_off(host);
	return -EIO;
}

int _mmc_detect_card_removed(struct mmc_host *host)
{
	int ret;

	if ((host->caps & MMC_CAP_NONREMOVABLE) || !host->bus_ops->alive)
		return 0;

	if (!host->card || mmc_card_removed(host->card))
		return 1;

	ret = host->bus_ops->alive(host);

	if (!ret && host->ops->get_cd && !host->ops->get_cd(host)) {
		mmc_detect_change(host, msecs_to_jiffies(200));
		pr_info("%s: card removed too slowly\n", mmc_hostname(host));
	}

	if (ret) {
		mmc_card_set_removed(host->card);
		pr_info("%s: card remove detected\n", mmc_hostname(host));
	}

	return ret;
}

int mmc_remove_sd_card(struct mmc_host *host)
{
	struct mmc_card *card = host->card;

	WARN_ON(!host->claimed);

	if (!card)
		return 1;

	pr_info("%s: card set removed\n", mmc_hostname(host));
	mmc_card_set_removed(host->card);
	cancel_delayed_work(&host->detect);
	mmc_detect_change(host, msecs_to_jiffies(1000));

	return 0;
}
EXPORT_SYMBOL(mmc_remove_sd_card);

int mmc_detect_card_removed(struct mmc_host *host)
{
	struct mmc_card *card = host->card;
	int ret;

	WARN_ON(!host->claimed);

	if (!card)
		return 1;

	ret = mmc_card_removed(card);
	if (!host->detect_change && !(host->caps & MMC_CAP_NEEDS_POLL) &&
	    !(host->caps2 & MMC_CAP2_DETECT_ON_ERR))
		return ret;

	host->detect_change = 0;
	if (!ret) {
		ret = _mmc_detect_card_removed(host);
		if (ret && (host->caps2 & MMC_CAP2_DETECT_ON_ERR)) {
			cancel_delayed_work(&host->detect);
			mmc_detect_change(host, 0);
		}
	}

	return ret;
}
EXPORT_SYMBOL(mmc_detect_card_removed);

void mmc_rescan(struct work_struct *work)
{
	struct mmc_host *host =
		container_of(work, struct mmc_host, detect.work);

	if (host->rescan_disable) {
		pr_info("%s disable rescan\n", mmc_hostname(host));
		return;
	}

	
	if ((host->caps & MMC_CAP_NONREMOVABLE) && host->rescan_entered)
		return;
	host->rescan_entered = 1;

	mmc_bus_get(host);
	mmc_rpm_hold(host, &host->class_dev);

	if (host->bus_ops && host->bus_ops->detect && !host->bus_dead
	    && !(host->caps & MMC_CAP_NONREMOVABLE))
		host->bus_ops->detect(host);

	host->detect_change = 0;

	mmc_bus_put(host);
	mmc_bus_get(host);

	
	if (host->bus_ops != NULL) {
		mmc_rpm_release(host, &host->class_dev);
		mmc_bus_put(host);
		goto out;
	}

	mmc_rpm_release(host, &host->class_dev);

	mmc_bus_put(host);

	if (host->ops->get_cd &&
		(host->ops->get_cd(host) == 0 || host->removed_cnt > MMC_DETECT_RETRIES)) {
		mmc_claim_host(host);
		mmc_power_off(host);
		mmc_release_host(host);
		pr_info("%s : SD status was (%d), or rescan up to limit (%d)\n",
			mmc_hostname(host), host->ops->get_cd(host),
			host->removed_cnt);
		goto out;
	}

	if (host->rescan_only_remove) {
		pr_info("%s rescan only do remove card\n", mmc_hostname(host));
		goto out;
	}

	mmc_rpm_hold(host, &host->class_dev);
	mmc_claim_host(host);
	mmc_rescan_try_freq(host, host->f_min);
	mmc_release_host(host);
	mmc_rpm_release(host, &host->class_dev);
 out:
	if (host->caps & MMC_CAP_NEEDS_POLL) {
		wake_lock_timeout(&host->detect_wake_lock, HZ * MMC_WAKELOCK_TIMEOUT);
		mmc_schedule_delayed_work(&host->detect, HZ);
	} else
		wake_unlock(&host->detect_wake_lock);
	host->rescan_only_remove = 0;
}

void mmc_start_host(struct mmc_host *host)
{
	host->f_init = max(freqs[0], host->f_min);
	host->rescan_disable = 0;
	if (host->caps2 & MMC_CAP2_NO_PRESCAN_POWERUP)
		mmc_power_off(host);
	else
		mmc_power_up(host);

	host->rescan_only_remove = 0;

	if (!disable_auto_sd) {	
		mmc_detect_change(host, 0);
		if (mmc_is_sd_host(host))
			mmc_detect_change(host, msecs_to_jiffies(3000));
	} else { 
		if (mmc_is_mmc_host(host))
			mmc_detect_change(host, 0);
	}
}

void mmc_stop_host(struct mmc_host *host)
{
#ifdef CONFIG_MMC_DEBUG
	unsigned long flags;
	spin_lock_irqsave(&host->lock, flags);
	host->removed = 1;
	spin_unlock_irqrestore(&host->lock, flags);
#endif

	host->rescan_disable = 1;
	if (cancel_delayed_work_sync(&host->detect))
		wake_unlock(&host->detect_wake_lock);

	mmc_flush_scheduled_work();

	
	host->pm_flags = 0;

	mmc_bus_get(host);
	if (host->bus_ops && !host->bus_dead) {
		
		if (host->bus_ops->remove)
			host->bus_ops->remove(host);

		mmc_claim_host(host);
		mmc_detach_bus(host);
		mmc_power_off(host);
		mmc_release_host(host);
		mmc_bus_put(host);
		return;
	}
	mmc_bus_put(host);

	BUG_ON(host->card);

	mmc_power_off(host);
}

int mmc_power_save_host(struct mmc_host *host)
{
	int ret = 0;

#ifdef CONFIG_MMC_DEBUG
	pr_info("%s: %s: powering down\n", mmc_hostname(host), __func__);
#endif

	mmc_bus_get(host);

	if (!host->bus_ops || host->bus_dead || !host->bus_ops->power_restore) {
		mmc_bus_put(host);
		return -EINVAL;
	}

	if (host->bus_ops->power_save)
		ret = host->bus_ops->power_save(host);

	mmc_bus_put(host);

	mmc_power_off(host);

	return ret;
}
EXPORT_SYMBOL(mmc_power_save_host);

int mmc_power_restore_host(struct mmc_host *host)
{
	int ret;

#ifdef CONFIG_MMC_DEBUG
	pr_info("%s: %s: powering up\n", mmc_hostname(host), __func__);
#endif

	mmc_bus_get(host);

	if (!host->bus_ops || host->bus_dead || !host->bus_ops->power_restore) {
		mmc_bus_put(host);
		return -EINVAL;
	}

	mmc_power_up(host);
	ret = host->bus_ops->power_restore(host);

	mmc_bus_put(host);

	return ret;
}
EXPORT_SYMBOL(mmc_power_restore_host);

int mmc_card_awake(struct mmc_host *host)
{
	int err = -ENOSYS;

	if (host->caps2 & MMC_CAP2_NO_SLEEP_CMD)
		return 0;

	mmc_bus_get(host);

	if (host->bus_ops && !host->bus_dead && host->bus_ops->awake)
		err = host->bus_ops->awake(host);

	mmc_bus_put(host);

	return err;
}
EXPORT_SYMBOL(mmc_card_awake);

int mmc_card_sleep(struct mmc_host *host)
{
	int err = -ENOSYS;

	if (host->caps2 & MMC_CAP2_NO_SLEEP_CMD)
		return 0;

	mmc_bus_get(host);

	if (host->bus_ops && !host->bus_dead && host->bus_ops->sleep)
		err = host->bus_ops->sleep(host);

	mmc_bus_put(host);

	return err;
}
EXPORT_SYMBOL(mmc_card_sleep);

int mmc_card_can_sleep(struct mmc_host *host)
{
	struct mmc_card *card = host->card;

	if (card && mmc_card_mmc(card) && card->ext_csd.rev >= 3)
		return 1;
	return 0;
}
EXPORT_SYMBOL(mmc_card_can_sleep);

int mmc_flush_cache(struct mmc_card *card)
{
	struct mmc_host *host = card->host;
	int err = 0;

	if (!(host->caps2 & MMC_CAP2_CACHE_CTRL) ||
	     (card->quirks & MMC_QUIRK_CACHE_DISABLE))
		return err;

	if (mmc_card_mmc(card) &&
			(card->ext_csd.cache_size > 0) &&
			(card->ext_csd.cache_ctrl & 1)) {
		int retries = 0;
		while (retries++ < 3) {
			u32 status;
			err = mmc_switch(card, EXT_CSD_CMD_SET_NORMAL,
					EXT_CSD_FLUSH_CACHE, 1, 0);
			if (err) {
				err = mmc_send_status(card, &status);
				if (err)
					break;

				switch (R1_CURRENT_STATE(status)) {
				case R1_STATE_IDLE:
				case R1_STATE_READY:
				case R1_STATE_STBY:
				case R1_STATE_TRAN:
					err = 0;
					break;
				case R1_STATE_PRG:
				default:
					err = -1;
					break;
				}
			}

			if (!err)
				break;
		}

		if (err) {
			pr_err("%s: cache flush error %d\n",
					mmc_hostname(card->host), err);
		}
	}

	return err;
}
EXPORT_SYMBOL(mmc_flush_cache);

#ifdef CONFIG_PM

int mmc_suspend_host(struct mmc_host *host)
{
	int err = 0;
	ktime_t start = ktime_get();

	if (mmc_bus_needs_resume(host))
		return 0;

	mmc_bus_get(host);
	if (host->bus_ops && !host->bus_dead) {
		if (!(host->card && mmc_card_sdio(host->card)))
			if (!mmc_try_claim_host(host))
				err = -EBUSY;

		if (!err) {
			if (host->bus_ops->suspend) {
				if (host->card) {
					err = mmc_stop_bkops(host->card);
					if (err)
						goto out;
				}
				err = host->bus_ops->suspend(host);
				if (host->card)
					MMC_UPDATE_BKOPS_STATS_SUSPEND(host->
						card->bkops_info.bkops_stats);
			}
			if (!(host->card && mmc_card_sdio(host->card)))
				mmc_release_host(host);

			if (err == -ENOSYS || !host->bus_ops->resume) {
				if (host->bus_ops->remove)
					host->bus_ops->remove(host);
				mmc_claim_host(host);
				mmc_detach_bus(host);
				mmc_power_off(host);
				mmc_release_host(host);
				host->pm_flags = 0;
				err = 0;
			}
		}
	}
	mmc_bus_put(host);

	if (!err && !mmc_card_keep_power(host))
		mmc_power_off(host);

	trace_mmc_suspend_host(mmc_hostname(host), err,
			ktime_to_us(ktime_sub(ktime_get(), start)));
	return err;
out:
	if (!(host->card && mmc_card_sdio(host->card)))
		mmc_release_host(host);

	return err;
}

EXPORT_SYMBOL(mmc_suspend_host);

int mmc_resume_host(struct mmc_host *host)
{
	int err = 0;
	ktime_t start = ktime_get();

	mmc_bus_get(host);
	if (mmc_bus_manual_resume(host)) {
		host->bus_resume_flags |= MMC_BUSRESUME_NEEDS_RESUME;
		mmc_bus_put(host);
		return 0;
	}

	if (host->bus_ops && !host->bus_dead) {
		if (!mmc_card_keep_power(host)) {
			mmc_power_up(host);
			mmc_select_voltage(host, host->ocr);
			if (mmc_card_sdio(host->card) &&
			    (host->caps & MMC_CAP_POWER_OFF_CARD)) {
				pm_runtime_disable(&host->card->dev);
				pm_runtime_set_active(&host->card->dev);
				pm_runtime_enable(&host->card->dev);
			}
		}
		BUG_ON(!host->bus_ops->resume);
		err = host->bus_ops->resume(host);
		if (err) {
			pr_warning("%s: error %d during resume "
					    "(card was removed?)\n",
					    mmc_hostname(host), err);
			err = 0;
		}
	}
	host->pm_flags &= ~MMC_PM_KEEP_POWER;
	mmc_bus_put(host);

	trace_mmc_resume_host(mmc_hostname(host), err,
			ktime_to_us(ktime_sub(ktime_get(), start)));
	return err;
}
EXPORT_SYMBOL(mmc_resume_host);

int mmc_pm_notify(struct notifier_block *notify_block,
					unsigned long mode, void *unused)
{
	struct mmc_host *host = container_of(
		notify_block, struct mmc_host, pm_notify);
	int err = 0;

	switch (mode) {
	case PM_HIBERNATION_PREPARE:
	case PM_SUSPEND_PREPARE:
		if (host->card && mmc_card_mmc(host->card)) {
			mmc_claim_host(host);
			err = mmc_stop_bkops(host->card);
			mmc_release_host(host);
			if (err) {
				pr_err("%s: didn't stop bkops\n",
					mmc_hostname(host));
				return err;
			}
		}

#if 0
		spin_lock_irqsave(&host->lock, flags);
		if (mmc_bus_needs_resume(host)) {
			spin_unlock_irqrestore(&host->lock, flags);
			break;
		}
		spin_unlock_irqrestore(&host->lock, flags);
#endif
#if 1
		
		host->rescan_disable = 1;

		
		if (!(host->caps & MMC_CAP_NEEDS_POLL))
			flush_work(&host->detect.work);
#endif
		if (cancel_delayed_work_sync(&host->detect))
			cancel_delayed_work_sync(&host->detect);

		if (!host->bus_ops || host->bus_ops->suspend)
			break;

		
		if (host->bus_ops->remove)
			host->bus_ops->remove(host);

		mmc_claim_host(host);
		mmc_detach_bus(host);
		mmc_power_off(host);
		mmc_release_host(host);
		host->pm_flags = 0;
		break;

	case PM_POST_SUSPEND:
	case PM_POST_HIBERNATION:
	case PM_POST_RESTORE:

#if 0
		spin_lock_irqsave(&host->lock, flags);
		if (mmc_bus_manual_resume(host)) {
			spin_unlock_irqrestore(&host->lock, flags);
			break;
		}
		spin_unlock_irqrestore(&host->lock, flags);
#endif
		host->rescan_disable = 0;

		if (mmc_is_sd_host(host) && !disable_auto_sd)
			mmc_detect_change(host, 0);
		break;

	default:
		return -EINVAL;
	}

	return 0;
}
#endif

#ifdef CONFIG_PM_RUNTIME
void mmc_dump_dev_pm_state(struct mmc_host *host, struct device *dev)
{
	pr_err("%s: %s: err: runtime_error: %d\n", dev_name(dev),
	       mmc_hostname(host), dev->power.runtime_error);
	pr_err("%s: %s: disable_depth: %d runtime_status: %d idle_notification: %d\n",
	       dev_name(dev), mmc_hostname(host), dev->power.disable_depth,
	       dev->power.runtime_status,
	       dev->power.idle_notification);
	pr_err("%s: %s: request_pending: %d, request: %d\n",
	       dev_name(dev), mmc_hostname(host),
	       dev->power.request_pending, dev->power.request);
}

void mmc_rpm_hold(struct mmc_host *host, struct device *dev)
{
	int ret = 0;

	if (!mmc_use_core_runtime_pm(host))
		return;

	ret = pm_runtime_get_sync(dev);
	if ((ret < 0) &&
	    (dev->power.runtime_error || (dev->power.disable_depth > 0))) {
		pr_err("%s: %s: %s: pm_runtime_get_sync: err: %d\n",
		       dev_name(dev), mmc_hostname(host), __func__, ret);
		mmc_dump_dev_pm_state(host, dev);
		if (pm_runtime_suspended(dev))
			BUG_ON(1);
	}
}

EXPORT_SYMBOL(mmc_rpm_hold);

void mmc_rpm_release(struct mmc_host *host, struct device *dev)
{
	int ret = 0;

	if (!mmc_use_core_runtime_pm(host))
		return;

	ret = pm_runtime_put_sync(dev);
	if ((ret < 0) &&
	    (dev->power.runtime_error || (dev->power.disable_depth > 0))) {
		pr_err("%s: %s: %s: pm_runtime_put_sync: err: %d\n",
		       dev_name(dev), mmc_hostname(host), __func__, ret);
		mmc_dump_dev_pm_state(host, dev);
	}
}

EXPORT_SYMBOL(mmc_rpm_release);
#else
void mmc_rpm_hold(struct mmc_host *host, struct device *dev) {}
EXPORT_SYMBOL(mmc_rpm_hold);

void mmc_rpm_release(struct mmc_host *host, struct device *dev) {}
EXPORT_SYMBOL(mmc_rpm_release);
#endif

void mmc_init_context_info(struct mmc_host *host)
{
	spin_lock_init(&host->context_info.lock);
	host->context_info.is_new_req = false;
	host->context_info.is_done_rcv = false;
	host->context_info.is_waiting_last_req = false;
	init_waitqueue_head(&host->context_info.wait);
}

#ifdef CONFIG_MMC_EMBEDDED_SDIO
void mmc_set_embedded_sdio_data(struct mmc_host *host,
				struct sdio_cis *cis,
				struct sdio_cccr *cccr,
				struct sdio_embedded_func *funcs,
				int num_funcs)
{
	host->embedded_sdio_data.cis = cis;
	host->embedded_sdio_data.cccr = cccr;
	host->embedded_sdio_data.funcs = funcs;
	host->embedded_sdio_data.num_funcs = num_funcs;
}

EXPORT_SYMBOL(mmc_set_embedded_sdio_data);
#endif

static int __init mmc_init(void)
{
	int ret;

	workqueue = alloc_ordered_workqueue("kmmcd", 0);
	if (!workqueue)
		return -ENOMEM;

	stats_workqueue = create_singlethread_workqueue("mmc_stats");
	if (!stats_workqueue)
		return -ENOMEM;

	enable_detection_workqueue = create_singlethread_workqueue("enable_sd_detect");
	if (!enable_detection_workqueue)
		return -ENOMEM;

	if (get_tamper_sf() == 1)
		stats_interval = MMC_STATS_LOG_INTERVAL;

	ret = mmc_register_bus();
	if (ret)
		goto destroy_workqueue;

	ret = mmc_register_host_class();
	if (ret)
		goto unregister_bus;

	ret = sdio_register_bus();
	if (ret)
		goto unregister_host_class;

	spin_lock_init(&iolist_lock);
	return 0;

unregister_host_class:
	mmc_unregister_host_class();
unregister_bus:
	mmc_unregister_bus();
destroy_workqueue:
	destroy_workqueue(workqueue);
	if (stats_workqueue)
		destroy_workqueue(stats_workqueue);
	if (enable_detection_workqueue)
		destroy_workqueue(enable_detection_workqueue);
	return ret;
}

static void __exit mmc_exit(void)
{
	sdio_unregister_bus();
	mmc_unregister_host_class();
	mmc_unregister_bus();
	destroy_workqueue(workqueue);
	if (stats_workqueue)
		destroy_workqueue(stats_workqueue);
	if (enable_detection_workqueue) {
		flush_workqueue(enable_detection_workqueue);
		destroy_workqueue(enable_detection_workqueue);
		enable_detection_workqueue = NULL;
	}
}

subsys_initcall(mmc_init);
module_exit(mmc_exit);

MODULE_LICENSE("GPL");<|MERGE_RESOLUTION|>--- conflicted
+++ resolved
@@ -1485,15 +1485,12 @@
 		}
 	}
 
-<<<<<<< HEAD
-=======
 	/*
 	 * Some cards require longer data read timeout than indicated in CSD.
 	 * Address this by setting the read timeout to a "reasonably high"
 	 * value. For the cards tested, 600ms has proven enough. If necessary,
 	 * this value can be increased if other problematic cards require this.
 	 */
->>>>>>> ca1199fc
 	if (mmc_card_long_read_time(card) && data->flags & MMC_DATA_READ) {
 		data->timeout_ns = 600000000;
 		data->timeout_clks = 0;
