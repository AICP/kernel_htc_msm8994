/*
 *  linux/drivers/mmc/core/core.c
 *
 *  Copyright (C) 2003-2004 Russell King, All Rights Reserved.
 *  SD support Copyright (C) 2004 Ian Molton, All Rights Reserved.
 *  Copyright (C) 2005-2008 Pierre Ossman, All Rights Reserved.
 *  MMCv4 support Copyright (C) 2006 Philip Langdale, All Rights Reserved.
 *
 * This program is free software; you can redistribute it and/or modify
 * it under the terms of the GNU General Public License version 2 as
 * published by the Free Software Foundation.
 */
#include <linux/module.h>
#include <linux/init.h>
#include <linux/interrupt.h>
#include <linux/completion.h>
#include <linux/device.h>
#include <linux/delay.h>
#include <linux/pagemap.h>
#include <linux/err.h>
#include <linux/leds.h>
#include <linux/scatterlist.h>
#include <linux/log2.h>
#include <linux/regulator/consumer.h>
#include <linux/pm_runtime.h>
#include <linux/suspend.h>
#include <linux/fault-inject.h>
#include <linux/random.h>
#include <linux/slab.h>
#include <linux/wakelock.h>
#include <linux/pm.h>
#include <linux/jiffies.h>
#include <linux/statfs.h>
#include <linux/debugfs.h>


#include <trace/events/mmc.h>
#define CREATE_TRACE_POINTS
#include <trace/events/mmcio.h>

#include <linux/mmc/card.h>
#include <linux/mmc/host.h>
#include <linux/mmc/mmc.h>
#include <linux/mmc/sd.h>
#include <linux/list_sort.h>

#include "core.h"
#include "bus.h"
#include "host.h"
#include "sdio_bus.h"

#include "mmc_ops.h"
#include "sd_ops.h"
#include "sdio_ops.h"

#define MMC_CORE_TIMEOUT_MS	(10 * 60 * 1000) 

static void mmc_clk_scaling(struct mmc_host *host, bool from_wq);
extern unsigned int get_tamper_sf(void);
extern unsigned int disable_auto_sd;

#define MMC_BKOPS_MAX_TIMEOUT	(30 * 1000) 

#define MMC_FLUSH_REQ_TIMEOUT_MS 180000 

#define MMC_WORKLOAD_DURATION (60 * 60 * 1000) 

static struct workqueue_struct *workqueue;
struct workqueue_struct *stats_workqueue = NULL;
extern struct workqueue_struct *enable_detection_workqueue;
static const unsigned freqs[] = { 400000, 300000, 200000, 100000 };

#ifdef CONFIG_HTC_PNPMGR
extern int powersave_enabled;
extern bool ac_status;

enum {
    PP_NORMAL = 0,
    PP_POWERSAVE = 1,
    PP_EXTREMELY_POWERSAVE = 2,
    PP_PERFORMANCE = 4,
};
#endif

bool use_spi_crc = 1;
module_param(use_spi_crc, bool, 0);

#ifdef CONFIG_MMC_UNSAFE_RESUME
bool mmc_assume_removable;
#else
bool mmc_assume_removable = 1;
#endif
EXPORT_SYMBOL(mmc_assume_removable);
module_param_named(removable, mmc_assume_removable, bool, 0644);
MODULE_PARM_DESC(
	removable,
	"MMC/SD cards are removable and may be removed during suspend");

#define MMC_UPDATE_BKOPS_STATS_HPI(stats)	\
	do {					\
		spin_lock(&stats.lock);		\
		if (stats.enabled)		\
			stats.hpi++;		\
		spin_unlock(&stats.lock);	\
	} while (0);
#define MMC_UPDATE_BKOPS_STATS_SUSPEND(stats)	\
	do {					\
		spin_lock(&stats.lock);		\
		if (stats.enabled)		\
			stats.suspend++;	\
		spin_unlock(&stats.lock);	\
	} while (0);
#define MMC_UPDATE_STATS_BKOPS_SEVERITY_LEVEL(stats, level)		\
	do {								\
		if (level <= 0 || level > BKOPS_NUM_OF_SEVERITY_LEVELS)	\
			break;						\
		spin_lock(&stats.lock);					\
		if (stats.enabled)					\
			stats.bkops_level[level-1]++;			\
		spin_unlock(&stats.lock);				\
	} while (0);

#define IOTOP_INTERVAL	9500
#define IOREAD_DUMP_THRESHOLD	10485760 
#define IOWRITE_DUMP_THRESHOLD	1048576 
#define IOREAD_DUMP_TOTAL_THRESHOLD		10485760 
#define IOWRITE_DUMP_TOTAL_THRESHOLD	10485760 
struct io_account {
	char task_name[TASK_COMM_LEN];
	char gtask_name[TASK_COMM_LEN]; 
	char ptask_name[TASK_COMM_LEN]; 
	unsigned int pid;
	unsigned int tgid;
	unsigned int ppid;
	u64 io_amount;
	struct list_head list;
};
static LIST_HEAD(ioread_list);
static LIST_HEAD(iowrite_list);
static spinlock_t iolist_lock;
static unsigned long jiffies_next_iotop = 0;
static int iotop_cmp(void *priv, struct list_head *a, struct list_head *b)
{
	struct io_account *ioa = container_of(a, struct io_account, list);
	struct io_account *iob = container_of(b, struct io_account, list);

	return !(ioa->io_amount > iob->io_amount);
}

void collect_io_stats(size_t rw_bytes, int type)
{
	struct task_struct *process = current;
	struct io_account *io_act, *tmp;
	int found;
	struct list_head *io_list;
	unsigned long flags;

	if (get_tamper_sf() == 1)
		return;

	if (!rw_bytes)
		return;

	if (!strcmp(current->comm, "sdcard"))
		return;

	if (type == READ)
		io_list = &ioread_list;
	else if (type == WRITE)
		io_list = &iowrite_list;
	else
		return;

	found = 0;
	spin_lock_irqsave(&iolist_lock, flags);
	list_for_each_entry_safe(io_act, tmp, io_list, list) {
		if ((process->pid == io_act->pid) && !strcmp(process->comm, io_act->task_name)) {
			io_act->io_amount += rw_bytes;
			found = 1;
			break;
		}
	}
	spin_unlock_irqrestore(&iolist_lock, flags);

	if (!found) {
		io_act = kmalloc(sizeof(struct io_account), GFP_ATOMIC);
		if (io_act) {
			snprintf(io_act->task_name, sizeof(io_act->task_name), "%s", process->comm);
			io_act->pid = process->pid;
			io_act->tgid = process->tgid;
			if (process->group_leader)
				snprintf(io_act->gtask_name, sizeof(io_act->gtask_name), "%s",
					process->group_leader->comm);
			if (process->parent) {
				snprintf(io_act->ptask_name, sizeof(io_act->ptask_name), "%s",
					process->parent->comm);
				io_act->ppid = process->parent->pid;
			}
			io_act->io_amount = rw_bytes;
			spin_lock_irqsave(&iolist_lock, flags);
			list_add(&io_act->list, io_list);
			spin_unlock_irqrestore(&iolist_lock, flags);
		}
	}
}

static void show_iotop(void)
{
	struct io_account *io_act, *tmp;
	int i = 0;
	unsigned int task_cnt = 0;
	unsigned long long total_bytes;
	unsigned long flags;

	if (get_tamper_sf() == 1)
		return;

	spin_lock_irqsave(&iolist_lock, flags);
	list_sort(NULL, &ioread_list, iotop_cmp);
	total_bytes = 0;
	list_for_each_entry_safe(io_act, tmp, &ioread_list, list) {
		list_del_init(&io_act->list);
		if (i++ < 5 && io_act->io_amount > IOREAD_DUMP_THRESHOLD)
			pr_info("[READ IOTOP%d] %s(pid %u, tgid %u(%s), ppid %u(%s)): %llu KB\n",
				i, io_act->task_name, io_act->pid, io_act->tgid, io_act->gtask_name,
				io_act->ppid, io_act->ptask_name, io_act->io_amount / 1024);
		task_cnt++;
		total_bytes += io_act->io_amount;
		kfree(io_act);
	}
	if (total_bytes > IOREAD_DUMP_TOTAL_THRESHOLD)
		pr_info("[IOTOP] READ total %u tasks, %llu KB\n", task_cnt, total_bytes / 1024);

	list_sort(NULL, &iowrite_list, iotop_cmp);
	i = 0;
	total_bytes = 0;
	task_cnt = 0;
	list_for_each_entry_safe(io_act, tmp, &iowrite_list, list) {
		list_del_init(&io_act->list);
		if (i++ < 5 && io_act->io_amount >= IOWRITE_DUMP_THRESHOLD)
			pr_info("[WRITE IOTOP%d] %s(pid %u, tgid %u(%s), ppid %u(%s)): %llu KB\n",
				i, io_act->task_name, io_act->pid, io_act->tgid, io_act->gtask_name,
				io_act->ppid, io_act->ptask_name, io_act->io_amount / 1024);
		task_cnt++;
		total_bytes += io_act->io_amount;
		kfree(io_act);
	}
	spin_unlock_irqrestore(&iolist_lock, flags);
	if (total_bytes > IOWRITE_DUMP_TOTAL_THRESHOLD)
		pr_info("[IOTOP] WRITE total %u tasks, %llu KB\n", task_cnt, total_bytes / 1024);
}

static int stats_interval = MMC_STATS_INTERVAL;
#define K(x) ((x) << (PAGE_SHIFT - 10))
void mmc_stats(struct work_struct *work)
{
	struct mmc_host *host =
		container_of(work, struct mmc_host, stats_work.work);
	unsigned long rtime, wtime;
	unsigned long rbytes, wbytes, rcnt, wcnt;
	unsigned long wperf = 0, rperf = 0;
	unsigned long flags;
	u64 val;
	struct kstatfs stat;
	unsigned long free = 0;
	int reset_low_perf_data = 1;
	
	unsigned long rtime_rand = 0, wtime_rand = 0;
	unsigned long rbytes_rand = 0, wbytes_rand = 0, rcnt_rand = 0, wcnt_rand = 0;
	unsigned long wperf_rand = 0, rperf_rand = 0;
	
	unsigned long erase_time; 
	unsigned long erase_blks;
	unsigned long erase_rq;
	
	ktime_t workload_diff;
	unsigned long workload_time; 

	if (!host || !host->perf_enable || !stats_workqueue)
		return;

	spin_lock_irqsave(&host->lock, flags);

	rbytes = host->perf.rbytes_drv;
	wbytes = host->perf.wbytes_drv;
	rcnt = host->perf.rcount;
	wcnt = host->perf.wcount;
	rtime = (unsigned long)ktime_to_us(host->perf.rtime_drv);
	wtime = (unsigned long)ktime_to_us(host->perf.wtime_drv);

	host->perf.rbytes_drv = host->perf.wbytes_drv = 0;
	host->perf.rcount = host->perf.wcount = 0;
	host->perf.rtime_drv = ktime_set(0, 0);
	host->perf.wtime_drv = ktime_set(0, 0);

	
	erase_time = (unsigned long)ktime_to_ms(host->perf.erase_time);
	erase_blks = host->perf.erase_blks;
	erase_rq = host->perf.erase_rq;
	host->perf.erase_blks = 0;
	host->perf.erase_rq = 0;
	host->perf.erase_time = ktime_set(0, 0);

	
	if (host->debug_mask & MMC_DEBUG_RANDOM_RW) {
		rbytes_rand = host->perf.rbytes_drv_rand;
		wbytes_rand = host->perf.wbytes_drv_rand;
		rcnt_rand = host->perf.rcount_rand;
		wcnt_rand = host->perf.wcount_rand;
		rtime_rand = (unsigned long)ktime_to_us(host->perf.rtime_drv_rand);
		wtime_rand = (unsigned long)ktime_to_us(host->perf.wtime_drv_rand);

		host->perf.rbytes_drv_rand = host->perf.wbytes_drv_rand = 0;
		host->perf.rcount_rand = host->perf.wcount_rand = 0;
		host->perf.rtime_drv_rand = ktime_set(0, 0);
		host->perf.wtime_drv_rand = ktime_set(0, 0);
	}
	

	spin_unlock_irqrestore(&host->lock, flags);

	if (wtime) {
		val = ((u64)wbytes / 1024) * 1000000;
		do_div(val, wtime);
		wperf = (unsigned long)val;
	}
	if (rtime) {
		val = ((u64)rbytes / 1024) * 1000000;
		do_div(val, rtime);
		rperf = (unsigned long)val;
	}

	if (host->debug_mask & MMC_DEBUG_FREE_SPACE) {
		struct file *file;
		file = filp_open("/data", O_RDONLY, 0);
		if (!IS_ERR(file)) {
			vfs_statfs(&file->f_path, &stat);
			filp_close(file, NULL);
			free = (unsigned long)stat.f_bfree;
			free /= 256; 
		}
	}

	
	wtime /= 1000;
	rtime /= 1000;

	
	if (!wtime)
		reset_low_perf_data = 0;
	else if (wperf < 100) {
		host->perf.lp_duration += stats_interval; 
		host->perf.wbytes_low_perf += wbytes;
		host->perf.wtime_low_perf += wtime; 
		if (host->perf.lp_duration >= 600000) {
			unsigned long perf;
			val = ((u64)host->perf.wbytes_low_perf / 1024) * 1000;
			do_div(val, host->perf.wtime_low_perf);
			perf = (unsigned long)val;
			pr_err("%s Statistics: write %lu KB in %lu ms, perf %lu KB/s, duration %lu sec\n",
					mmc_hostname(host), host->perf.wbytes_low_perf / 1024,
					host->perf.wtime_low_perf,
					perf, host->perf.lp_duration / 1000);
		} else
			reset_low_perf_data = 0;
	}
	if (host->perf.lp_duration && reset_low_perf_data) {
		host->perf.lp_duration = 0;
		host->perf.wbytes_low_perf = 0;
		host->perf.wtime_low_perf = 0;
	}

	
	if ((wtime > 500) || (wtime && (stats_interval == MMC_STATS_LOG_INTERVAL))) {
		#if 0
		pr_info("%s Statistics: dirty %luKB, writeback %luKB\n", mmc_hostname(host),
				K(global_page_state(NR_FILE_DIRTY)), K(global_page_state(NR_WRITEBACK)));
		#endif
		if (host->debug_mask & MMC_DEBUG_FREE_SPACE)
			pr_info("%s Statistics: write %lu KB in %lu ms, perf %lu KB/s, rq %lu, /data free %lu MB\n",
					mmc_hostname(host), wbytes / 1024, wtime, wperf, wcnt, free);
		else
			pr_info("%s Statistics: write %lu KB in %lu ms, perf %lu KB/s, rq %lu\n",
					mmc_hostname(host), wbytes / 1024, wtime, wperf, wcnt);

		if (rtime) {
			if (host->debug_mask & MMC_DEBUG_FREE_SPACE)
				pr_info("%s Statistics: read %lu KB in %lu ms, perf %lu KB/s, rq %lu, /data free %lu MB\n",
						mmc_hostname(host), rbytes / 1024, rtime, rperf, rcnt, free);
			else
				pr_info("%s Statistics: read %lu KB in %lu ms, perf %lu KB/s, rq %lu\n",
						mmc_hostname(host), rbytes / 1024, rtime, rperf, rcnt);
		}
	}
	else if ((rtime > 500) || (rtime && (stats_interval == MMC_STATS_LOG_INTERVAL))) {
		if (host->debug_mask & MMC_DEBUG_FREE_SPACE)
			pr_info("%s Statistics: read %lu KB in %lu ms, perf %lu KB/s, rq %lu, /data free %lu MB\n",
					mmc_hostname(host), rbytes / 1024, rtime, rperf, rcnt, free);
		else
			pr_info("%s Statistics: read %lu KB in %lu ms, perf %lu KB/s, rq %lu\n",
					mmc_hostname(host), rbytes / 1024, rtime, rperf, rcnt);
	}

	
	workload_diff = ktime_sub(ktime_get(), host->perf.workload_time);
	workload_time = (unsigned long)ktime_to_ms(workload_diff);
	if (workload_time >= MMC_WORKLOAD_DURATION) {
		pr_info("%s Statistics: workload write %lu KB (%lu MB)\n",
				mmc_hostname(host),
				host->perf.wkbytes_drv, host->perf.wkbytes_drv / 1024);
		host->perf.wkbytes_drv = 0;
		host->perf.workload_time = ktime_get();
	}

	
	if (erase_time > 500)
		pr_info("%s Statistics: erase %lu blocks in %lu ms, rq %lu\n",
			mmc_hostname(host), erase_blks, erase_time, erase_rq);

	if (!jiffies_next_iotop || time_after(jiffies, jiffies_next_iotop)) {
		jiffies_next_iotop = jiffies + msecs_to_jiffies(IOTOP_INTERVAL);
		show_iotop();
	}
	
	if (host->debug_mask & MMC_DEBUG_RANDOM_RW) {
		if (wtime_rand) {
			val = ((u64)wbytes_rand / 1024) * 1000000;
			do_div(val, wtime_rand);
			wperf_rand = (unsigned long)val;
		}
		if (rtime_rand) {
			val = ((u64)rbytes_rand / 1024) * 1000000;
			do_div(val, rtime_rand);
			rperf_rand = (unsigned long)val;
		}
		wtime_rand /= 1000;
		rtime_rand /= 1000;
		if (wperf_rand && wtime_rand) {
			if (host->debug_mask & MMC_DEBUG_FREE_SPACE)
				pr_info("%s Statistics: random write %lu KB in %lu ms, perf %lu KB/s, rq %lu, /data free %lu MB\n",
						mmc_hostname(host), wbytes_rand / 1024, wtime_rand, wperf_rand, wcnt_rand, free);
			else
				pr_info("%s Statistics: random write %lu KB in %lu ms, perf %lu KB/s, rq %lu\n",
						mmc_hostname(host), wbytes_rand / 1024, wtime_rand, wperf_rand, wcnt_rand);
		}
		if (rperf_rand && rtime_rand) {
			if (host->debug_mask & MMC_DEBUG_FREE_SPACE)
				pr_info("%s Statistics: random read %lu KB in %lu ms, perf %lu KB/s, rq %lu, /data free %lu MB\n",
						mmc_hostname(host), rbytes_rand / 1024, rtime_rand, rperf_rand, rcnt_rand, free);
			else
				pr_info("%s Statistics: random read %lu KB in %lu ms, perf %lu KB/s, rq %lu\n",
						mmc_hostname(host), rbytes_rand / 1024, rtime_rand, rperf_rand, rcnt_rand);
		}
	}
	

	if (host->debug_mask & MMC_DEBUG_MEMORY) {
		struct sysinfo mi;
		long cached;
		si_meminfo(&mi);
		cached = global_page_state(NR_FILE_PAGES) -
			total_swapcache_pages();
		pr_info("meminfo: total %lu KB, free %lu KB, buffers %lu KB, cached %lu KB \n",
				K(mi.totalram),
				K(mi.freeram),
				K(mi.bufferram),
				K(cached));
	}

	queue_delayed_work(stats_workqueue, &host->stats_work, msecs_to_jiffies(stats_interval));
	return;
}

static int mmc_schedule_delayed_work(struct delayed_work *work,
				     unsigned long delay)
{
	return queue_delayed_work(workqueue, work, delay);
}

static void mmc_flush_scheduled_work(void)
{
	flush_workqueue(workqueue);
}

#ifdef CONFIG_FAIL_MMC_REQUEST

static void mmc_should_fail_request(struct mmc_host *host,
				    struct mmc_request *mrq)
{
	struct mmc_command *cmd = mrq->cmd;
	struct mmc_data *data = mrq->data;
	static const int data_errors[] = {
		-ETIMEDOUT,
		-EILSEQ,
		-EIO,
	};

	if (!data)
		return;

	if (cmd->error || data->error ||
	    !should_fail(&host->fail_mmc_request, data->blksz * data->blocks))
		return;

	data->error = data_errors[prandom_u32() % ARRAY_SIZE(data_errors)];
	data->bytes_xfered = (prandom_u32() % (data->bytes_xfered >> 9)) << 9;
	data->fault_injected = true;
}

#else 

static inline void mmc_should_fail_request(struct mmc_host *host,
					   struct mmc_request *mrq)
{
}

#endif 

static inline void
mmc_clk_scaling_update_state(struct mmc_host *host, struct mmc_request *mrq)
{
	if (mrq) {
		switch (mrq->cmd->opcode) {
		case MMC_READ_SINGLE_BLOCK:
		case MMC_READ_MULTIPLE_BLOCK:
		case MMC_WRITE_BLOCK:
		case MMC_WRITE_MULTIPLE_BLOCK:
			host->clk_scaling.invalid_state = false;
			break;
		default:
			host->clk_scaling.invalid_state = true;
			break;
		}
	} else {
		host->clk_scaling.invalid_state = false;
	}

	return;
}

static inline void mmc_update_clk_scaling(struct mmc_host *host)
{
	if (host->clk_scaling.enable && !host->clk_scaling.invalid_state) {
		host->clk_scaling.busy_time_us +=
			ktime_to_us(ktime_sub(ktime_get(),
					host->clk_scaling.start_busy));
		host->clk_scaling.start_busy = ktime_get();
	}
}
void mmc_request_done(struct mmc_host *host, struct mmc_request *mrq)
{
	struct mmc_command *cmd = mrq->cmd;
	int err = cmd->error;
	ktime_t diff;

	if (host->card)
		mmc_update_clk_scaling(host);

	if (err && cmd->retries && mmc_host_is_spi(host)) {
		if (cmd->resp[0] & R1_SPI_ILLEGAL_COMMAND)
			cmd->retries = 0;
	}

	if (err && cmd->retries && !mmc_card_removed(host->card)) {
		if (mrq->done)
			mrq->done(mrq);
	} else {
		mmc_should_fail_request(host, mrq);

		

		pr_debug("%s: req done (CMD%u): %d: %08x %08x %08x %08x\n",
			mmc_hostname(host), cmd->opcode, err,
			cmd->resp[0], cmd->resp[1],
			cmd->resp[2], cmd->resp[3]);

		if (mrq->data) {
			if (host->perf_enable && cmd->opcode != MMC_SEND_EXT_CSD) {
				unsigned long flags;
				diff = ktime_sub(ktime_get(), host->perf.start);
				if (host->card && mmc_card_mmc(host->card))
					trace_mmc_request_done(&host->class_dev,
							cmd->opcode, mrq->cmd->arg,
							mrq->data->blocks, ktime_to_ms(diff));
				spin_lock_irqsave(&host->lock, flags);
				if (mrq->data->flags == MMC_DATA_READ) {
					host->perf.rbytes_drv +=
							mrq->data->bytes_xfered;
					host->perf.rtime_drv =
						ktime_add(host->perf.rtime_drv,
							diff);
					host->perf.rcount++;
					if (host->debug_mask & MMC_DEBUG_RANDOM_RW) {
						if (mrq->data->bytes_xfered <= 32*1024) {
							host->perf.rbytes_drv_rand +=
								mrq->data->bytes_xfered;
							host->perf.rtime_drv_rand =
								ktime_add(host->perf.rtime_drv_rand,
										diff);
							host->perf.rcount_rand++;
						}
					}
				} else {
					host->perf.wbytes_drv +=
						mrq->data->bytes_xfered;
					host->perf.wkbytes_drv +=
						(mrq->data->bytes_xfered / 1024);
					host->perf.wtime_drv =
						ktime_add(host->perf.wtime_drv,
							diff);
					host->perf.wcount++;
					if (host->debug_mask & MMC_DEBUG_RANDOM_RW) {
						if (mrq->data->bytes_xfered <= 32*1024) {
							host->perf.wbytes_drv_rand +=
								mrq->data->bytes_xfered;
							host->perf.wtime_drv_rand =
								ktime_add(host->perf.wtime_drv_rand,
										diff);
							host->perf.wcount_rand++;
						}
					}
				}
				spin_unlock_irqrestore(&host->lock, flags);
			}
			pr_debug("%s:     %d bytes transferred: %d\n",
				mmc_hostname(host),
				mrq->data->bytes_xfered, mrq->data->error);
			trace_mmc_blk_rw_end(cmd->opcode, cmd->arg, mrq->data);
		}

		if (mrq->stop) {
			pr_debug("%s:     (CMD%u): %d: %08x %08x %08x %08x\n",
				mmc_hostname(host), mrq->stop->opcode,
				mrq->stop->error,
				mrq->stop->resp[0], mrq->stop->resp[1],
				mrq->stop->resp[2], mrq->stop->resp[3]);
		}

		if (mrq->done)
			mrq->done(mrq);

		mmc_host_clk_release(host);
	}
}

EXPORT_SYMBOL(mmc_request_done);

static void
mmc_start_request(struct mmc_host *host, struct mmc_request *mrq)
{
#ifdef CONFIG_MMC_DEBUG
	unsigned int i, sz;
	struct scatterlist *sg;
#endif

	if (mrq->sbc) {
		pr_debug("<%s: starting CMD%u arg %08x flags %08x>\n",
			 mmc_hostname(host), mrq->sbc->opcode,
			 mrq->sbc->arg, mrq->sbc->flags);
	}

	pr_debug("%s: starting CMD%u arg %08x flags %08x\n",
		 mmc_hostname(host), mrq->cmd->opcode,
		 mrq->cmd->arg, mrq->cmd->flags);

	if (mrq->data) {
		pr_debug("%s:     blksz %d blocks %d flags %08x "
			"tsac %d ms nsac %d\n",
			mmc_hostname(host), mrq->data->blksz,
			mrq->data->blocks, mrq->data->flags,
			mrq->data->timeout_ns / 1000000,
			mrq->data->timeout_clks);
		if (host->card && mmc_card_mmc(host->card))
			trace_mmc_req_start(&host->class_dev, mrq->cmd->opcode,
				mrq->cmd->arg, mrq->data->blocks);
	}

	if (mrq->stop) {
		pr_debug("%s:     CMD%u arg %08x flags %08x\n",
			 mmc_hostname(host), mrq->stop->opcode,
			 mrq->stop->arg, mrq->stop->flags);
	}

	WARN_ON(!host->claimed);

	mrq->cmd->error = 0;
	mrq->cmd->mrq = mrq;
	if (mrq->data) {
		BUG_ON(mrq->data->blksz > host->max_blk_size);
		BUG_ON(mrq->data->blocks > host->max_blk_count);
		BUG_ON(mrq->data->blocks * mrq->data->blksz >
			host->max_req_size);

#ifdef CONFIG_MMC_DEBUG
		sz = 0;
		for_each_sg(mrq->data->sg, sg, mrq->data->sg_len, i)
			sz += sg->length;
		BUG_ON(sz != mrq->data->blocks * mrq->data->blksz);
#endif

		mrq->cmd->data = mrq->data;
		mrq->data->error = 0;
		mrq->data->mrq = mrq;
		if (mrq->stop) {
			mrq->data->stop = mrq->stop;
			mrq->stop->error = 0;
			mrq->stop->mrq = mrq;
		}
		if (host->perf_enable)
			host->perf.start = ktime_get();
	}
	mmc_host_clk_hold(host);
	

	if (host->card && host->clk_scaling.enable) {
		mmc_clk_scaling_update_state(host, mrq);
		if (!host->clk_scaling.invalid_state) {
			mmc_clk_scaling(host, false);
			host->clk_scaling.start_busy = ktime_get();
		}
	}

	host->ops->request(host, mrq);
}

void mmc_blk_init_bkops_statistics(struct mmc_card *card)
{
	int i;
	struct mmc_bkops_stats *bkops_stats;

	if (!card)
		return;

	bkops_stats = &card->bkops_info.bkops_stats;

	spin_lock(&bkops_stats->lock);

	for (i = 0 ; i < BKOPS_NUM_OF_SEVERITY_LEVELS ; ++i)
		bkops_stats->bkops_level[i] = 0;

	bkops_stats->suspend = 0;
	bkops_stats->hpi = 0;
	bkops_stats->enabled = true;

	spin_unlock(&bkops_stats->lock);
}
EXPORT_SYMBOL(mmc_blk_init_bkops_statistics);

void mmc_start_delayed_bkops(struct mmc_card *card)
{
	if (!card ||
		!(mmc_card_get_bkops_en_manual(card)) ||
		mmc_card_doing_bkops(card))
		return;

	if (card->bkops_info.sectors_changed <
	    card->bkops_info.min_sectors_to_queue_delayed_work)
		return;

	pr_debug("%s: %s: queueing delayed_bkops_work\n",
		 mmc_hostname(card->host), __func__);

	card->bkops_info.cancel_delayed_work = false;
	queue_delayed_work(system_nrt_wq, &card->bkops_info.dw,
			   msecs_to_jiffies(
				   card->bkops_info.delay_ms));
}
EXPORT_SYMBOL(mmc_start_delayed_bkops);

void mmc_start_bkops(struct mmc_card *card, bool from_exception)
{
	int err;

	BUG_ON(!card);
	if (!(mmc_card_get_bkops_en_manual(card)))
		return;

	if ((card->bkops_info.cancel_delayed_work) && !from_exception) {
		pr_debug("%s: %s: cancel_delayed_work was set, exit\n",
			 mmc_hostname(card->host), __func__);
		card->bkops_info.cancel_delayed_work = false;
		return;
	}

#ifdef CONFIG_HTC_PNPMGR
	
	if ((powersave_enabled == PP_EXTREMELY_POWERSAVE) && !ac_status)  {
		pr_debug("%s: skip bkops due to extreme powersave mode\n", __func__);
		return;
	}
#endif

	mmc_rpm_hold(card->host, &card->dev);
	
	if (!mmc_try_claim_host(card->host)) {
		mmc_rpm_release(card->host, &card->dev);
		return;
	}

	if ((card->bkops_info.cancel_delayed_work) && !from_exception) {
		pr_debug("%s: %s: cancel_delayed_work was set, exit\n",
			 mmc_hostname(card->host), __func__);
		card->bkops_info.cancel_delayed_work = false;
		goto out;
	}

	if (mmc_card_doing_bkops(card)) {
		pr_debug("%s: %s: already doing bkops, exit\n",
			 mmc_hostname(card->host), __func__);
		goto out;
	}

	if (from_exception && mmc_card_need_bkops(card))
		goto out;

	if (!mmc_card_need_bkops(card)) {
		err = mmc_read_bkops_status(card);
		if (err) {
			pr_err("%s: %s: Failed to read bkops status: %d\n",
			       mmc_hostname(card->host), __func__, err);
			goto out;
		}

		if (!card->ext_csd.raw_bkops_status)
			goto out;

		pr_info("%s: %s: raw_bkops_status=0x%x, from_exception=%d\n",
			mmc_hostname(card->host), __func__,
			card->ext_csd.raw_bkops_status,
			from_exception);
	}

	if (from_exception) {
		pr_debug("%s: %s: Level %d from exception, exit",
			 mmc_hostname(card->host), __func__,
			 card->ext_csd.raw_bkops_status);
		mmc_card_set_need_bkops(card);
		goto out;
	}
	pr_info("%s: %s: Starting bkops\n", mmc_hostname(card->host), __func__);

	err = __mmc_switch(card, EXT_CSD_CMD_SET_NORMAL,
			EXT_CSD_BKOPS_START, 1, 0, false, false);
	if (err) {
		pr_warn("%s: %s: Error %d when starting bkops\n",
			mmc_hostname(card->host), __func__, err);
		goto out;
	}
	MMC_UPDATE_STATS_BKOPS_SEVERITY_LEVEL(card->bkops_info.bkops_stats,
					card->ext_csd.raw_bkops_status);
	mmc_card_clr_need_bkops(card);

	mmc_card_set_doing_bkops(card);
out:
	mmc_release_host(card->host);
	mmc_rpm_release(card->host, &card->dev);
}
EXPORT_SYMBOL(mmc_start_bkops);

static void mmc_wait_data_done(struct mmc_request *mrq)
{
<<<<<<< HEAD
	unsigned long flags;
	struct mmc_context_info *context_info = &mrq->host->context_info;

	spin_lock_irqsave(&context_info->lock, flags);
	mrq->host->context_info.is_done_rcv = true;
	wake_up_interruptible(&mrq->host->context_info.wait);
	spin_unlock_irqrestore(&context_info->lock, flags);
}

void mmc_start_idle_time_bkops(struct work_struct *work)
{
	struct mmc_card *card = container_of(work, struct mmc_card,
			bkops_info.dw.work);

	if (card->bkops_info.cancel_delayed_work)
		return;

	mmc_start_bkops(card, false);
=======
	struct mmc_context_info *context_info = &mrq->host->context_info;

	context_info->is_done_rcv = true;
	wake_up_interruptible(&context_info->wait);
>>>>>>> f5552cd8
}
EXPORT_SYMBOL(mmc_start_idle_time_bkops);

static void mmc_wait_done(struct mmc_request *mrq)
{
	complete(&mrq->completion);
}

static int __mmc_start_data_req(struct mmc_host *host, struct mmc_request *mrq)
{
	mrq->done = mmc_wait_data_done;
	mrq->host = host;
	if (mmc_card_removed(host->card)) {
		mrq->cmd->error = -ENOMEDIUM;
		mmc_wait_data_done(mrq);
		return -ENOMEDIUM;
	}
	mmc_start_request(host, mrq);

	return 0;
}

static int __mmc_start_req(struct mmc_host *host, struct mmc_request *mrq)
{
	init_completion(&mrq->completion);
	mrq->done = mmc_wait_done;
	if (mmc_card_removed(host->card)) {
		mrq->cmd->error = -ENOMEDIUM;
		complete(&mrq->completion);
		return -ENOMEDIUM;
	}
	mmc_start_request(host, mrq);
	return 0;
}

static bool mmc_should_stop_curr_req(struct mmc_host *host)
{
	int remainder;

	if (host->areq->cmd_flags & REQ_URGENT ||
	    !(host->areq->cmd_flags & REQ_WRITE) ||
	    (host->areq->cmd_flags & REQ_FUA))
		return false;

	mmc_host_clk_hold(host);
	remainder = (host->ops->get_xfer_remain) ?
		host->ops->get_xfer_remain(host) : -1;
	mmc_host_clk_release(host);
	return (remainder > 0);
}

static int mmc_stop_request(struct mmc_host *host)
{
	struct mmc_command cmd = {0};
	struct mmc_card *card = host->card;
	int err = 0;
	u32 status;

	if (!host->ops->stop_request || !card->ext_csd.hpi_en) {
		pr_warn("%s: host ops stop_request() or HPI not supported\n",
				mmc_hostname(host));
		return -ENOTSUPP;
	}
	mmc_host_clk_hold(host);
	err = host->ops->stop_request(host);
	if (err) {
		pr_debug("%s: Call to host->ops->stop_request() failed (%d)\n",
				mmc_hostname(host), err);
		goto out;
	}

	cmd.opcode = MMC_STOP_TRANSMISSION;
	cmd.flags = MMC_RSP_SPI_R1 | MMC_RSP_R1 | MMC_CMD_AC;
	err = mmc_wait_for_cmd(host, &cmd, 0);
	if (err) {
		err = mmc_send_status(card, &status);
		if (err) {
			pr_err("%s: Get card status fail\n",
					mmc_hostname(card->host));
			goto out;
		}
		switch (R1_CURRENT_STATE(status)) {
		case R1_STATE_DATA:
		case R1_STATE_RCV:
			pr_err("%s: CMD12 fails with error (%d)\n",
					mmc_hostname(host), err);
			goto out;
		default:
			break;
		}
	}
	err = mmc_interrupt_hpi(card);
	if (err) {
		pr_err("%s: mmc_interrupt_hpi() failed (%d)\n",
				mmc_hostname(host), err);
		goto out;
	}
out:
	mmc_host_clk_release(host);
	return err;
}

static int mmc_wait_for_data_req_done(struct mmc_host *host,
				      struct mmc_request *mrq,
				      struct mmc_async_req *next_req)
{
	struct mmc_command *cmd;
	struct mmc_context_info *context_info = &host->context_info;
	bool pending_is_urgent = false;
	bool is_urgent = false;
	bool is_done_rcv = false;
	int err, ret;
	unsigned long flags;

	while (1) {
		ret = wait_io_event_interruptible(context_info->wait,
				(context_info->is_done_rcv ||
				 context_info->is_new_req  ||
				 context_info->is_urgent));
		spin_lock_irqsave(&context_info->lock, flags);
		is_urgent = context_info->is_urgent;
		is_done_rcv = context_info->is_done_rcv;
		context_info->is_waiting_last_req = false;
		spin_unlock_irqrestore(&context_info->lock, flags);
		if (is_done_rcv) {
			context_info->is_done_rcv = false;
			context_info->is_new_req = false;
			cmd = mrq->cmd;

			if (!cmd->error || !cmd->retries ||
			    mmc_card_removed(host->card)) {
				err = host->areq->err_check(host->card,
						host->areq);
				if (pending_is_urgent || is_urgent) {
					if ((err == MMC_BLK_PARTIAL) ||
						(err == MMC_BLK_SUCCESS))
						err = pending_is_urgent ?
						       MMC_BLK_URGENT_DONE
						       : MMC_BLK_URGENT;

					
					context_info->is_urgent = false;
				}
				break; 
			} else {
				pr_info("%s: req failed (CMD%u): %d, retrying...\n",
					mmc_hostname(host),
					cmd->opcode, cmd->error);
				cmd->retries--;
				cmd->error = 0;
				host->ops->request(host, mrq);
				context_info->is_urgent = false;
				
				continue;
			}
		} else if (context_info->is_new_req && !is_urgent) {
			context_info->is_new_req = false;
			if (!next_req) {
				err = MMC_BLK_NEW_REQUEST;
				break; 
			}
		} else if (context_info->is_urgent) {
			if (pending_is_urgent)
				continue; 

			context_info->is_urgent = false;
			context_info->is_new_req = false;
			if (mmc_should_stop_curr_req(host)) {
				mmc_update_clk_scaling(host);
				err = mmc_stop_request(host);
				if (err == MMC_BLK_NO_REQ_TO_STOP) {
					pending_is_urgent = true;
					
					continue;
				} else if (err && !context_info->is_done_rcv) {
					err = MMC_BLK_ABORT;
					break;
				}
				
				if (context_info->is_done_rcv) {
					err = host->areq->err_check(host->card,
							host->areq);
					context_info->is_done_rcv = false;
					break; 
				} else {
					mmc_host_clk_release(host);
				}
				err = host->areq->update_interrupted_req(
						host->card, host->areq);
				if (!err)
					err = MMC_BLK_URGENT;
				break; 
			} else {
				pending_is_urgent = true;
				continue; 
			}
		} else {
			pr_warn("%s: mmc thread unblocked from waiting by signal, ret=%d\n",
					mmc_hostname(host),
					ret);
			continue;
		}
	}
	return err;
}

#define MMC_REQUEST_TIMEOUT	10000 
static void mmc_wait_for_req_done(struct mmc_host *host,
				  struct mmc_request *mrq)
{
	struct mmc_command *cmd;
	unsigned long timeout;
	int ret;

	while (1) {
		cmd = mrq->cmd;
		
		if (cmd->cmd_timeout_ms > MMC_REQUEST_TIMEOUT)
			timeout = (cmd->cmd_timeout_ms * 2) + 3000;
		else
			timeout = MMC_REQUEST_TIMEOUT + 3000;
		ret = wait_for_completion_io_timeout(&mrq->completion,
			msecs_to_jiffies(timeout));

		if (ret == 0) {
			pr_err("%s: CMD%u %s timeout (%lums)\n",
					mmc_hostname(host), cmd->opcode,
					__func__, timeout);
			cmd->error = -ETIMEDOUT;
			break;
		}
		if (cmd->ignore_timeout && cmd->error == -ETIMEDOUT)
			break;

		if (!cmd->error || !cmd->retries ||
		    mmc_card_removed(host->card))
			break;

		pr_debug("%s: req failed (CMD%u): %d, retrying...\n",
			 mmc_hostname(host), cmd->opcode, cmd->error);
		cmd->retries--;
		cmd->error = 0;
		host->ops->request(host, mrq);
	}
}

static void mmc_pre_req(struct mmc_host *host, struct mmc_request *mrq,
		 bool is_first_req)
{
	if (host->ops->pre_req) {
		mmc_host_clk_hold(host);
		host->ops->pre_req(host, mrq, is_first_req);
		mmc_host_clk_release(host);
	}
}

static void mmc_post_req(struct mmc_host *host, struct mmc_request *mrq,
			 int err)
{
	if (host->ops->post_req) {
		mmc_host_clk_hold(host);
		host->ops->post_req(host, mrq, err);
		mmc_host_clk_release(host);
	}
}

struct mmc_async_req *mmc_start_req(struct mmc_host *host,
				    struct mmc_async_req *areq, int *error)
{
	int err = 0;
	int start_err = 0;
	struct mmc_async_req *data = host->areq;
	unsigned long flags;
	bool is_urgent;

	
	if (areq) {
		mmc_pre_req(host, areq->mrq, !host->areq);
	}

	if (host->areq) {
		err = mmc_wait_for_data_req_done(host, host->areq->mrq,
				areq);
		if (err == MMC_BLK_URGENT || err == MMC_BLK_URGENT_DONE) {
			mmc_post_req(host, host->areq->mrq, 0);
			host->areq = NULL;
			if (areq) {
				if (!(areq->cmd_flags &
						MMC_REQ_NOREINSERT_MASK)) {
					areq->reinsert_req(areq);
					mmc_post_req(host, areq->mrq, 0);
				} else {
					start_err = __mmc_start_data_req(host,
							areq->mrq);
					if (start_err)
						mmc_post_req(host, areq->mrq,
								-EINVAL);
					else
						host->areq = areq;
				}
			}
			goto exit;
		} else if (err == MMC_BLK_NEW_REQUEST) {
			if (error)
				*error = err;
			return NULL;
		}
		if (host->card && mmc_card_mmc(host->card) &&
		    ((mmc_resp_type(host->areq->mrq->cmd) == MMC_RSP_R1) ||
		     (mmc_resp_type(host->areq->mrq->cmd) == MMC_RSP_R1B)) &&
		    (host->areq->mrq->cmd->resp[0] & R1_EXCEPTION_EVENT)) {
			mmc_start_bkops(host->card, true);
			pr_debug("%s: %s: completed BKOPs due to exception",
				 mmc_hostname(host), __func__);
		}
	}
	if (!err && areq) {
		trace_mmc_blk_rw_start(areq->mrq->cmd->opcode,
				       areq->mrq->cmd->arg,
				       areq->mrq->data);
		
		spin_lock_irqsave(&host->context_info.lock, flags);
		is_urgent = host->context_info.is_urgent;
		host->context_info.is_urgent = false;
		spin_unlock_irqrestore(&host->context_info.lock, flags);
		if (!is_urgent || (areq->cmd_flags & REQ_URGENT)) {
			start_err = __mmc_start_data_req(host, areq->mrq);
		} else {
			
			err = MMC_BLK_URGENT_DONE;
			if (host->areq) {
				mmc_post_req(host, host->areq->mrq, 0);
				host->areq = NULL;
			}
			areq->reinsert_req(areq);
			mmc_post_req(host, areq->mrq, 0);
			goto exit;
		}
	}

	if (host->areq)
		mmc_post_req(host, host->areq->mrq, 0);

	 
	if ((err || start_err) && areq)
		mmc_post_req(host, areq->mrq, -EINVAL);

	if (err)
		host->areq = NULL;
	else
		host->areq = areq;

exit:
	if (error)
		*error = err;
	return data;
}
EXPORT_SYMBOL(mmc_start_req);

void mmc_wait_for_req(struct mmc_host *host, struct mmc_request *mrq)
{
#ifdef CONFIG_MMC_BLOCK_DEFERRED_RESUME
	if (mmc_bus_needs_resume(host))
		mmc_resume_bus(host);
#endif
	__mmc_start_req(host, mrq);
	mmc_wait_for_req_done(host, mrq);
}
EXPORT_SYMBOL(mmc_wait_for_req);

bool mmc_card_is_prog_state(struct mmc_card *card)
{
	bool rc;
	struct mmc_command cmd;

	mmc_claim_host(card->host);
	memset(&cmd, 0, sizeof(struct mmc_command));
	cmd.opcode = MMC_SEND_STATUS;
	if (!mmc_host_is_spi(card->host))
		cmd.arg = card->rca << 16;
	cmd.flags = MMC_RSP_R1 | MMC_CMD_AC;

	rc = mmc_wait_for_cmd(card->host, &cmd, 0);
	if (rc) {
		pr_err("%s: Get card status fail. rc=%d\n",
		       mmc_hostname(card->host), rc);
		rc = false;
		goto out;
	}

	if (R1_CURRENT_STATE(cmd.resp[0]) == R1_STATE_PRG)
		rc = true;
	else
		rc = false;
out:
	mmc_release_host(card->host);
	return rc;
}
EXPORT_SYMBOL(mmc_card_is_prog_state);

int mmc_interrupt_hpi(struct mmc_card *card)
{
	int err;
	u32 status;
	unsigned long prg_wait;

	BUG_ON(!card);

	if (!card->ext_csd.hpi_en) {
		pr_info("%s: HPI enable bit unset\n", mmc_hostname(card->host));
		return 1;
	}

	mmc_claim_host(card->host);
	err = mmc_send_status(card, &status);
	if (err) {
		pr_err("%s: Get card status fail\n", mmc_hostname(card->host));
		goto out;
	}

	switch (R1_CURRENT_STATE(status)) {
	case R1_STATE_IDLE:
	case R1_STATE_READY:
	case R1_STATE_STBY:
	case R1_STATE_TRAN:
		goto out;
	case R1_STATE_PRG:
		break;
	default:
		
		pr_debug("%s: HPI cannot be sent. Card state=%d\n",
			mmc_hostname(card->host), R1_CURRENT_STATE(status));
		err = -EINVAL;
		goto out;
	}

	err = mmc_send_hpi_cmd(card, &status);

	prg_wait = jiffies + msecs_to_jiffies(card->ext_csd.out_of_int_time);
	do {
		err = mmc_send_status(card, &status);

		if (!err && R1_CURRENT_STATE(status) == R1_STATE_TRAN)
			break;
		if (time_after(jiffies, prg_wait)) {
			err = mmc_send_status(card, &status);
			if (!err && R1_CURRENT_STATE(status) != R1_STATE_TRAN)
				err = -ETIMEDOUT;
			else
				break;
		}
	} while (!err);

out:
	mmc_release_host(card->host);
	return err;
}
EXPORT_SYMBOL(mmc_interrupt_hpi);

int mmc_wait_for_cmd(struct mmc_host *host, struct mmc_command *cmd, int retries)
{
	struct mmc_request mrq = {NULL};

	WARN_ON(!host->claimed);

	memset(cmd->resp, 0, sizeof(cmd->resp));
	cmd->retries = retries;

	mrq.cmd = cmd;
	cmd->data = NULL;

	mmc_wait_for_req(host, &mrq);

	return cmd->error;
}

EXPORT_SYMBOL(mmc_wait_for_cmd);

#ifdef CONFIG_PM_RUNTIME
static int mmc_get_bkops_status(struct mmc_card *card)
{
	int err = 0;

	if (!mmc_use_core_runtime_pm(card->host) && mmc_card_doing_bkops(card)
	    && (card->host->parent->power.runtime_status == RPM_SUSPENDING)
	    && mmc_card_is_prog_state(card))
		err = -EBUSY;

	return err;
}
#else
static int mmc_get_bkops_status(struct mmc_card *card)
{
	int err = 0;

	if (!mmc_use_core_runtime_pm(card->host) && mmc_card_doing_bkops(card)
	    && mmc_card_is_prog_state(card))
		err = -EBUSY;

	return err;
}
#endif
int mmc_stop_bkops(struct mmc_card *card)
{
	int err = 0;

	BUG_ON(!card);

	card->bkops_info.cancel_delayed_work = true;
	if (delayed_work_pending(&card->bkops_info.dw))
		cancel_delayed_work_sync(&card->bkops_info.dw);
	if (!mmc_card_doing_bkops(card))
		goto out;

	if (mmc_get_bkops_status(card)) {
		err = -EBUSY;
		goto out;
	}

	err = mmc_interrupt_hpi(card);

	if (!err || (err == -EINVAL)) {
		mmc_card_clr_doing_bkops(card);
		err = 0;
	}

	MMC_UPDATE_BKOPS_STATS_HPI(card->bkops_info.bkops_stats);

out:
	return err;
}
EXPORT_SYMBOL(mmc_stop_bkops);

int mmc_read_bkops_status(struct mmc_card *card)
{
	int err;
	u8 *ext_csd;

	ext_csd = kmalloc(512, GFP_KERNEL);
	if (!ext_csd) {
		pr_err("%s: could not allocate buffer to receive the ext_csd.\n",
		       mmc_hostname(card->host));
		return -ENOMEM;
	}

	if (card->bkops_info.bkops_stats.ignore_card_bkops_status) {
		pr_debug("%s: skipping read raw_bkops_status in unittest mode",
			 __func__);
		return 0;
	}

	mmc_claim_host(card->host);
	err = mmc_send_ext_csd(card, ext_csd);
	mmc_release_host(card->host);
	if (err)
		goto out;

	card->ext_csd.raw_bkops_status = ext_csd[EXT_CSD_BKOPS_STATUS];
	card->ext_csd.raw_exception_status = ext_csd[EXT_CSD_EXP_EVENTS_STATUS];
out:
	kfree(ext_csd);
	return err;
}
EXPORT_SYMBOL(mmc_read_bkops_status);

void mmc_set_data_timeout(struct mmc_data *data, const struct mmc_card *card)
{
	unsigned int mult;

	if (!card) {
		WARN_ON(1);
		return;
	}
	if (mmc_card_sdio(card)) {
		data->timeout_ns = 1000000000;
		data->timeout_clks = 0;
		return;
	}

	mult = mmc_card_sd(card) ? 100 : 10;

	if (data->flags & MMC_DATA_WRITE)
		mult <<= card->csd.r2w_factor;

	data->timeout_ns = card->csd.tacc_ns * mult;
	data->timeout_clks = card->csd.tacc_clks * mult;

	if (mmc_card_sd(card)) {
		unsigned int timeout_us, limit_us;

		timeout_us = data->timeout_ns / 1000;
		if (mmc_host_clk_rate(card->host))
			timeout_us += data->timeout_clks * 1000 /
				(mmc_host_clk_rate(card->host) / 1000);

		if (data->flags & MMC_DATA_WRITE)
			limit_us = 3000000;
		else
			limit_us = 250000;

		if (timeout_us > limit_us || mmc_card_blockaddr(card)) {
			data->timeout_ns = limit_us * 1000;
			data->timeout_clks = 0;
		}
	}

	if (mmc_card_long_read_time(card) && data->flags & MMC_DATA_READ) {
		data->timeout_ns = 300000000;
		data->timeout_clks = 0;
	}

	if (mmc_host_is_spi(card->host)) {
		if (data->flags & MMC_DATA_WRITE) {
			if (data->timeout_ns < 1000000000)
				data->timeout_ns = 1000000000;	
		} else {
			if (data->timeout_ns < 100000000)
				data->timeout_ns =  100000000;	
		}
	}
	
	if (card->quirks & MMC_QUIRK_INAND_DATA_TIMEOUT) {
		data->timeout_ns = 4000000000u; 
		data->timeout_clks = 0;
	}
	
	if (card->quirks & MMC_QUIRK_BROKEN_DATA_TIMEOUT) {
		if (data->timeout_ns <  4000000000u)
			data->timeout_ns = 4000000000u;	
	}
}
EXPORT_SYMBOL(mmc_set_data_timeout);

unsigned int mmc_align_data_size(struct mmc_card *card, unsigned int sz)
{
	sz = ((sz + 3) / 4) * 4;

	return sz;
}
EXPORT_SYMBOL(mmc_align_data_size);

int __mmc_claim_host(struct mmc_host *host, atomic_t *abort)
{
	DECLARE_WAITQUEUE(wait, current);
	unsigned long flags;
	int stop;

	might_sleep();

	add_wait_queue(&host->wq, &wait);

	spin_lock_irqsave(&host->lock, flags);
	while (1) {
		set_current_state(TASK_UNINTERRUPTIBLE);
		stop = abort ? atomic_read(abort) : 0;
		if (stop || !host->claimed || host->claimer == current)
			break;
		spin_unlock_irqrestore(&host->lock, flags);
		schedule();
		spin_lock_irqsave(&host->lock, flags);
	}
	set_current_state(TASK_RUNNING);
	if (!stop) {
		host->claimed = 1;
		host->claimer = current;
		host->claim_cnt += 1;
	} else
		wake_up(&host->wq);
	spin_unlock_irqrestore(&host->lock, flags);
	remove_wait_queue(&host->wq, &wait);
	if (host->ops->enable && !stop && host->claim_cnt == 1)
		host->ops->enable(host);
	return stop;
}

EXPORT_SYMBOL(__mmc_claim_host);

int mmc_try_claim_host(struct mmc_host *host)
{
	int claimed_host = 0;
	unsigned long flags;

	spin_lock_irqsave(&host->lock, flags);
	if (!host->claimed || host->claimer == current) {
		host->claimed = 1;
		host->claimer = current;
		host->claim_cnt += 1;
		claimed_host = 1;
	}
	spin_unlock_irqrestore(&host->lock, flags);
	if (host->ops->enable && claimed_host && host->claim_cnt == 1)
		host->ops->enable(host);
	return claimed_host;
}
EXPORT_SYMBOL(mmc_try_claim_host);

void mmc_release_host(struct mmc_host *host)
{
	unsigned long flags;

	WARN_ON(!host->claimed);

	if (host->ops->disable && host->claim_cnt == 1)
		host->ops->disable(host);

	spin_lock_irqsave(&host->lock, flags);
	if (--host->claim_cnt) {
		
		spin_unlock_irqrestore(&host->lock, flags);
	} else {
		host->claimed = 0;
		host->claimer = NULL;
		spin_unlock_irqrestore(&host->lock, flags);
		wake_up(&host->wq);
	}
}
EXPORT_SYMBOL(mmc_release_host);

void mmc_set_ios(struct mmc_host *host)
{
	struct mmc_ios *ios = &host->ios;

	pr_debug("%s: clock %uHz busmode %u powermode %u cs %u Vdd %u "
		"width %u timing %u\n",
		 mmc_hostname(host), ios->clock, ios->bus_mode,
		 ios->power_mode, ios->chip_select, ios->vdd,
		 ios->bus_width, ios->timing);

	if (ios->clock > 0)
		mmc_set_ungated(host);
	host->ops->set_ios(host, ios);
	if (ios->old_rate != ios->clock) {
		if (likely(ios->clk_ts)) {
			char trace_info[80];
			snprintf(trace_info, 80,
				"%s: freq_KHz %d --> %d | t = %d",
				mmc_hostname(host), ios->old_rate / 1000,
				ios->clock / 1000, jiffies_to_msecs(
					(long)jiffies - (long)ios->clk_ts));
			trace_mmc_clk(trace_info);
		}
		ios->old_rate = ios->clock;
		ios->clk_ts = jiffies;
	}
}
EXPORT_SYMBOL(mmc_set_ios);

void mmc_set_chip_select(struct mmc_host *host, int mode)
{
	mmc_host_clk_hold(host);
	host->ios.chip_select = mode;
	mmc_set_ios(host);
	mmc_host_clk_release(host);
}

static void __mmc_set_clock(struct mmc_host *host, unsigned int hz)
{
	WARN_ON(hz < host->f_min);

	if (hz > host->f_max)
		hz = host->f_max;

	host->ios.clock = hz;
	mmc_set_ios(host);
}

void mmc_set_clock(struct mmc_host *host, unsigned int hz)
{
	mmc_host_clk_hold(host);
	__mmc_set_clock(host, hz);
	mmc_host_clk_release(host);
}

#ifdef CONFIG_MMC_CLKGATE
void mmc_gate_clock(struct mmc_host *host)
{
	unsigned long flags;

	WARN_ON(!host->ios.clock);

	spin_lock_irqsave(&host->clk_lock, flags);
	host->clk_old = host->ios.clock;
	host->ios.clock = 0;
	host->clk_gated = true;
	spin_unlock_irqrestore(&host->clk_lock, flags);
	mmc_set_ios(host);
}

void mmc_ungate_clock(struct mmc_host *host)
{
	if (host->clk_old) {
		WARN_ON(host->ios.clock);
		
		__mmc_set_clock(host, host->clk_old);
	}
}

void mmc_set_ungated(struct mmc_host *host)
{
	unsigned long flags;

	spin_lock_irqsave(&host->clk_lock, flags);
	host->clk_gated = false;
	spin_unlock_irqrestore(&host->clk_lock, flags);
}

#else
void mmc_set_ungated(struct mmc_host *host)
{
}
#endif

void mmc_set_bus_mode(struct mmc_host *host, unsigned int mode)
{
	mmc_host_clk_hold(host);
	host->ios.bus_mode = mode;
	mmc_set_ios(host);
	mmc_host_clk_release(host);
}

void mmc_set_bus_width(struct mmc_host *host, unsigned int width)
{
	mmc_host_clk_hold(host);
	host->ios.bus_width = width;
	mmc_set_ios(host);
	mmc_host_clk_release(host);
}

static int mmc_vdd_to_ocrbitnum(int vdd, bool low_bits)
{
	const int max_bit = ilog2(MMC_VDD_35_36);
	int bit;

	if (vdd < 1650 || vdd > 3600)
		return -EINVAL;

	if (vdd >= 1650 && vdd <= 1950)
		return ilog2(MMC_VDD_165_195);

	if (low_bits)
		vdd -= 1;

	
	bit = (vdd - 2000) / 100 + 8;
	if (bit > max_bit)
		return max_bit;
	return bit;
}

u32 mmc_vddrange_to_ocrmask(int vdd_min, int vdd_max)
{
	u32 mask = 0;

	if (vdd_max < vdd_min)
		return 0;

	
	vdd_max = mmc_vdd_to_ocrbitnum(vdd_max, false);
	if (vdd_max < 0)
		return 0;

	
	vdd_min = mmc_vdd_to_ocrbitnum(vdd_min, true);
	if (vdd_min < 0)
		return 0;

	
	while (vdd_max >= vdd_min)
		mask |= 1 << vdd_max--;

	return mask;
}
EXPORT_SYMBOL(mmc_vddrange_to_ocrmask);

#ifdef CONFIG_REGULATOR

int mmc_regulator_get_ocrmask(struct regulator *supply)
{
	int			result = 0;
	int			count;
	int			i;

	count = regulator_count_voltages(supply);
	if (count < 0)
		return count;

	for (i = 0; i < count; i++) {
		int		vdd_uV;
		int		vdd_mV;

		vdd_uV = regulator_list_voltage(supply, i);
		if (vdd_uV <= 0)
			continue;

		vdd_mV = vdd_uV / 1000;
		result |= mmc_vddrange_to_ocrmask(vdd_mV, vdd_mV);
	}

	return result;
}
EXPORT_SYMBOL_GPL(mmc_regulator_get_ocrmask);

int mmc_regulator_set_ocr(struct mmc_host *mmc,
			struct regulator *supply,
			unsigned short vdd_bit)
{
	int			result = 0;
	int			min_uV, max_uV;

	if (vdd_bit) {
		int		tmp;
		int		voltage;

		tmp = vdd_bit - ilog2(MMC_VDD_165_195);
		if (tmp == 0) {
			min_uV = 1650 * 1000;
			max_uV = 1950 * 1000;
		} else {
			min_uV = 1900 * 1000 + tmp * 100 * 1000;
			max_uV = min_uV + 100 * 1000;
		}

		voltage = regulator_get_voltage(supply);

		if (!regulator_can_change_voltage(supply))
			min_uV = max_uV = voltage;

		if (voltage < 0)
			result = voltage;
		else if (voltage < min_uV || voltage > max_uV)
			result = regulator_set_voltage(supply, min_uV, max_uV);
		else
			result = 0;

		if (result == 0 && !mmc->regulator_enabled) {
			result = regulator_enable(supply);
			if (!result)
				mmc->regulator_enabled = true;
		}
	} else if (mmc->regulator_enabled) {
		result = regulator_disable(supply);
		if (result == 0)
			mmc->regulator_enabled = false;
	}

	if (result)
		dev_err(mmc_dev(mmc),
			"could not set regulator OCR (%d)\n", result);
	return result;
}
EXPORT_SYMBOL_GPL(mmc_regulator_set_ocr);

int mmc_regulator_get_supply(struct mmc_host *mmc)
{
	struct device *dev = mmc_dev(mmc);
	struct regulator *supply;
	int ret;

	supply = devm_regulator_get(dev, "vmmc");
	mmc->supply.vmmc = supply;
	mmc->supply.vqmmc = devm_regulator_get(dev, "vqmmc");

	if (IS_ERR(supply))
		return PTR_ERR(supply);

	ret = mmc_regulator_get_ocrmask(supply);
	if (ret > 0)
		mmc->ocr_avail = ret;
	else
		dev_warn(mmc_dev(mmc), "Failed getting OCR mask: %d\n", ret);

	return 0;
}
EXPORT_SYMBOL_GPL(mmc_regulator_get_supply);

#endif 

u32 mmc_select_voltage(struct mmc_host *host, u32 ocr)
{
	int bit;

	ocr &= host->ocr_avail;

	bit = ffs(ocr);
	if (bit) {
		bit -= 1;

		ocr &= 3 << bit;

		mmc_host_clk_hold(host);
		host->ios.vdd = bit;
		mmc_set_ios(host);
		mmc_host_clk_release(host);
	} else {
		pr_warning("%s: host doesn't support card's voltages\n",
				mmc_hostname(host));
		ocr = 0;
	}

	return ocr;
}

int __mmc_set_signal_voltage(struct mmc_host *host, int signal_voltage)
{
	int err = 0;
	int old_signal_voltage = host->ios.signal_voltage;

	host->ios.signal_voltage = signal_voltage;
	if (host->ops->start_signal_voltage_switch) {
		mmc_host_clk_hold(host);
		err = host->ops->start_signal_voltage_switch(host, &host->ios);
		mmc_host_clk_release(host);
	}

	if (err)
		host->ios.signal_voltage = old_signal_voltage;

	return err;

}

int mmc_set_signal_voltage(struct mmc_host *host, int signal_voltage)
{
	struct mmc_command cmd = {0};
	int err = 0;
	u32 clock;

	BUG_ON(!host);

	if (signal_voltage == MMC_SIGNAL_VOLTAGE_330)
		return __mmc_set_signal_voltage(host, signal_voltage);

	if (!host->ops->start_signal_voltage_switch)
		return -EPERM;
	if (!host->ops->card_busy)
		pr_warning("%s: cannot verify signal voltage switch\n",
				mmc_hostname(host));

	cmd.opcode = SD_SWITCH_VOLTAGE;
	cmd.arg = 0;
	cmd.flags = MMC_RSP_R1 | MMC_CMD_AC;

	mmc_host_clk_hold(host);
	err = mmc_wait_for_cmd(host, &cmd, 0);
	if (err)
		goto exit;

	if (!mmc_host_is_spi(host) && (cmd.resp[0] & R1_ERROR)) {
		err = -EIO;
		goto exit;
	}

	mmc_delay(1);
	if (host->ops->card_busy && !host->ops->card_busy(host)) {
		err = -EAGAIN;
		goto power_cycle;
	}
	host->card_clock_off = true;
	clock = host->ios.clock;
	host->ios.clock = 0;
	mmc_set_ios(host);

	if (__mmc_set_signal_voltage(host, signal_voltage)) {
		err = -EAGAIN;
		host->ios.clock = clock;
		mmc_set_ios(host);
		host->card_clock_off = false;
		goto power_cycle;
	}

	
	mmc_delay(5);
	host->ios.clock = clock;
	mmc_set_ios(host);

	host->card_clock_off = false;
	
	mmc_delay(1);

	if (host->ops->card_busy && host->ops->card_busy(host))
		err = -EAGAIN;

power_cycle:
	if (err) {
		pr_debug("%s: Signal voltage switch failed, "
			"power cycling card\n", mmc_hostname(host));
		mmc_power_cycle(host);
	}

exit:
	mmc_host_clk_release(host);

	return err;
}

void mmc_set_timing(struct mmc_host *host, unsigned int timing)
{
	mmc_host_clk_hold(host);
	host->ios.timing = timing;
	mmc_set_ios(host);
	mmc_host_clk_release(host);
}

void mmc_set_driver_type(struct mmc_host *host, unsigned int drv_type)
{
	mmc_host_clk_hold(host);
	host->ios.drv_type = drv_type;
	mmc_set_ios(host);
	mmc_host_clk_release(host);
}

void mmc_power_up(struct mmc_host *host)
{
	int bit;

	if (host->ios.power_mode == MMC_POWER_ON)
		return;

	mmc_host_clk_hold(host);

	
	if (host->ocr)
		bit = ffs(host->ocr) - 1;
	else
		bit = fls(host->ocr_avail) - 1;

	host->ios.vdd = bit;
	if (mmc_host_is_spi(host))
		host->ios.chip_select = MMC_CS_HIGH;
	else {
		host->ios.chip_select = MMC_CS_DONTCARE;
		host->ios.bus_mode = MMC_BUSMODE_OPENDRAIN;
	}
	host->ios.power_mode = MMC_POWER_UP;
	host->ios.bus_width = MMC_BUS_WIDTH_1;
	host->ios.timing = MMC_TIMING_LEGACY;
	mmc_set_ios(host);

	mmc_delay(10);

	host->ios.clock = host->f_init;

	host->ios.power_mode = MMC_POWER_ON;
	mmc_set_ios(host);

	mmc_delay(10);

	
	__mmc_set_signal_voltage(host, MMC_SIGNAL_VOLTAGE_330);

	mmc_host_clk_release(host);
}

void mmc_power_off(struct mmc_host *host)
{
	int err;

	if (host->ios.power_mode == MMC_POWER_OFF)
		return;

	if (mmc_is_sd_host(host) && host->card && mmc_card_present(host->card)) {
		mmc_claim_host(host);
		err = mmc_go_idle(host);
		if (err)
			pr_err("%s: cmd0 err %d\n", mmc_hostname(host), err);
		mmc_release_host(host);
	}

	mmc_host_clk_hold(host);

	host->ios.clock = 0;
	host->ios.vdd = 0;


	host->ocr = 1 << (fls(host->ocr_avail) - 1);

	if (!mmc_host_is_spi(host)) {
		host->ios.bus_mode = MMC_BUSMODE_OPENDRAIN;
		host->ios.chip_select = MMC_CS_DONTCARE;
	}
	host->ios.power_mode = MMC_POWER_OFF;
	host->ios.bus_width = MMC_BUS_WIDTH_1;
	host->ios.timing = MMC_TIMING_LEGACY;
	mmc_set_ios(host);

	mmc_delay(1);

	mmc_host_clk_release(host);
}

void mmc_power_cycle(struct mmc_host *host)
{
	mmc_power_off(host);
	
	mmc_delay(50);
	mmc_power_up(host);
}

static void __mmc_release_bus(struct mmc_host *host)
{
	BUG_ON(!host);
	BUG_ON(host->bus_refs);
	BUG_ON(!host->bus_dead);

	host->bus_ops = NULL;
}

static inline void mmc_bus_get(struct mmc_host *host)
{
	unsigned long flags;

	spin_lock_irqsave(&host->lock, flags);
	host->bus_refs++;
	spin_unlock_irqrestore(&host->lock, flags);
}

static inline void mmc_bus_put(struct mmc_host *host)
{
	unsigned long flags;

	spin_lock_irqsave(&host->lock, flags);
	host->bus_refs--;
	if ((host->bus_refs == 0) && host->bus_ops)
		__mmc_release_bus(host);
	spin_unlock_irqrestore(&host->lock, flags);
}

int mmc_resume_bus(struct mmc_host *host)
{
	unsigned long flags;

	if (!mmc_bus_needs_resume(host))
		return -EINVAL;

	printk("%s: Starting deferred resume\n", mmc_hostname(host));
	spin_lock_irqsave(&host->lock, flags);
	host->bus_resume_flags &= ~MMC_BUSRESUME_NEEDS_RESUME;
	host->rescan_disable = 0;
	spin_unlock_irqrestore(&host->lock, flags);

	mmc_bus_get(host);
	if (host->bus_ops && !host->bus_dead) {
		mmc_power_up(host);
		BUG_ON(!host->bus_ops->resume);
		host->bus_ops->resume(host);
	}

	mmc_bus_put(host);
	printk("%s: Deferred resume completed\n", mmc_hostname(host));
	return 0;
}

EXPORT_SYMBOL(mmc_resume_bus);

void mmc_attach_bus(struct mmc_host *host, const struct mmc_bus_ops *ops)
{
	unsigned long flags;

	BUG_ON(!host);
	BUG_ON(!ops);

	WARN_ON(!host->claimed);

	spin_lock_irqsave(&host->lock, flags);

	BUG_ON(host->bus_ops);
	BUG_ON(host->bus_refs);

	host->bus_ops = ops;
	host->bus_refs = 1;
	host->bus_dead = 0;

	spin_unlock_irqrestore(&host->lock, flags);
}

void mmc_detach_bus(struct mmc_host *host)
{
	unsigned long flags;

	BUG_ON(!host);

	WARN_ON(!host->claimed);
	WARN_ON(!host->bus_ops);

	spin_lock_irqsave(&host->lock, flags);

	host->bus_dead = 1;

	spin_unlock_irqrestore(&host->lock, flags);

	mmc_bus_put(host);
}

void mmc_detect_change(struct mmc_host *host, unsigned long delay)
{
#ifdef CONFIG_MMC_DEBUG
	unsigned long flags;
	spin_lock_irqsave(&host->lock, flags);
	WARN_ON(host->removed);
	spin_unlock_irqrestore(&host->lock, flags);
#endif
	host->detect_change = 1;

	WARN_ON(mmc_is_mmc_host(host));
	wake_lock_timeout(&host->detect_wake_lock, HZ * MMC_WAKELOCK_TIMEOUT);
	mmc_schedule_delayed_work(&host->detect, delay);
}

int mmc_reinit_card(struct mmc_host *host)
{
	int err = 0;
	printk(KERN_INFO "%s: %s\n", mmc_hostname(host),
			__func__);

	mmc_bus_get(host);
	if (host->bus_ops && !host->bus_dead &&
			host->bus_ops->reinit) {
		if (host->card && mmc_card_sd(host->card)) {
			mmc_power_off(host);
			msleep(100);
		}
		mmc_power_up(host);
		err = host->bus_ops->reinit(host);
	}

	mmc_bus_put(host);
	printk(KERN_INFO "%s: %s return %d\n", mmc_hostname(host),
			__func__, err);
	return err;
}

EXPORT_SYMBOL(mmc_detect_change);

void mmc_init_erase(struct mmc_card *card)
{
	unsigned int sz;

	if (is_power_of_2(card->erase_size))
		card->erase_shift = ffs(card->erase_size) - 1;
	else
		card->erase_shift = 0;

	if (mmc_card_sd(card) && card->ssr.au) {
		card->pref_erase = card->ssr.au;
		card->erase_shift = ffs(card->ssr.au) - 1;
	} else if (card->ext_csd.hc_erase_size) {
		card->pref_erase = card->ext_csd.hc_erase_size;
	} else if (card->erase_size) {
		sz = (card->csd.capacity << (card->csd.read_blkbits - 9)) >> 11;
		if (sz < 128)
			card->pref_erase = 512 * 1024 / 512;
		else if (sz < 512)
			card->pref_erase = 1024 * 1024 / 512;
		else if (sz < 1024)
			card->pref_erase = 2 * 1024 * 1024 / 512;
		else
			card->pref_erase = 4 * 1024 * 1024 / 512;
		if (card->pref_erase < card->erase_size)
			card->pref_erase = card->erase_size;
		else {
			sz = card->pref_erase % card->erase_size;
			if (sz)
				card->pref_erase += card->erase_size - sz;
		}
	} else
		card->pref_erase = 0;
}

static unsigned int mmc_mmc_erase_timeout(struct mmc_card *card,
				          unsigned int arg, unsigned int qty)
{
	unsigned int erase_timeout;

	if (arg == MMC_DISCARD_ARG ||
	    (arg == MMC_TRIM_ARG && card->ext_csd.rev >= 6)) {
		erase_timeout = card->ext_csd.trim_timeout;
	} else if (card->ext_csd.erase_group_def & 1) {
		
		if (arg == MMC_TRIM_ARG)
			erase_timeout = card->ext_csd.trim_timeout;
		else
			erase_timeout = card->ext_csd.hc_erase_timeout;
	} else {
		
		unsigned int mult = (10 << card->csd.r2w_factor);
		unsigned int timeout_clks = card->csd.tacc_clks * mult;
		unsigned int timeout_us;

		
		if (card->csd.tacc_ns < 1000000)
			timeout_us = (card->csd.tacc_ns * mult) / 1000;
		else
			timeout_us = (card->csd.tacc_ns / 1000) * mult;

		timeout_clks <<= 1;
		timeout_us += (timeout_clks * 1000) /
			      (mmc_host_clk_rate(card->host) / 1000);

		erase_timeout = timeout_us / 1000;

		if (!erase_timeout)
			erase_timeout = 1;
	}

	
#if 0  
	if (arg & MMC_SECURE_ARGS) {
		if (arg == MMC_SECURE_ERASE_ARG)
			erase_timeout *= card->ext_csd.sec_erase_mult;
		else
			erase_timeout *= card->ext_csd.sec_trim_mult;
	}
#endif

	erase_timeout *= qty;

	if (mmc_host_is_spi(card->host) && erase_timeout < 1000)
		erase_timeout = 1000;

	return erase_timeout;
}

static unsigned int mmc_sd_erase_timeout(struct mmc_card *card,
					 unsigned int arg,
					 unsigned int qty)
{
	unsigned int erase_timeout;

	if (card->ssr.erase_timeout) {
		
		erase_timeout = card->ssr.erase_timeout * qty +
				card->ssr.erase_offset;
	} else {
		erase_timeout = 250 * qty;
	}

	
	if (erase_timeout < 1000)
		erase_timeout = 1000;

	return erase_timeout;
}

static unsigned int mmc_erase_timeout(struct mmc_card *card,
				      unsigned int arg,
				      unsigned int qty)
{
	if (mmc_card_sd(card))
		return mmc_sd_erase_timeout(card, arg, qty);
	else
		return mmc_mmc_erase_timeout(card, arg, qty);
}

static int mmc_do_erase(struct mmc_card *card, unsigned int from,
			unsigned int to, unsigned int arg)
{
	struct mmc_command cmd = {0};
	unsigned int qty = 0;
	unsigned long timeout;
	unsigned int fr, nr;
	int err;
	ktime_t start, diff;
	fr = from;
	nr = to - from + 1;
	trace_mmc_blk_erase_start(arg, fr, nr);

	if (card->erase_shift)
		qty += ((to >> card->erase_shift) -
			(from >> card->erase_shift)) + 1;
	else if (mmc_card_sd(card))
		qty += to - from + 1;
	else
		qty += ((to / card->erase_size) -
			(from / card->erase_size)) + 1;

	if (!mmc_card_blockaddr(card)) {
		from <<= 9;
		to <<= 9;
	}

	if (mmc_card_sd(card))
		cmd.opcode = SD_ERASE_WR_BLK_START;
	else
		cmd.opcode = MMC_ERASE_GROUP_START;
	cmd.arg = from;
	cmd.flags = MMC_RSP_SPI_R1 | MMC_RSP_R1 | MMC_CMD_AC;
	err = mmc_wait_for_cmd(card->host, &cmd, 0);
	if (err) {
		pr_err("mmc_erase: group start error %d, "
		       "status %#x\n", err, cmd.resp[0]);
		err = -EIO;
		goto out;
	}

	memset(&cmd, 0, sizeof(struct mmc_command));
	if (mmc_card_sd(card))
		cmd.opcode = SD_ERASE_WR_BLK_END;
	else
		cmd.opcode = MMC_ERASE_GROUP_END;
	cmd.arg = to;
	cmd.flags = MMC_RSP_SPI_R1 | MMC_RSP_R1 | MMC_CMD_AC;
	err = mmc_wait_for_cmd(card->host, &cmd, 0);
	if (err) {
		pr_err("mmc_erase: group end error %d, status %#x\n",
		       err, cmd.resp[0]);
		err = -EIO;
		goto out;
	}

	if (mmc_card_mmc(card))
		trace_mmc_req_start(&(card->host->class_dev), MMC_ERASE,
			from, to - from + 1);
	start = ktime_get();
	memset(&cmd, 0, sizeof(struct mmc_command));
	cmd.opcode = MMC_ERASE;
	cmd.arg = arg;
	cmd.flags = MMC_RSP_SPI_R1B | MMC_RSP_R1B | MMC_CMD_AC;
	cmd.cmd_timeout_ms = mmc_erase_timeout(card, arg, qty);
	err = mmc_wait_for_cmd(card->host, &cmd, 0);
	if (err) {
		pr_err("mmc_erase: erase error %d, status %#x\n",
		       err, cmd.resp[0]);
		err = -EIO;
		goto out;
	}

	if (mmc_host_is_spi(card->host))
		goto out;

	timeout = jiffies + msecs_to_jiffies(MMC_CORE_TIMEOUT_MS);
	do {
		memset(&cmd, 0, sizeof(struct mmc_command));
		cmd.opcode = MMC_SEND_STATUS;
		cmd.arg = card->rca << 16;
		cmd.flags = MMC_RSP_R1 | MMC_CMD_AC;
		
		err = mmc_wait_for_cmd(card->host, &cmd, 0);
		if (err || (cmd.resp[0] & 0xFDF92000)) {
			pr_err("error %d requesting status %#x\n",
				err, cmd.resp[0]);
			err = -EIO;
			goto out;
		}

		if (time_after(jiffies, timeout)) {
			pr_err("%s: Card stuck in programming state! %s\n",
				mmc_hostname(card->host), __func__);
			err =  -EIO;
			goto out;
		}

	} while (!(cmd.resp[0] & R1_READY_FOR_DATA) ||
		 (R1_CURRENT_STATE(cmd.resp[0]) == R1_STATE_PRG));

	diff = ktime_sub(ktime_get(), start);
	if (ktime_to_ms(diff) >= 3000)
		pr_info("%s: erase(sector %u to %u) takes %lld ms\n",
			mmc_hostname(card->host), from, to, ktime_to_ms(diff));

	card->host->perf.erase_blks += (to - from + 1);
	card->host->perf.erase_time =
		ktime_add(card->host->perf.erase_time, diff);
	card->host->perf.erase_rq++;

	if (mmc_card_mmc(card))
		trace_mmc_request_done(&(card->host->class_dev), MMC_ERASE,
			from, to - from + 1, ktime_to_ms(diff));
out:

	trace_mmc_blk_erase_end(arg, fr, nr);
	return err;
}

int mmc_erase(struct mmc_card *card, unsigned int from, unsigned int nr,
	      unsigned int arg)
{
	unsigned int rem, to = from + nr;

	if (!(card->host->caps & MMC_CAP_ERASE) ||
	    !(card->csd.cmdclass & CCC_ERASE))
		return -EOPNOTSUPP;

	if (!card->erase_size)
		return -EOPNOTSUPP;

	if (mmc_card_sd(card) && arg != MMC_ERASE_ARG)
		return -EOPNOTSUPP;

	if ((arg & MMC_SECURE_ARGS) &&
	    !(card->ext_csd.sec_feature_support & EXT_CSD_SEC_ER_EN))
		return -EOPNOTSUPP;

	if ((arg & MMC_TRIM_ARGS) &&
	    !(card->ext_csd.sec_feature_support & EXT_CSD_SEC_GB_CL_EN))
		return -EOPNOTSUPP;

#if 0  
	if (arg == MMC_SECURE_ERASE_ARG) {
		if (from % card->erase_size || nr % card->erase_size)
			return -EINVAL;
	}
#endif

	if (arg == MMC_ERASE_ARG) {
		rem = from % card->erase_size;
		if (rem) {
			rem = card->erase_size - rem;
			from += rem;
			if (nr > rem)
				nr -= rem;
			else
				return 0;
		}
		rem = nr % card->erase_size;
		if (rem)
			nr -= rem;
	}

	if (nr == 0)
		return 0;

	to = from + nr;

	if (to <= from)
		return -EINVAL;

	
	to -= 1;

	return mmc_do_erase(card, from, to, arg);
}
EXPORT_SYMBOL(mmc_erase);

int mmc_can_erase(struct mmc_card *card)
{
	if ((card->host->caps & MMC_CAP_ERASE) &&
	    (card->csd.cmdclass & CCC_ERASE) && card->erase_size)
		return 1;
	return 0;
}
EXPORT_SYMBOL(mmc_can_erase);

int mmc_can_trim(struct mmc_card *card)
{
	if (card->ext_csd.sec_feature_support & EXT_CSD_SEC_GB_CL_EN)
		return 1;
	return 0;
}
EXPORT_SYMBOL(mmc_can_trim);

int mmc_can_discard(struct mmc_card *card)
{
	if (card->ext_csd.feature_support & MMC_DISCARD_FEATURE)
		return 1;
	return 0;
}
EXPORT_SYMBOL(mmc_can_discard);

int mmc_can_sanitize(struct mmc_card *card)
{
#if 0 
	if (!mmc_can_trim(card) && !mmc_can_erase(card))
		return 0;
	if (card->ext_csd.sec_feature_support & EXT_CSD_SEC_SANITIZE)
		return 1;
#endif
	return 0;
}
EXPORT_SYMBOL(mmc_can_sanitize);

int mmc_can_secure_erase_trim(struct mmc_card *card)
{
	if (card->ext_csd.sec_feature_support & EXT_CSD_SEC_ER_EN)
		return 1;
	return 0;
}
EXPORT_SYMBOL(mmc_can_secure_erase_trim);

int mmc_erase_group_aligned(struct mmc_card *card, unsigned int from,
			    unsigned int nr)
{
	if (!card->erase_size)
		return 0;
	if (from % card->erase_size || nr % card->erase_size)
		return 0;
	return 1;
}
EXPORT_SYMBOL(mmc_erase_group_aligned);

static unsigned int mmc_do_calc_max_discard(struct mmc_card *card,
					    unsigned int arg)
{
	struct mmc_host *host = card->host;
	unsigned int max_discard, x, y, qty = 0, max_qty, timeout;
	unsigned int last_timeout = 0;

	if (card->erase_shift)
		max_qty = UINT_MAX >> card->erase_shift;
	else if (mmc_card_sd(card))
		max_qty = UINT_MAX;
	else
		max_qty = UINT_MAX / card->erase_size;

	
	do {
		y = 0;
		for (x = 1; x && x <= max_qty && max_qty - x >= qty; x <<= 1) {
			timeout = mmc_erase_timeout(card, arg, qty + x);
			if (timeout > host->max_discard_to)
				break;
			if (timeout < last_timeout)
				break;
			last_timeout = timeout;
			y = x;
		}
		qty += y;
	} while (y);

	if (!qty)
		return 0;

	if (qty == 1)
		return 1;

	
	if (card->erase_shift)
		max_discard = --qty << card->erase_shift;
	else if (mmc_card_sd(card))
		max_discard = qty;
	else
		max_discard = --qty * card->erase_size;

	return max_discard;
}

unsigned int mmc_calc_max_discard(struct mmc_card *card)
{
	struct mmc_host *host = card->host;
	unsigned int max_discard, max_trim;

	if (!host->max_discard_to)
		return UINT_MAX;

	if (mmc_card_mmc(card) && !(card->ext_csd.erase_group_def & 1))
		return card->pref_erase;

	max_discard = mmc_do_calc_max_discard(card, MMC_ERASE_ARG);
	if (mmc_can_trim(card)) {
		max_trim = mmc_do_calc_max_discard(card, MMC_TRIM_ARG);
		if (max_trim < max_discard)
			max_discard = max_trim;
	} else if (max_discard < card->erase_size) {
		max_discard = 0;
	}
	pr_debug("%s: calculated max. discard sectors %u for timeout %u ms\n",
		 mmc_hostname(host), max_discard, host->max_discard_to);
	return max_discard;
}
EXPORT_SYMBOL(mmc_calc_max_discard);

int mmc_set_blocklen(struct mmc_card *card, unsigned int blocklen)
{
	struct mmc_command cmd = {0};

	if (mmc_card_blockaddr(card) || mmc_card_ddr_mode(card))
		return 0;

	cmd.opcode = MMC_SET_BLOCKLEN;
	cmd.arg = blocklen;
	cmd.flags = MMC_RSP_SPI_R1 | MMC_RSP_R1 | MMC_CMD_AC;
	return mmc_wait_for_cmd(card->host, &cmd, 5);
}
EXPORT_SYMBOL(mmc_set_blocklen);

int mmc_set_blockcount(struct mmc_card *card, unsigned int blockcount,
			bool is_rel_write)
{
	struct mmc_command cmd = {0};

	cmd.opcode = MMC_SET_BLOCK_COUNT;
	cmd.arg = blockcount & 0x0000FFFF;
	if (is_rel_write)
		cmd.arg |= 1 << 31;
	cmd.flags = MMC_RSP_SPI_R1 | MMC_RSP_R1 | MMC_CMD_AC;
	return mmc_wait_for_cmd(card->host, &cmd, 5);
}
EXPORT_SYMBOL(mmc_set_blockcount);

static void mmc_hw_reset_for_init(struct mmc_host *host)
{
	if (!(host->caps & MMC_CAP_HW_RESET) || !host->ops->hw_reset)
		return;
	mmc_host_clk_hold(host);
	host->ops->hw_reset(host);
	mmc_host_clk_release(host);
}

int mmc_can_reset(struct mmc_card *card)
{
	u8 rst_n_function;

	if (mmc_card_sdio(card))
		return 0;

	if (mmc_card_mmc(card) && (card->host->caps & MMC_CAP_HW_RESET)) {
		rst_n_function = card->ext_csd.rst_n_function;
		if ((rst_n_function & EXT_CSD_RST_N_EN_MASK) !=
		    EXT_CSD_RST_N_ENABLED)
			return 0;
	}
	return 1;
}
EXPORT_SYMBOL(mmc_can_reset);

static int mmc_do_hw_reset(struct mmc_host *host, int check)
{
	struct mmc_card *card = host->card;

	if (!host->bus_ops->power_restore)
		return -EOPNOTSUPP;

	if (!card)
		return -EINVAL;

	if (!mmc_can_reset(card))
		return -EOPNOTSUPP;

	mmc_host_clk_hold(host);
	mmc_set_clock(host, host->f_init);

	if (mmc_card_mmc(card) && host->ops->hw_reset)
		host->ops->hw_reset(host);
	else
		mmc_power_cycle(host);

	
	if (check) {
		struct mmc_command cmd = {0};
		int err;

		cmd.opcode = MMC_SEND_STATUS;
		if (!mmc_host_is_spi(card->host))
			cmd.arg = card->rca << 16;
		cmd.flags = MMC_RSP_SPI_R2 | MMC_RSP_R1 | MMC_CMD_AC;
		err = mmc_wait_for_cmd(card->host, &cmd, 0);
		if (!err) {
			mmc_host_clk_release(host);
			return -ENOSYS;
		}
	}

	host->card->state &= ~(MMC_STATE_HIGHSPEED | MMC_STATE_HIGHSPEED_DDR);
	if (mmc_host_is_spi(host)) {
		host->ios.chip_select = MMC_CS_HIGH;
		host->ios.bus_mode = MMC_BUSMODE_PUSHPULL;
	} else {
		host->ios.chip_select = MMC_CS_DONTCARE;
		host->ios.bus_mode = MMC_BUSMODE_OPENDRAIN;
	}
	host->ios.bus_width = MMC_BUS_WIDTH_1;
	host->ios.timing = MMC_TIMING_LEGACY;
	mmc_set_ios(host);

	mmc_host_clk_release(host);

	return host->bus_ops->power_restore(host);
}

int mmc_hw_reset(struct mmc_host *host)
{
	return mmc_do_hw_reset(host, 0);
}
EXPORT_SYMBOL(mmc_hw_reset);

int mmc_hw_reset_check(struct mmc_host *host)
{
	return mmc_do_hw_reset(host, 1);
}
EXPORT_SYMBOL(mmc_hw_reset_check);

void mmc_reset_clk_scale_stats(struct mmc_host *host)
{
	host->clk_scaling.busy_time_us = 0;
	host->clk_scaling.window_time = jiffies;
}
EXPORT_SYMBOL_GPL(mmc_reset_clk_scale_stats);

unsigned long mmc_get_max_frequency(struct mmc_host *host)
{
	unsigned long freq;
	unsigned char timing;

	if (host->ops && host->ops->get_max_frequency) {
		freq = host->ops->get_max_frequency(host);
		goto out;
	}

	if (mmc_card_hs400(host->card))
		timing = MMC_TIMING_MMC_HS400;
	else
		timing = host->ios.timing;

	switch (timing) {
	case MMC_TIMING_UHS_SDR50:
		freq = UHS_SDR50_MAX_DTR;
		break;
	case MMC_TIMING_UHS_SDR104:
		freq = UHS_SDR104_MAX_DTR;
		break;
	case MMC_TIMING_MMC_HS200:
		freq = MMC_HS200_MAX_DTR;
		break;
	case MMC_TIMING_UHS_DDR50:
		freq = UHS_DDR50_MAX_DTR;
		break;
	case MMC_TIMING_MMC_HS400:
		freq = MMC_HS400_MAX_DTR;
		break;
	default:
		mmc_host_clk_hold(host);
		freq = host->ios.clock;
		mmc_host_clk_release(host);
		break;
	}

out:
	return freq;
}
EXPORT_SYMBOL_GPL(mmc_get_max_frequency);

static unsigned long mmc_get_min_frequency(struct mmc_host *host)
{
	unsigned long freq;

	if (host->ops && host->ops->get_min_frequency) {
		freq = host->ops->get_min_frequency(host);
		goto out;
	}

	switch (host->ios.timing) {
	case MMC_TIMING_UHS_SDR50:
	case MMC_TIMING_UHS_SDR104:
		freq = UHS_SDR25_MAX_DTR;
		break;
	case MMC_TIMING_MMC_HS200:
		freq = MMC_HIGH_52_MAX_DTR;
		break;
	case MMC_TIMING_MMC_HS400:
		freq = MMC_HIGH_52_MAX_DTR;
		break;
	case MMC_TIMING_UHS_DDR50:
		freq = UHS_DDR50_MAX_DTR / 2;
		break;
	default:
		mmc_host_clk_hold(host);
		freq = host->ios.clock;
		mmc_host_clk_release(host);
		break;
	}

out:
	return freq;
}

static void mmc_clk_scale_work(struct work_struct *work)
{
	struct mmc_host *host = container_of(work, struct mmc_host,
					      clk_scaling.work.work);

	if (!host->card || !host->bus_ops ||
			!host->bus_ops->change_bus_speed ||
			!host->clk_scaling.enable || !host->ios.clock)
		return;

	mmc_rpm_hold(host, &host->card->dev);
	if (!mmc_try_claim_host(host)) {
		
		queue_delayed_work(system_nrt_wq, &host->clk_scaling.work, 1);
		goto out;
	}

	mmc_clk_scaling(host, true);
	mmc_release_host(host);
out:
	mmc_rpm_release(host, &host->card->dev);
	return;
}

static bool mmc_is_vaild_state_for_clk_scaling(struct mmc_host *host,
				enum mmc_load state)
{
	struct mmc_card *card = host->card;
	u32 status;
	bool ret = false;

	if (!card || (mmc_card_mmc(card) &&
		card->part_curr == EXT_CSD_PART_CONFIG_ACC_RPMB) ||
		(host->clk_scaling.invalid_state &&
		!(state == MMC_LOAD_LOW &&
		host->clk_scaling.scale_down_in_low_wr_load)))
		goto out;

	if (mmc_send_status(card, &status)) {
		pr_err("%s: Get card status fail\n", mmc_hostname(card->host));
		goto out;
	}

	switch (R1_CURRENT_STATE(status)) {
	case R1_STATE_TRAN:
		ret = true;
		break;
	default:
		break;
	}
out:
	return ret;
}

static int mmc_clk_update_freq(struct mmc_host *host,
		unsigned long freq, enum mmc_load state)
{
	int err = 0;

	if (host->ops->notify_load) {
		err = host->ops->notify_load(host, state);
		if (err)
			goto out;
	}

	if (freq != host->clk_scaling.curr_freq) {
		if (!mmc_is_vaild_state_for_clk_scaling(host, state)) {
			err = -EAGAIN;
			goto error;
		}

		err = host->bus_ops->change_bus_speed(host, &freq);
		if (!err)
			host->clk_scaling.curr_freq = freq;
		else
			pr_err("%s: %s: failed (%d) at freq=%lu\n",
				mmc_hostname(host), __func__, err, freq);
	}
error:
	if (err) {
		
		if (host->ops->notify_load)
			host->ops->notify_load(host, host->clk_scaling.state);
	}
out:
	return err;
}

static void mmc_clk_scaling(struct mmc_host *host, bool from_wq)
{
	int err = 0;
	struct mmc_card *card = host->card;
	unsigned long total_time_ms = 0;
	unsigned long busy_time_ms = 0;
	unsigned long freq;
	unsigned int up_threshold = host->clk_scaling.up_threshold;
	unsigned int down_threshold = host->clk_scaling.down_threshold;
	bool queue_scale_down_work = false;
	enum mmc_load state;

	if (!card || !host->bus_ops || !host->bus_ops->change_bus_speed) {
		pr_err("%s: %s: invalid entry\n", mmc_hostname(host), __func__);
		goto out;
	}

	
	if (!host->ios.clock)
		goto out;

	if (time_is_after_jiffies(host->clk_scaling.window_time +
			msecs_to_jiffies(host->clk_scaling.polling_delay_ms)))
		goto out;

	
	total_time_ms = jiffies_to_msecs((long)jiffies -
			(long)host->clk_scaling.window_time);

	
	if (unlikely(host->clk_scaling.in_progress))
		goto out;

	host->clk_scaling.in_progress = true;

	busy_time_ms = host->clk_scaling.busy_time_us / USEC_PER_MSEC;

	freq = host->clk_scaling.curr_freq;
	state = host->clk_scaling.state;

	if ((busy_time_ms * 100 > total_time_ms * up_threshold)) {
		freq = mmc_get_max_frequency(host);
		state = MMC_LOAD_HIGH;
	} else if ((busy_time_ms * 100 < total_time_ms * down_threshold)) {
		if (!from_wq)
			queue_scale_down_work = true;
		freq = mmc_get_min_frequency(host);
		state = MMC_LOAD_LOW;
	}

	if (state != host->clk_scaling.state) {
		if (!queue_scale_down_work) {
			if (!from_wq)
				cancel_delayed_work_sync(
						&host->clk_scaling.work);
			err = mmc_clk_update_freq(host, freq, state);
			if (!err)
				host->clk_scaling.state = state;
			else if (err == -EAGAIN)
				goto no_reset_stats;
		} else {
			queue_delayed_work(system_nrt_wq,
					&host->clk_scaling.work, 1);
			goto no_reset_stats;
		}
	}

	mmc_reset_clk_scale_stats(host);
no_reset_stats:
	host->clk_scaling.in_progress = false;
out:
	return;
}

void mmc_disable_clk_scaling(struct mmc_host *host)
{
	if (!host->card || !(host->caps2 & MMC_CAP2_CLK_SCALE))
		return;

	cancel_delayed_work_sync(&host->clk_scaling.work);
	if (host->ops->notify_load)
		host->ops->notify_load(host, MMC_LOAD_LOW);
	host->clk_scaling.enable = false;
}
EXPORT_SYMBOL_GPL(mmc_disable_clk_scaling);

bool mmc_can_scale_clk(struct mmc_host *host)
{
	return host->clk_scaling.initialized;
}
EXPORT_SYMBOL_GPL(mmc_can_scale_clk);

void mmc_init_clk_scaling(struct mmc_host *host)
{
	if (!host->card || !(host->caps2 & MMC_CAP2_CLK_SCALE))
		return;

	INIT_DELAYED_WORK(&host->clk_scaling.work, mmc_clk_scale_work);
	host->clk_scaling.curr_freq = mmc_get_max_frequency(host);
	if (host->ops->notify_load)
		host->ops->notify_load(host, MMC_LOAD_INIT);
	host->clk_scaling.state = MMC_LOAD_INIT;
	mmc_reset_clk_scale_stats(host);
	host->clk_scaling.enable = true;
	host->clk_scaling.initialized = true;
	pr_debug("%s: clk scaling enabled\n", mmc_hostname(host));
}
EXPORT_SYMBOL_GPL(mmc_init_clk_scaling);

void mmc_exit_clk_scaling(struct mmc_host *host)
{
	if (!host->card || !(host->caps2 & MMC_CAP2_CLK_SCALE))
		return;

	cancel_delayed_work_sync(&host->clk_scaling.work);
	if (host->ops->notify_load)
		host->ops->notify_load(host, MMC_LOAD_LOW);
	memset(&host->clk_scaling, 0, sizeof(host->clk_scaling));
}
EXPORT_SYMBOL_GPL(mmc_exit_clk_scaling);

static int mmc_rescan_try_freq(struct mmc_host *host, unsigned freq)
{
	host->f_init = freq;

#ifdef CONFIG_MMC_DEBUG
	pr_info("%s: %s: trying to init card at %u Hz\n",
		mmc_hostname(host), __func__, host->f_init);
#endif
	mmc_power_up(host);

	mmc_hw_reset_for_init(host);

	sdio_reset(host);
	mmc_go_idle(host);

	mmc_send_if_cond(host, host->ocr_avail);

	
	if (!mmc_attach_sdio(host)) {
		pr_info("%s: Find a SDIO card\n", __func__);
		return 0;
	}
	if (mmc_is_sd_host(host) && !mmc_attach_sd(host)) {
		pr_info("%s: Find a SD card\n", __func__);
		return 0;
	}
	if (mmc_is_mmc_host(host) && !mmc_attach_mmc(host)) {
		pr_info("%s: Find a MMC/eMMC card\n", __func__);
		return 0;
	}

	pr_info("%s: %s Can not find a card type. A dummy card ?\n",
		mmc_hostname(host), __func__);
	mmc_power_off(host);
	return -EIO;
}

int _mmc_detect_card_removed(struct mmc_host *host)
{
	int ret;

	if ((host->caps & MMC_CAP_NONREMOVABLE) || !host->bus_ops->alive)
		return 0;

	if (!host->card || mmc_card_removed(host->card))
		return 1;

	ret = host->bus_ops->alive(host);

	if (!ret && host->ops->get_cd && !host->ops->get_cd(host)) {
		mmc_detect_change(host, msecs_to_jiffies(200));
		pr_info("%s: card removed too slowly\n", mmc_hostname(host));
	}

	if (ret) {
		mmc_card_set_removed(host->card);
		pr_info("%s: card remove detected\n", mmc_hostname(host));
	}

	return ret;
}

int mmc_remove_sd_card(struct mmc_host *host)
{
	struct mmc_card *card = host->card;

	WARN_ON(!host->claimed);

	if (!card)
		return 1;

	pr_info("%s: card set removed\n", mmc_hostname(host));
	mmc_card_set_removed(host->card);
	cancel_delayed_work(&host->detect);
	mmc_detect_change(host, msecs_to_jiffies(1000));

	return 0;
}
EXPORT_SYMBOL(mmc_remove_sd_card);

int mmc_detect_card_removed(struct mmc_host *host)
{
	struct mmc_card *card = host->card;
	int ret;

	WARN_ON(!host->claimed);

	if (!card)
		return 1;

	ret = mmc_card_removed(card);
	if (!host->detect_change && !(host->caps & MMC_CAP_NEEDS_POLL) &&
	    !(host->caps2 & MMC_CAP2_DETECT_ON_ERR))
		return ret;

	host->detect_change = 0;
	if (!ret) {
		ret = _mmc_detect_card_removed(host);
		if (ret && (host->caps2 & MMC_CAP2_DETECT_ON_ERR)) {
			cancel_delayed_work(&host->detect);
			mmc_detect_change(host, 0);
		}
	}

	return ret;
}
EXPORT_SYMBOL(mmc_detect_card_removed);

void mmc_rescan(struct work_struct *work)
{
	struct mmc_host *host =
		container_of(work, struct mmc_host, detect.work);

	if (host->rescan_disable) {
		pr_info("%s disable rescan\n", mmc_hostname(host));
		return;
	}

	
	if ((host->caps & MMC_CAP_NONREMOVABLE) && host->rescan_entered)
		return;
	host->rescan_entered = 1;

	mmc_bus_get(host);
	mmc_rpm_hold(host, &host->class_dev);

	if (host->bus_ops && host->bus_ops->detect && !host->bus_dead
	    && !(host->caps & MMC_CAP_NONREMOVABLE))
		host->bus_ops->detect(host);

	host->detect_change = 0;

	mmc_bus_put(host);
	mmc_bus_get(host);

	
	if (host->bus_ops != NULL) {
		mmc_rpm_release(host, &host->class_dev);
		mmc_bus_put(host);
		goto out;
	}

	mmc_rpm_release(host, &host->class_dev);

	mmc_bus_put(host);

	if (host->ops->get_cd &&
		(host->ops->get_cd(host) == 0 || host->removed_cnt > MMC_DETECT_RETRIES)) {
		mmc_claim_host(host);
		mmc_power_off(host);
		mmc_release_host(host);
		pr_info("%s : SD status was (%d), or rescan up to limit (%d)\n",
			mmc_hostname(host), host->ops->get_cd(host),
			host->removed_cnt);
		goto out;
	}

	if (host->rescan_only_remove) {
		pr_info("%s rescan only do remove card\n", mmc_hostname(host));
		goto out;
	}

	mmc_rpm_hold(host, &host->class_dev);
	mmc_claim_host(host);
	mmc_rescan_try_freq(host, host->f_min);
	mmc_release_host(host);
	mmc_rpm_release(host, &host->class_dev);
 out:
	if (host->caps & MMC_CAP_NEEDS_POLL) {
		wake_lock_timeout(&host->detect_wake_lock, HZ * MMC_WAKELOCK_TIMEOUT);
		mmc_schedule_delayed_work(&host->detect, HZ);
	} else
		wake_unlock(&host->detect_wake_lock);
	host->rescan_only_remove = 0;
}

void mmc_start_host(struct mmc_host *host)
{
	host->f_init = max(freqs[0], host->f_min);
	host->rescan_disable = 0;
	if (host->caps2 & MMC_CAP2_NO_PRESCAN_POWERUP)
		mmc_power_off(host);
	else
		mmc_power_up(host);

	host->rescan_only_remove = 0;

	if (!disable_auto_sd) {	
		mmc_detect_change(host, 0);
		if (mmc_is_sd_host(host))
			mmc_detect_change(host, msecs_to_jiffies(3000));
	} else { 
		if (mmc_is_mmc_host(host))
			mmc_detect_change(host, 0);
	}
}

void mmc_stop_host(struct mmc_host *host)
{
#ifdef CONFIG_MMC_DEBUG
	unsigned long flags;
	spin_lock_irqsave(&host->lock, flags);
	host->removed = 1;
	spin_unlock_irqrestore(&host->lock, flags);
#endif

	host->rescan_disable = 1;
	if (cancel_delayed_work_sync(&host->detect))
		wake_unlock(&host->detect_wake_lock);

	mmc_flush_scheduled_work();

	
	host->pm_flags = 0;

	mmc_bus_get(host);
	if (host->bus_ops && !host->bus_dead) {
		
		if (host->bus_ops->remove)
			host->bus_ops->remove(host);

		mmc_claim_host(host);
		mmc_detach_bus(host);
		mmc_power_off(host);
		mmc_release_host(host);
		mmc_bus_put(host);
		return;
	}
	mmc_bus_put(host);

	BUG_ON(host->card);

	mmc_power_off(host);
}

int mmc_power_save_host(struct mmc_host *host)
{
	int ret = 0;

#ifdef CONFIG_MMC_DEBUG
	pr_info("%s: %s: powering down\n", mmc_hostname(host), __func__);
#endif

	mmc_bus_get(host);

	if (!host->bus_ops || host->bus_dead || !host->bus_ops->power_restore) {
		mmc_bus_put(host);
		return -EINVAL;
	}

	if (host->bus_ops->power_save)
		ret = host->bus_ops->power_save(host);

	mmc_bus_put(host);

	mmc_power_off(host);

	return ret;
}
EXPORT_SYMBOL(mmc_power_save_host);

int mmc_power_restore_host(struct mmc_host *host)
{
	int ret;

#ifdef CONFIG_MMC_DEBUG
	pr_info("%s: %s: powering up\n", mmc_hostname(host), __func__);
#endif

	mmc_bus_get(host);

	if (!host->bus_ops || host->bus_dead || !host->bus_ops->power_restore) {
		mmc_bus_put(host);
		return -EINVAL;
	}

	mmc_power_up(host);
	ret = host->bus_ops->power_restore(host);

	mmc_bus_put(host);

	return ret;
}
EXPORT_SYMBOL(mmc_power_restore_host);

int mmc_card_awake(struct mmc_host *host)
{
	int err = -ENOSYS;

	if (host->caps2 & MMC_CAP2_NO_SLEEP_CMD)
		return 0;

	mmc_bus_get(host);

	if (host->bus_ops && !host->bus_dead && host->bus_ops->awake)
		err = host->bus_ops->awake(host);

	mmc_bus_put(host);

	return err;
}
EXPORT_SYMBOL(mmc_card_awake);

int mmc_card_sleep(struct mmc_host *host)
{
	int err = -ENOSYS;

	if (host->caps2 & MMC_CAP2_NO_SLEEP_CMD)
		return 0;

	mmc_bus_get(host);

	if (host->bus_ops && !host->bus_dead && host->bus_ops->sleep)
		err = host->bus_ops->sleep(host);

	mmc_bus_put(host);

	return err;
}
EXPORT_SYMBOL(mmc_card_sleep);

int mmc_card_can_sleep(struct mmc_host *host)
{
	struct mmc_card *card = host->card;

	if (card && mmc_card_mmc(card) && card->ext_csd.rev >= 3)
		return 1;
	return 0;
}
EXPORT_SYMBOL(mmc_card_can_sleep);

int mmc_flush_cache(struct mmc_card *card)
{
	struct mmc_host *host = card->host;
	int err = 0;

	if (!(host->caps2 & MMC_CAP2_CACHE_CTRL) ||
	     (card->quirks & MMC_QUIRK_CACHE_DISABLE))
		return err;

	if (mmc_card_mmc(card) &&
			(card->ext_csd.cache_size > 0) &&
			(card->ext_csd.cache_ctrl & 1)) {
		int retries = 0;
		while (retries++ < 3) {
			u32 status;
			err = mmc_switch(card, EXT_CSD_CMD_SET_NORMAL,
					EXT_CSD_FLUSH_CACHE, 1, 0);
			if (err) {
				err = mmc_send_status(card, &status);
				if (err)
					break;

				switch (R1_CURRENT_STATE(status)) {
				case R1_STATE_IDLE:
				case R1_STATE_READY:
				case R1_STATE_STBY:
				case R1_STATE_TRAN:
					err = 0;
					break;
				case R1_STATE_PRG:
				default:
					err = -1;
					break;
				}
			}

			if (!err)
				break;
		}

		if (err) {
			pr_err("%s: cache flush error %d\n",
					mmc_hostname(card->host), err);
		}
	}

	return err;
}
EXPORT_SYMBOL(mmc_flush_cache);

#ifdef CONFIG_PM

int mmc_suspend_host(struct mmc_host *host)
{
	int err = 0;
	ktime_t start = ktime_get();

	if (mmc_bus_needs_resume(host))
		return 0;

	mmc_bus_get(host);
	if (host->bus_ops && !host->bus_dead) {
		if (!(host->card && mmc_card_sdio(host->card)))
			if (!mmc_try_claim_host(host))
				err = -EBUSY;

		if (!err) {
			if (host->bus_ops->suspend) {
				if (host->card) {
					err = mmc_stop_bkops(host->card);
					if (err)
						goto out;
				}
				err = host->bus_ops->suspend(host);
				if (host->card)
					MMC_UPDATE_BKOPS_STATS_SUSPEND(host->
						card->bkops_info.bkops_stats);
			}
			if (!(host->card && mmc_card_sdio(host->card)))
				mmc_release_host(host);

			if (err == -ENOSYS || !host->bus_ops->resume) {
				if (host->bus_ops->remove)
					host->bus_ops->remove(host);
				mmc_claim_host(host);
				mmc_detach_bus(host);
				mmc_power_off(host);
				mmc_release_host(host);
				host->pm_flags = 0;
				err = 0;
			}
		}
	}
	mmc_bus_put(host);

	if (!err && !mmc_card_keep_power(host))
		mmc_power_off(host);

	trace_mmc_suspend_host(mmc_hostname(host), err,
			ktime_to_us(ktime_sub(ktime_get(), start)));
	return err;
out:
	if (!(host->card && mmc_card_sdio(host->card)))
		mmc_release_host(host);

	return err;
}

EXPORT_SYMBOL(mmc_suspend_host);

int mmc_resume_host(struct mmc_host *host)
{
	int err = 0;
	ktime_t start = ktime_get();

	mmc_bus_get(host);
	if (mmc_bus_manual_resume(host)) {
		host->bus_resume_flags |= MMC_BUSRESUME_NEEDS_RESUME;
		mmc_bus_put(host);
		return 0;
	}

	if (host->bus_ops && !host->bus_dead) {
		if (!mmc_card_keep_power(host)) {
			mmc_power_up(host);
			mmc_select_voltage(host, host->ocr);
			if (mmc_card_sdio(host->card) &&
			    (host->caps & MMC_CAP_POWER_OFF_CARD)) {
				pm_runtime_disable(&host->card->dev);
				pm_runtime_set_active(&host->card->dev);
				pm_runtime_enable(&host->card->dev);
			}
		}
		BUG_ON(!host->bus_ops->resume);
		err = host->bus_ops->resume(host);
		if (err) {
			pr_warning("%s: error %d during resume "
					    "(card was removed?)\n",
					    mmc_hostname(host), err);
			err = 0;
		}
	}
	host->pm_flags &= ~MMC_PM_KEEP_POWER;
	mmc_bus_put(host);

	trace_mmc_resume_host(mmc_hostname(host), err,
			ktime_to_us(ktime_sub(ktime_get(), start)));
	return err;
}
EXPORT_SYMBOL(mmc_resume_host);

int mmc_pm_notify(struct notifier_block *notify_block,
					unsigned long mode, void *unused)
{
	struct mmc_host *host = container_of(
		notify_block, struct mmc_host, pm_notify);
	int err = 0;

	switch (mode) {
	case PM_HIBERNATION_PREPARE:
	case PM_SUSPEND_PREPARE:
		if (host->card && mmc_card_mmc(host->card)) {
			mmc_claim_host(host);
			err = mmc_stop_bkops(host->card);
			mmc_release_host(host);
			if (err) {
				pr_err("%s: didn't stop bkops\n",
					mmc_hostname(host));
				return err;
			}
		}

#if 0
		spin_lock_irqsave(&host->lock, flags);
		if (mmc_bus_needs_resume(host)) {
			spin_unlock_irqrestore(&host->lock, flags);
			break;
		}
		spin_unlock_irqrestore(&host->lock, flags);
#endif
#if 1
		
		host->rescan_disable = 1;

		
		if (!(host->caps & MMC_CAP_NEEDS_POLL))
			flush_work(&host->detect.work);
#endif
		if (cancel_delayed_work_sync(&host->detect))
			cancel_delayed_work_sync(&host->detect);

		if (!host->bus_ops || host->bus_ops->suspend)
			break;

		
		if (host->bus_ops->remove)
			host->bus_ops->remove(host);

		mmc_claim_host(host);
		mmc_detach_bus(host);
		mmc_power_off(host);
		mmc_release_host(host);
		host->pm_flags = 0;
		break;

	case PM_POST_SUSPEND:
	case PM_POST_HIBERNATION:
	case PM_POST_RESTORE:

#if 0
		spin_lock_irqsave(&host->lock, flags);
		if (mmc_bus_manual_resume(host)) {
			spin_unlock_irqrestore(&host->lock, flags);
			break;
		}
		spin_unlock_irqrestore(&host->lock, flags);
#endif
		host->rescan_disable = 0;

		if (mmc_is_sd_host(host) && !disable_auto_sd)
			mmc_detect_change(host, 0);
		break;

	default:
		return -EINVAL;
	}

	return 0;
}
#endif

#ifdef CONFIG_PM_RUNTIME
void mmc_dump_dev_pm_state(struct mmc_host *host, struct device *dev)
{
	pr_err("%s: %s: err: runtime_error: %d\n", dev_name(dev),
	       mmc_hostname(host), dev->power.runtime_error);
	pr_err("%s: %s: disable_depth: %d runtime_status: %d idle_notification: %d\n",
	       dev_name(dev), mmc_hostname(host), dev->power.disable_depth,
	       dev->power.runtime_status,
	       dev->power.idle_notification);
	pr_err("%s: %s: request_pending: %d, request: %d\n",
	       dev_name(dev), mmc_hostname(host),
	       dev->power.request_pending, dev->power.request);
}

void mmc_rpm_hold(struct mmc_host *host, struct device *dev)
{
	int ret = 0;

	if (!mmc_use_core_runtime_pm(host))
		return;

	ret = pm_runtime_get_sync(dev);
	if ((ret < 0) &&
	    (dev->power.runtime_error || (dev->power.disable_depth > 0))) {
		pr_err("%s: %s: %s: pm_runtime_get_sync: err: %d\n",
		       dev_name(dev), mmc_hostname(host), __func__, ret);
		mmc_dump_dev_pm_state(host, dev);
		if (pm_runtime_suspended(dev))
			BUG_ON(1);
	}
}

EXPORT_SYMBOL(mmc_rpm_hold);

void mmc_rpm_release(struct mmc_host *host, struct device *dev)
{
	int ret = 0;

	if (!mmc_use_core_runtime_pm(host))
		return;

	ret = pm_runtime_put_sync(dev);
	if ((ret < 0) &&
	    (dev->power.runtime_error || (dev->power.disable_depth > 0))) {
		pr_err("%s: %s: %s: pm_runtime_put_sync: err: %d\n",
		       dev_name(dev), mmc_hostname(host), __func__, ret);
		mmc_dump_dev_pm_state(host, dev);
	}
}

EXPORT_SYMBOL(mmc_rpm_release);
#else
void mmc_rpm_hold(struct mmc_host *host, struct device *dev) {}
EXPORT_SYMBOL(mmc_rpm_hold);

void mmc_rpm_release(struct mmc_host *host, struct device *dev) {}
EXPORT_SYMBOL(mmc_rpm_release);
#endif

void mmc_init_context_info(struct mmc_host *host)
{
	spin_lock_init(&host->context_info.lock);
	host->context_info.is_new_req = false;
	host->context_info.is_done_rcv = false;
	host->context_info.is_waiting_last_req = false;
	init_waitqueue_head(&host->context_info.wait);
}

#ifdef CONFIG_MMC_EMBEDDED_SDIO
void mmc_set_embedded_sdio_data(struct mmc_host *host,
				struct sdio_cis *cis,
				struct sdio_cccr *cccr,
				struct sdio_embedded_func *funcs,
				int num_funcs)
{
	host->embedded_sdio_data.cis = cis;
	host->embedded_sdio_data.cccr = cccr;
	host->embedded_sdio_data.funcs = funcs;
	host->embedded_sdio_data.num_funcs = num_funcs;
}

EXPORT_SYMBOL(mmc_set_embedded_sdio_data);
#endif

static int __init mmc_init(void)
{
	int ret;

	workqueue = alloc_ordered_workqueue("kmmcd", 0);
	if (!workqueue)
		return -ENOMEM;

	stats_workqueue = create_singlethread_workqueue("mmc_stats");
	if (!stats_workqueue)
		return -ENOMEM;

	enable_detection_workqueue = create_singlethread_workqueue("enable_sd_detect");
	if (!enable_detection_workqueue)
		return -ENOMEM;

	if (get_tamper_sf() == 1)
		stats_interval = MMC_STATS_LOG_INTERVAL;

	ret = mmc_register_bus();
	if (ret)
		goto destroy_workqueue;

	ret = mmc_register_host_class();
	if (ret)
		goto unregister_bus;

	ret = sdio_register_bus();
	if (ret)
		goto unregister_host_class;

	spin_lock_init(&iolist_lock);
	return 0;

unregister_host_class:
	mmc_unregister_host_class();
unregister_bus:
	mmc_unregister_bus();
destroy_workqueue:
	destroy_workqueue(workqueue);
	if (stats_workqueue)
		destroy_workqueue(stats_workqueue);
	if (enable_detection_workqueue)
		destroy_workqueue(enable_detection_workqueue);
	return ret;
}

static void __exit mmc_exit(void)
{
	sdio_unregister_bus();
	mmc_unregister_host_class();
	mmc_unregister_bus();
	destroy_workqueue(workqueue);
	if (stats_workqueue)
		destroy_workqueue(stats_workqueue);
	if (enable_detection_workqueue) {
		flush_workqueue(enable_detection_workqueue);
		destroy_workqueue(enable_detection_workqueue);
		enable_detection_workqueue = NULL;
	}
}

subsys_initcall(mmc_init);
module_exit(mmc_exit);

MODULE_LICENSE("GPL");<|MERGE_RESOLUTION|>--- conflicted
+++ resolved
@@ -859,13 +859,14 @@
 
 static void mmc_wait_data_done(struct mmc_request *mrq)
 {
-<<<<<<< HEAD
 	unsigned long flags;
 	struct mmc_context_info *context_info = &mrq->host->context_info;
 
 	spin_lock_irqsave(&context_info->lock, flags);
 	mrq->host->context_info.is_done_rcv = true;
 	wake_up_interruptible(&mrq->host->context_info.wait);
+        context_info->is_done_rcv = true;
+        wake_up_interruptible(&context_info->wait);
 	spin_unlock_irqrestore(&context_info->lock, flags);
 }
 
@@ -878,12 +879,6 @@
 		return;
 
 	mmc_start_bkops(card, false);
-=======
-	struct mmc_context_info *context_info = &mrq->host->context_info;
-
-	context_info->is_done_rcv = true;
-	wake_up_interruptible(&context_info->wait);
->>>>>>> f5552cd8
 }
 EXPORT_SYMBOL(mmc_start_idle_time_bkops);
 
