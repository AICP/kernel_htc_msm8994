/* Copyright (c) 2014-2017, The Linux Foundation. All rights reserved.
 *
 * This program is free software; you can redistribute it and/or modify
 * it under the terms of the GNU General Public License version 2 and
 * only version 2 as published by the Free Software Foundation.
 *
 * This program is distributed in the hope that it will be useful,
 * but WITHOUT ANY WARRANTY; without even the implied warranty of
 * MERCHANTABILITY or FITNESS FOR A PARTICULAR PURPOSE.  See the
 * GNU General Public License for more details.
 */

/*
 * WWAN Transport Network Driver.
 */

#include <linux/completion.h>
#include <linux/errno.h>
#include <linux/if_arp.h>
#include <linux/interrupt.h>
#include <linux/init.h>
#include <linux/kernel.h>
#include <linux/module.h>
#include <linux/netdevice.h>
#include <linux/of_device.h>
#include <linux/string.h>
#include <linux/skbuff.h>
#include <linux/workqueue.h>
#include <net/pkt_sched.h>
#include <soc/qcom/subsystem_restart.h>
#include <soc/qcom/subsystem_notif.h>
#include "ipa_qmi_service.h"
#include <linux/rmnet_ipa_fd_ioctl.h>

#define WWAN_METADATA_SHFT 24
#define WWAN_METADATA_MASK 0xFF000000
#define WWAN_DATA_LEN 2000
#define IPA_RM_INACTIVITY_TIMER 100 /* IPA_RM */
#define HEADROOM_FOR_QMAP   8 /* for mux header */
#define TAILROOM            0 /* for padding by mux layer */
#define MAX_NUM_OF_MUX_CHANNEL  10 /* max mux channels */
#define UL_FILTER_RULE_HANDLE_START 69
#define DEFAULT_OUTSTANDING_HIGH 64
#define DEFAULT_OUTSTANDING_LOW 32

#define IPA_WWAN_DEV_NAME "rmnet_ipa%d"
#define IPA_WWAN_DEVICE_COUNT (1)

#define INVALID_MUX_ID 0xFF
#define IPA_QUOTA_REACH_ALERT_MAX_SIZE 64
#define IPA_QUOTA_REACH_IF_NAME_MAX_SIZE 64
#define IPA_UEVENT_NUM_EVNP 4 /* number of event pointers */

static struct net_device *ipa_netdevs[IPA_WWAN_DEVICE_COUNT];
static struct ipa_sys_connect_params apps_to_ipa_ep_cfg, ipa_to_apps_ep_cfg;
static u32 qmap_hdr_hdl, dflt_v4_wan_rt_hdl, dflt_v6_wan_rt_hdl;
static struct rmnet_mux_val mux_channel[MAX_NUM_OF_MUX_CHANNEL];
static int num_q6_rule, old_num_q6_rule;
static int rmnet_index;
static bool egress_set, a7_ul_flt_set;
static struct workqueue_struct *ipa_rm_q6_workqueue; /* IPA_RM workqueue*/
static atomic_t is_initialized;
static atomic_t is_ssr;

u32 apps_to_ipa_hdl, ipa_to_apps_hdl; /* get handler from ipa */
static int wwan_add_ul_flt_rule_to_ipa(void);
static int wwan_del_ul_flt_rule_to_ipa(void);

static void wake_tx_queue(struct work_struct *work);
static DECLARE_WORK(ipa_tx_wakequeue_work, wake_tx_queue);

static void tethering_stats_poll_queue(struct work_struct *work);
static DECLARE_DELAYED_WORK(ipa_tether_stats_poll_wakequeue_work,
			    tethering_stats_poll_queue);

enum wwan_device_status {
	WWAN_DEVICE_INACTIVE = 0,
	WWAN_DEVICE_ACTIVE   = 1
};

struct ipa_rmnet_plat_drv_res {
	bool ipa_rmnet_ssr;
	bool ipa_loaduC;
};

/**
 * struct wwan_private - WWAN private data
 * @net: network interface struct implemented by this driver
 * @stats: iface statistics
 * @outstanding_pkts: number of packets sent to IPA without TX complete ACKed
 * @outstanding_high: number of outstanding packets allowed
 * @outstanding_low: number of outstanding packets which shall cause
 * @ch_id: channel id
 * @lock: spinlock for mutual exclusion
 * @device_status: holds device status
 *
 * WWAN private - holds all relevant info about WWAN driver
 */
struct wwan_private {
	struct net_device *net;
	struct net_device_stats stats;
	atomic_t outstanding_pkts;
	int outstanding_high;
	int outstanding_low;
	uint32_t ch_id;
	spinlock_t lock;
	struct completion resource_granted_completion;
	enum wwan_device_status device_status;
};

/**
* ipa_setup_a7_qmap_hdr() - Setup default a7 qmap hdr
*
* Return codes:
* 0: success
* -ENOMEM: failed to allocate memory
* -EPERM: failed to add the tables
*/
static int ipa_setup_a7_qmap_hdr(void)
{
	struct ipa_ioc_add_hdr *hdr;
	struct ipa_hdr_add *hdr_entry;
	u32 pyld_sz;
	int ret;

	/* install the basic exception header */
	pyld_sz = sizeof(struct ipa_ioc_add_hdr) + 1 *
		      sizeof(struct ipa_hdr_add);
	hdr = kzalloc(pyld_sz, GFP_KERNEL);
	if (!hdr) {
		IPAWANERR("fail to alloc exception hdr\n");
		return -ENOMEM;
	}
	hdr->num_hdrs = 1;
	hdr->commit = 1;
	hdr_entry = &hdr->hdr[0];

	strlcpy(hdr_entry->name, IPA_A7_QMAP_HDR_NAME,
				IPA_RESOURCE_NAME_MAX);
	hdr_entry->hdr_len = IPA_QMAP_HEADER_LENGTH; /* 4 bytes */

	if (ipa_add_hdr(hdr)) {
		IPAWANERR("fail to add IPA_A7_QMAP hdr\n");
		ret = -EPERM;
		goto bail;
	}

	if (hdr_entry->status) {
		IPAWANERR("fail to add IPA_A7_QMAP hdr\n");
		ret = -EPERM;
		goto bail;
	}
	qmap_hdr_hdl = hdr_entry->hdr_hdl;

	ret = 0;
bail:
	kfree(hdr);
	return ret;
}

static void ipa_del_a7_qmap_hdr(void)
{
	struct ipa_ioc_del_hdr *del_hdr;
	struct ipa_hdr_del *hdl_entry;
	u32 pyld_sz;
	int ret;

	pyld_sz = sizeof(struct ipa_ioc_del_hdr) + 1 *
		      sizeof(struct ipa_hdr_del);
	del_hdr = kzalloc(pyld_sz, GFP_KERNEL);
	if (!del_hdr) {
		IPAWANERR("fail to alloc exception hdr_del\n");
		return;
	}

	del_hdr->commit = 1;
	del_hdr->num_hdls = 1;
	hdl_entry = &del_hdr->hdl[0];
	hdl_entry->hdl = qmap_hdr_hdl;

	ret = ipa_del_hdr(del_hdr);
	if (ret || hdl_entry->status)
		IPAWANERR("ipa_del_hdr failed\n");
	else
		IPAWANDBG("hdrs deletion done\n");

	qmap_hdr_hdl = 0;
	kfree(del_hdr);
}

static void ipa_del_qmap_hdr(uint32_t hdr_hdl)
{
	struct ipa_ioc_del_hdr *del_hdr;
	struct ipa_hdr_del *hdl_entry;
	u32 pyld_sz;
	int ret;

	if (hdr_hdl == 0) {
		IPAWANERR("Invalid hdr_hdl provided\n");
		return;
	}

	pyld_sz = sizeof(struct ipa_ioc_del_hdr) + 1 *
		sizeof(struct ipa_hdr_del);
	del_hdr = kzalloc(pyld_sz, GFP_KERNEL);
	if (!del_hdr) {
		IPAWANERR("fail to alloc exception hdr_del\n");
		return;
	}

	del_hdr->commit = 1;
	del_hdr->num_hdls = 1;
	hdl_entry = &del_hdr->hdl[0];
	hdl_entry->hdl = hdr_hdl;

	ret = ipa_del_hdr(del_hdr);
	if (ret || hdl_entry->status)
		IPAWANERR("ipa_del_hdr failed\n");
	else
		IPAWANDBG("header deletion done\n");

	qmap_hdr_hdl = 0;
	kfree(del_hdr);
}

static void ipa_del_mux_qmap_hdrs(void)
{
	int index;

	for (index = 0; index < rmnet_index; index++) {
		ipa_del_qmap_hdr(mux_channel[index].hdr_hdl);
		mux_channel[index].hdr_hdl = 0;
	}
}

static int ipa_add_qmap_hdr(uint32_t mux_id, uint32_t *hdr_hdl)
{
	struct ipa_ioc_add_hdr *hdr;
	struct ipa_hdr_add *hdr_entry;
	char hdr_name[IPA_RESOURCE_NAME_MAX];
	u32 pyld_sz;
	int ret;

	pyld_sz = sizeof(struct ipa_ioc_add_hdr) + 1 *
		      sizeof(struct ipa_hdr_add);
	hdr = kzalloc(pyld_sz, GFP_KERNEL);
	if (!hdr) {
		IPAWANERR("fail to alloc exception hdr\n");
		return -ENOMEM;
	}
	hdr->num_hdrs = 1;
	hdr->commit = 1;
	hdr_entry = &hdr->hdr[0];

	snprintf(hdr_name, IPA_RESOURCE_NAME_MAX, "%s%d",
		 A2_MUX_HDR_NAME_V4_PREF,
		 mux_id);
	 strlcpy(hdr_entry->name, hdr_name,
				IPA_RESOURCE_NAME_MAX);

	hdr_entry->hdr_len = IPA_QMAP_HEADER_LENGTH; /* 4 bytes */
	hdr_entry->hdr[1] = (uint8_t) mux_id;
	IPAWANDBG("header (%s) with mux-id: (%d)\n",
		hdr_name,
		hdr_entry->hdr[1]);
	if (ipa_add_hdr(hdr)) {
		IPAWANERR("fail to add IPA_QMAP hdr\n");
		ret = -EPERM;
		goto bail;
	}

	if (hdr_entry->status) {
		IPAWANERR("fail to add IPA_QMAP hdr\n");
		ret = -EPERM;
		goto bail;
	}

	ret = 0;
	*hdr_hdl = hdr_entry->hdr_hdl;
bail:
	kfree(hdr);
	return ret;
}

/**
* ipa_setup_dflt_wan_rt_tables() - Setup default wan routing tables
*
* Return codes:
* 0: success
* -ENOMEM: failed to allocate memory
* -EPERM: failed to add the tables
*/
static int ipa_setup_dflt_wan_rt_tables(void)
{
	struct ipa_ioc_add_rt_rule *rt_rule;
	struct ipa_rt_rule_add *rt_rule_entry;

	rt_rule =
	   kzalloc(sizeof(struct ipa_ioc_add_rt_rule) + 1 *
			   sizeof(struct ipa_rt_rule_add), GFP_KERNEL);
	if (!rt_rule) {
		IPAWANERR("fail to alloc mem\n");
		return -ENOMEM;
	}
	/* setup a default v4 route to point to Apps */
	rt_rule->num_rules = 1;
	rt_rule->commit = 1;
	rt_rule->ip = IPA_IP_v4;
	strlcpy(rt_rule->rt_tbl_name, IPA_DFLT_WAN_RT_TBL_NAME,
			IPA_RESOURCE_NAME_MAX);

	rt_rule_entry = &rt_rule->rules[0];
	rt_rule_entry->at_rear = 1;
	rt_rule_entry->rule.dst = IPA_CLIENT_APPS_WAN_CONS;
	rt_rule_entry->rule.hdr_hdl = qmap_hdr_hdl;

	if (ipa_add_rt_rule(rt_rule)) {
		IPAWANERR("fail to add dflt_wan v4 rule\n");
		kfree(rt_rule);
		return -EPERM;
	}

	IPAWANDBG("dflt v4 rt rule hdl=%x\n", rt_rule_entry->rt_rule_hdl);
	dflt_v4_wan_rt_hdl = rt_rule_entry->rt_rule_hdl;

	/* setup a default v6 route to point to A5 */
	rt_rule->ip = IPA_IP_v6;
	if (ipa_add_rt_rule(rt_rule)) {
		IPAWANERR("fail to add dflt_wan v6 rule\n");
		kfree(rt_rule);
		return -EPERM;
	}
	IPAWANDBG("dflt v6 rt rule hdl=%x\n", rt_rule_entry->rt_rule_hdl);
	dflt_v6_wan_rt_hdl = rt_rule_entry->rt_rule_hdl;

	kfree(rt_rule);
	return 0;
}

static void ipa_del_dflt_wan_rt_tables(void)
{
	struct ipa_ioc_del_rt_rule *rt_rule;
	struct ipa_rt_rule_del *rt_rule_entry;
	int len;

	len = sizeof(struct ipa_ioc_del_rt_rule) + 1 *
			   sizeof(struct ipa_rt_rule_del);
	rt_rule = kzalloc(len, GFP_KERNEL);
	if (!rt_rule) {
		IPAWANERR("unable to allocate memory for del route rule\n");
		return;
	}

	memset(rt_rule, 0, len);
	rt_rule->commit = 1;
	rt_rule->num_hdls = 1;
	rt_rule->ip = IPA_IP_v4;

	rt_rule_entry = &rt_rule->hdl[0];
	rt_rule_entry->status = -1;
	rt_rule_entry->hdl = dflt_v4_wan_rt_hdl;

	IPAWANERR("Deleting Route hdl:(0x%x) with ip type: %d\n",
		rt_rule_entry->hdl, IPA_IP_v4);
	if (ipa_del_rt_rule(rt_rule) ||
			(rt_rule_entry->status)) {
		IPAWANERR("Routing rule deletion failed!\n");
	}

	rt_rule->ip = IPA_IP_v6;
	rt_rule_entry->hdl = dflt_v6_wan_rt_hdl;
	IPAWANERR("Deleting Route hdl:(0x%x) with ip type: %d\n",
		rt_rule_entry->hdl, IPA_IP_v6);
	if (ipa_del_rt_rule(rt_rule) ||
			(rt_rule_entry->status)) {
		IPAWANERR("Routing rule deletion failed!\n");
	}

	kfree(rt_rule);
}

int copy_ul_filter_rule_to_ipa(struct ipa_install_fltr_rule_req_msg_v01
		*rule_req, uint32_t *rule_hdl)
{
	int rc = 0, i, j;

	if (rule_req->filter_spec_list_valid == true) {
		num_q6_rule = rule_req->filter_spec_list_len;
		IPAWANDBG("Received (%d) install_flt_req\n", num_q6_rule);
	} else {
		num_q6_rule = 0;
		IPAWANERR("got no UL rules from modem\n");
		return -EINVAL;
	}
	/* copy UL filter rules from Modem*/
	for (i = 0; i < num_q6_rule; i++) {
		/* check if rules overside the cache*/
		if (i == MAX_NUM_Q6_RULE) {
			IPAWANERR("Reaching (%d) max cache ",
				MAX_NUM_Q6_RULE);
			IPAWANERR(" however total (%d)\n",
				num_q6_rule);
			break;
		}
		/* construct UL_filter_rule handler QMI use-cas */
		ipa_qmi_ctx->q6_ul_filter_rule[i].filter_hdl =
			UL_FILTER_RULE_HANDLE_START + i;
		rule_hdl[i] = ipa_qmi_ctx->q6_ul_filter_rule[i].filter_hdl;
		ipa_qmi_ctx->q6_ul_filter_rule[i].ip =
			rule_req->filter_spec_list[i].ip_type;
		ipa_qmi_ctx->q6_ul_filter_rule[i].action =
			rule_req->filter_spec_list[i].filter_action;
		if (rule_req->filter_spec_list[i].is_routing_table_index_valid
			== true)
			ipa_qmi_ctx->q6_ul_filter_rule[i].rt_tbl_idx =
			rule_req->filter_spec_list[i].route_table_index;
		if (rule_req->filter_spec_list[i].is_mux_id_valid == true)
			ipa_qmi_ctx->q6_ul_filter_rule[i].mux_id =
			rule_req->filter_spec_list[i].mux_id;
		ipa_qmi_ctx->q6_ul_filter_rule[i].eq_attrib.rule_eq_bitmap =
			rule_req->filter_spec_list[i].filter_rule.
			rule_eq_bitmap;
		ipa_qmi_ctx->q6_ul_filter_rule[i].eq_attrib.tos_eq_present =
			rule_req->filter_spec_list[i].filter_rule.
			tos_eq_present;
		ipa_qmi_ctx->q6_ul_filter_rule[i].eq_attrib.tos_eq =
			rule_req->filter_spec_list[i].filter_rule.tos_eq;
		ipa_qmi_ctx->q6_ul_filter_rule[i].eq_attrib.
			protocol_eq_present = rule_req->filter_spec_list[i].
			filter_rule.protocol_eq_present;
		ipa_qmi_ctx->q6_ul_filter_rule[i].eq_attrib.protocol_eq =
			rule_req->filter_spec_list[i].filter_rule.
			protocol_eq;

		ipa_qmi_ctx->q6_ul_filter_rule[i].eq_attrib.
			num_ihl_offset_range_16 = rule_req->filter_spec_list[i].
			filter_rule.num_ihl_offset_range_16;
		for (j = 0; j < ipa_qmi_ctx->q6_ul_filter_rule[i].eq_attrib.
			num_ihl_offset_range_16; j++) {
			ipa_qmi_ctx->q6_ul_filter_rule[i].eq_attrib.
			ihl_offset_range_16[j].offset = rule_req->
			filter_spec_list[i].filter_rule.
			ihl_offset_range_16[j].offset;
			ipa_qmi_ctx->q6_ul_filter_rule[i].eq_attrib.
			ihl_offset_range_16[j].range_low = rule_req->
			filter_spec_list[i].filter_rule.
			ihl_offset_range_16[j].range_low;
			ipa_qmi_ctx->q6_ul_filter_rule[i].eq_attrib.
			ihl_offset_range_16[j].range_high = rule_req->
			filter_spec_list[i].filter_rule.
			ihl_offset_range_16[j].range_high;
		}
		ipa_qmi_ctx->q6_ul_filter_rule[i].eq_attrib.num_offset_meq_32 =
			rule_req->filter_spec_list[i].filter_rule.
			num_offset_meq_32;
		for (j = 0; j < ipa_qmi_ctx->q6_ul_filter_rule[i].eq_attrib.
				num_offset_meq_32; j++) {
			ipa_qmi_ctx->q6_ul_filter_rule[i].eq_attrib.
			offset_meq_32[j].offset = rule_req->filter_spec_list[i].
			filter_rule.offset_meq_32[j].offset;
			ipa_qmi_ctx->q6_ul_filter_rule[i].eq_attrib.
			offset_meq_32[j].mask = rule_req->filter_spec_list[i].
			filter_rule.offset_meq_32[j].mask;
			ipa_qmi_ctx->q6_ul_filter_rule[i].eq_attrib.
			offset_meq_32[j].value = rule_req->filter_spec_list[i].
			filter_rule.offset_meq_32[j].value;
		}

		ipa_qmi_ctx->q6_ul_filter_rule[i].eq_attrib.tc_eq_present =
			rule_req->filter_spec_list[i].filter_rule.tc_eq_present;
		ipa_qmi_ctx->q6_ul_filter_rule[i].eq_attrib.tc_eq =
			rule_req->filter_spec_list[i].filter_rule.tc_eq;
		ipa_qmi_ctx->q6_ul_filter_rule[i].eq_attrib.fl_eq_present =
			rule_req->filter_spec_list[i].filter_rule.
			flow_eq_present;
		ipa_qmi_ctx->q6_ul_filter_rule[i].eq_attrib.fl_eq =
			rule_req->filter_spec_list[i].filter_rule.flow_eq;
		ipa_qmi_ctx->q6_ul_filter_rule[i].eq_attrib.
		ihl_offset_eq_16_present = rule_req->filter_spec_list[i].
		filter_rule.ihl_offset_eq_16_present;
		ipa_qmi_ctx->q6_ul_filter_rule[i].eq_attrib.
		ihl_offset_eq_16.offset = rule_req->filter_spec_list[i].
		filter_rule.ihl_offset_eq_16.offset;
		ipa_qmi_ctx->q6_ul_filter_rule[i].eq_attrib.
		ihl_offset_eq_16.value = rule_req->filter_spec_list[i].
		filter_rule.ihl_offset_eq_16.value;

		ipa_qmi_ctx->q6_ul_filter_rule[i].eq_attrib.
		ihl_offset_eq_32_present = rule_req->filter_spec_list[i].
		filter_rule.ihl_offset_eq_32_present;
		ipa_qmi_ctx->q6_ul_filter_rule[i].eq_attrib.
		ihl_offset_eq_32.offset = rule_req->filter_spec_list[i].
		filter_rule.ihl_offset_eq_32.offset;
		ipa_qmi_ctx->q6_ul_filter_rule[i].eq_attrib.
		ihl_offset_eq_32.value = rule_req->filter_spec_list[i].
		filter_rule.ihl_offset_eq_32.value;

		ipa_qmi_ctx->q6_ul_filter_rule[i].eq_attrib.
		num_ihl_offset_meq_32 = rule_req->filter_spec_list[i].
		filter_rule.num_ihl_offset_meq_32;
		for (j = 0; j < ipa_qmi_ctx->q6_ul_filter_rule[i].
			eq_attrib.num_ihl_offset_meq_32; j++) {
			ipa_qmi_ctx->q6_ul_filter_rule[i].eq_attrib.
				ihl_offset_meq_32[j].offset = rule_req->
				filter_spec_list[i].filter_rule.
				ihl_offset_meq_32[j].offset;
			ipa_qmi_ctx->q6_ul_filter_rule[i].eq_attrib.
				ihl_offset_meq_32[j].mask = rule_req->
				filter_spec_list[i].filter_rule.
				ihl_offset_meq_32[j].mask;
			ipa_qmi_ctx->q6_ul_filter_rule[i].eq_attrib.
				ihl_offset_meq_32[j].value = rule_req->
				filter_spec_list[i].filter_rule.
				ihl_offset_meq_32[j].value;
		}
		ipa_qmi_ctx->q6_ul_filter_rule[i].eq_attrib.num_offset_meq_128 =
			rule_req->filter_spec_list[i].filter_rule.
			num_offset_meq_128;
		for (j = 0; j < ipa_qmi_ctx->q6_ul_filter_rule[i].eq_attrib.
			num_offset_meq_128; j++) {
			ipa_qmi_ctx->q6_ul_filter_rule[i].eq_attrib.
				offset_meq_128[j].offset = rule_req->
				filter_spec_list[i].filter_rule.
				offset_meq_128[j].offset;
			memcpy(ipa_qmi_ctx->q6_ul_filter_rule[i].eq_attrib.
					offset_meq_128[j].mask,
					rule_req->filter_spec_list[i].
					filter_rule.offset_meq_128[j].mask, 16);
			memcpy(ipa_qmi_ctx->q6_ul_filter_rule[i].eq_attrib.
					offset_meq_128[j].value, rule_req->
					filter_spec_list[i].filter_rule.
					offset_meq_128[j].value, 16);
		}

		ipa_qmi_ctx->q6_ul_filter_rule[i].eq_attrib.
			metadata_meq32_present = rule_req->filter_spec_list[i].
				filter_rule.metadata_meq32_present;
		ipa_qmi_ctx->q6_ul_filter_rule[i].eq_attrib.
			metadata_meq32.offset = rule_req->filter_spec_list[i].
			filter_rule.metadata_meq32.offset;
		ipa_qmi_ctx->q6_ul_filter_rule[i].eq_attrib.
			metadata_meq32.mask = rule_req->filter_spec_list[i].
			filter_rule.metadata_meq32.mask;
		ipa_qmi_ctx->q6_ul_filter_rule[i].eq_attrib.metadata_meq32.
			value = rule_req->filter_spec_list[i].filter_rule.
			metadata_meq32.value;
		ipa_qmi_ctx->q6_ul_filter_rule[i].eq_attrib.
			ipv4_frag_eq_present = rule_req->filter_spec_list[i].
			filter_rule.ipv4_frag_eq_present;
	}
	return rc;
}

static int wwan_add_ul_flt_rule_to_ipa(void)
{
	u32 pyld_sz;
	int i, retval = 0;
	int num_v4_rule = 0, num_v6_rule = 0;
	struct ipa_ioc_add_flt_rule *param;
	struct ipa_flt_rule_add flt_rule_entry;
	struct ipa_fltr_installed_notif_req_msg_v01 req;

	pyld_sz = sizeof(struct ipa_ioc_add_flt_rule) +
	   sizeof(struct ipa_flt_rule_add);
	param = kzalloc(pyld_sz, GFP_KERNEL);
	if (!param)
		return -ENOMEM;

	param->commit = 1;
	param->ep = IPA_CLIENT_APPS_LAN_WAN_PROD;
	param->global = false;
	param->num_rules = (uint8_t)1;

	for (i = 0; i < num_q6_rule; i++) {
		param->ip = ipa_qmi_ctx->q6_ul_filter_rule[i].ip;
		memset(&flt_rule_entry, 0, sizeof(struct ipa_flt_rule_add));
		flt_rule_entry.at_rear = true;
		flt_rule_entry.rule.action =
			ipa_qmi_ctx->q6_ul_filter_rule[i].action;
		flt_rule_entry.rule.rt_tbl_idx
		= ipa_qmi_ctx->q6_ul_filter_rule[i].rt_tbl_idx;
		flt_rule_entry.rule.retain_hdr = true;

		/* debug rt-hdl*/
		IPAWANDBG("install-IPA index(%d),rt-tbl:(%d)\n",
			i, flt_rule_entry.rule.rt_tbl_idx);
		flt_rule_entry.rule.eq_attrib_type = true;
		memcpy(&(flt_rule_entry.rule.eq_attrib),
			&ipa_qmi_ctx->q6_ul_filter_rule[i].eq_attrib,
			sizeof(struct ipa_ipfltri_rule_eq));
		memcpy(&(param->rules[0]), &flt_rule_entry,
			sizeof(struct ipa_flt_rule_add));
		if (ipa_add_flt_rule((struct ipa_ioc_add_flt_rule *)param)) {
			retval = -EFAULT;
			IPAWANERR("add A7 UL filter rule(%d) failed\n", i);
		} else {
			/* store the rule handler */
			ipa_qmi_ctx->q6_ul_filter_rule_hdl[i] =
				param->rules[0].flt_rule_hdl;
		}
	}

	/* send ipa_fltr_installed_notif_req_msg_v01 to Q6*/
	memset(&req, 0, sizeof(struct ipa_fltr_installed_notif_req_msg_v01));
	req.source_pipe_index =
		ipa_get_ep_mapping(IPA_CLIENT_APPS_LAN_WAN_PROD);
	req.install_status = QMI_RESULT_SUCCESS_V01;
	req.filter_index_list_len = num_q6_rule;
	for (i = 0; i < num_q6_rule; i++) {
		if (ipa_qmi_ctx->q6_ul_filter_rule[i].ip == IPA_IP_v4) {
			req.filter_index_list[i].filter_index = num_v4_rule;
			num_v4_rule++;
		} else {
			req.filter_index_list[i].filter_index = num_v6_rule;
			num_v6_rule++;
		}
		req.filter_index_list[i].filter_handle =
			ipa_qmi_ctx->q6_ul_filter_rule[i].filter_hdl;
	}
	if (qmi_filter_notify_send(&req)) {
		IPAWANDBG("add filter rule index on A7-RX failed\n");
		retval = -EFAULT;
	}
	old_num_q6_rule = num_q6_rule;
	IPAWANDBG("add (%d) filter rule index on A7-RX\n",
			old_num_q6_rule);
	kfree(param);
	return retval;
}


static int wwan_del_ul_flt_rule_to_ipa(void)
{
	u32 pyld_sz;
	int i, retval = 0;
	struct ipa_ioc_del_flt_rule *param;
	struct ipa_flt_rule_del flt_rule_entry;

	pyld_sz = sizeof(struct ipa_ioc_del_flt_rule) +
	   sizeof(struct ipa_flt_rule_del);
	param = kzalloc(pyld_sz, GFP_KERNEL);
	if (!param) {
		IPAWANERR("kzalloc failed\n");
		return -ENOMEM;
	}

	param->commit = 1;
	param->num_hdls = (uint8_t) 1;

	for (i = 0; i < old_num_q6_rule; i++) {
		param->ip = ipa_qmi_ctx->q6_ul_filter_rule[i].ip;
		memset(&flt_rule_entry, 0, sizeof(struct ipa_flt_rule_del));
		flt_rule_entry.hdl = ipa_qmi_ctx->q6_ul_filter_rule_hdl[i];
		/* debug rt-hdl*/
		IPAWANDBG("delete-IPA rule index(%d)\n", i);
		memcpy(&(param->hdl[0]), &flt_rule_entry,
			sizeof(struct ipa_flt_rule_del));
		if (ipa_del_flt_rule((struct ipa_ioc_del_flt_rule *)param)) {
			IPAWANERR("del A7 UL filter rule(%d) failed\n", i);
			kfree(param);
			return -EFAULT;
		}
	}

	/* set UL filter-rule add-indication */
	a7_ul_flt_set = false;
	old_num_q6_rule = 0;

	kfree(param);
	return retval;
}

static int find_mux_channel_index(uint32_t mux_id)
{
	int i;

	for (i = 0; i < MAX_NUM_OF_MUX_CHANNEL; i++) {
		if (mux_id == mux_channel[i].mux_id)
			return i;
	}
	return MAX_NUM_OF_MUX_CHANNEL;
}

static int find_vchannel_name_index(const char *vchannel_name)
{
	int i;

	for (i = 0; i < MAX_NUM_OF_MUX_CHANNEL; i++) {
		if (0 == strcmp(mux_channel[i].vchannel_name, vchannel_name))
			return i;
	}
	return MAX_NUM_OF_MUX_CHANNEL;
}

static int wwan_register_to_ipa(int index)
{
	struct ipa_tx_intf tx_properties = {0};
	struct ipa_ioc_tx_intf_prop tx_ioc_properties[2] = { {0}, {0} };
	struct ipa_ioc_tx_intf_prop *tx_ipv4_property;
	struct ipa_ioc_tx_intf_prop *tx_ipv6_property;
	struct ipa_rx_intf rx_properties = {0};
	struct ipa_ioc_rx_intf_prop rx_ioc_properties[2] = { {0}, {0} };
	struct ipa_ioc_rx_intf_prop *rx_ipv4_property;
	struct ipa_ioc_rx_intf_prop *rx_ipv6_property;
	struct ipa_ext_intf ext_properties = {0};
	struct ipa_ioc_ext_intf_prop *ext_ioc_properties;
	u32 pyld_sz;
	int ret = 0, i;

	IPAWANDBG("index(%d) device[%s]:\n", index,
		mux_channel[index].vchannel_name);
	if (!mux_channel[index].mux_hdr_set) {
		ret = ipa_add_qmap_hdr(mux_channel[index].mux_id,
		      &mux_channel[index].hdr_hdl);
		if (ret) {
			IPAWANERR("ipa_add_mux_hdr failed (%d)\n", index);
			return ret;
		}
		mux_channel[index].mux_hdr_set = true;
	}
	tx_properties.prop = tx_ioc_properties;
	tx_ipv4_property = &tx_properties.prop[0];
	tx_ipv4_property->ip = IPA_IP_v4;
	tx_ipv4_property->dst_pipe = IPA_CLIENT_APPS_WAN_CONS;
	snprintf(tx_ipv4_property->hdr_name, IPA_RESOURCE_NAME_MAX, "%s%d",
		 A2_MUX_HDR_NAME_V4_PREF,
		 mux_channel[index].mux_id);
	tx_ipv6_property = &tx_properties.prop[1];
	tx_ipv6_property->ip = IPA_IP_v6;
	tx_ipv6_property->dst_pipe = IPA_CLIENT_APPS_WAN_CONS;
	/* no need use A2_MUX_HDR_NAME_V6_PREF, same header */
	snprintf(tx_ipv6_property->hdr_name, IPA_RESOURCE_NAME_MAX, "%s%d",
		 A2_MUX_HDR_NAME_V4_PREF,
		 mux_channel[index].mux_id);
	tx_properties.num_props = 2;

	rx_properties.prop = rx_ioc_properties;
	rx_ipv4_property = &rx_properties.prop[0];
	rx_ipv4_property->ip = IPA_IP_v4;
	rx_ipv4_property->attrib.attrib_mask |= IPA_FLT_META_DATA;
	rx_ipv4_property->attrib.meta_data =
		mux_channel[index].mux_id << WWAN_METADATA_SHFT;
	rx_ipv4_property->attrib.meta_data_mask = WWAN_METADATA_MASK;
	rx_ipv4_property->src_pipe = IPA_CLIENT_APPS_LAN_WAN_PROD;
	rx_ipv6_property = &rx_properties.prop[1];
	rx_ipv6_property->ip = IPA_IP_v6;
	rx_ipv6_property->attrib.attrib_mask |= IPA_FLT_META_DATA;
	rx_ipv6_property->attrib.meta_data =
		mux_channel[index].mux_id << WWAN_METADATA_SHFT;
	rx_ipv6_property->attrib.meta_data_mask = WWAN_METADATA_MASK;
	rx_ipv6_property->src_pipe = IPA_CLIENT_APPS_LAN_WAN_PROD;
	rx_properties.num_props = 2;

	pyld_sz = num_q6_rule *
	   sizeof(struct ipa_ioc_ext_intf_prop);
	ext_ioc_properties = kmalloc(pyld_sz, GFP_KERNEL);
	if (!ext_ioc_properties) {
		IPAWANERR("Error allocate memory\n");
		return -ENOMEM;
	}

	ext_properties.prop = ext_ioc_properties;
	ext_properties.excp_pipe_valid = true;
	ext_properties.excp_pipe = IPA_CLIENT_APPS_WAN_CONS;
	ext_properties.num_props = num_q6_rule;
	for (i = 0; i < num_q6_rule; i++) {
		memcpy(&(ext_properties.prop[i]),
				 &(ipa_qmi_ctx->q6_ul_filter_rule[i]),
				sizeof(struct ipa_ioc_ext_intf_prop));
	ext_properties.prop[i].mux_id = mux_channel[index].mux_id;
	IPAWANDBG("index %d ip: %d rt-tbl:%d\n", i,
		ext_properties.prop[i].ip,
		ext_properties.prop[i].rt_tbl_idx);
	IPAWANDBG("action: %d mux:%d\n",
		ext_properties.prop[i].action,
		ext_properties.prop[i].mux_id);
	}
	ret = ipa_register_intf_ext(mux_channel[index].
		vchannel_name, &tx_properties,
		&rx_properties, &ext_properties);
	if (ret) {
		IPAWANERR("[%s]:ipa_register_intf failed %d\n",
			mux_channel[index].vchannel_name, ret);
	goto fail;
	}
	mux_channel[index].ul_flt_reg = true;
fail:
	kfree(ext_ioc_properties);
	return ret;
}

static void ipa_cleanup_deregister_intf(void)
{
	int i;
	int ret;

	for (i = 0; i < rmnet_index; i++) {
		if (mux_channel[i].ul_flt_reg) {
			ret = ipa_deregister_intf(mux_channel[i].vchannel_name);
			if (ret < 0) {
				IPAWANERR("de-register device %s(%d) failed\n",
					mux_channel[i].vchannel_name,
					i);
				return;
			} else {
				IPAWANDBG("de-register device %s(%d) success\n",
					mux_channel[i].vchannel_name,
					i);
			}
		}
		mux_channel[i].ul_flt_reg = false;
	}
}

int wwan_update_mux_channel_prop(void)
{
	int ret = 0, i;
	/* install UL filter rules */
	if (egress_set) {
		IPAWANDBG("setup UL filter rules\n");
		if (a7_ul_flt_set) {
			IPAWANDBG("del previous UL filter rules\n");
			/* delete rule hdlers */
			ret = wwan_del_ul_flt_rule_to_ipa();
			if (ret) {
				IPAWANERR("failed to del old UL rules\n");
				return -EINVAL;
			} else {
				IPAWANDBG("success to del old UL rules\n");
			}
		}
		ret = wwan_add_ul_flt_rule_to_ipa();
		if (ret)
			IPAWANERR("failed to install UL rules\n");
		else
			a7_ul_flt_set = true;
	}
	/* update Tx/Rx/Ext property */
	IPAWANDBG("update Tx/Rx/Ext property in IPA\n");
	if (rmnet_index == 0) {
		IPAWANDBG("no Tx/Rx/Ext property registered in IPA\n");
		return ret;
	}

	ipa_cleanup_deregister_intf();

	for (i = 0; i < rmnet_index; i++) {
		ret = wwan_register_to_ipa(i);
		if (ret < 0) {
			IPAWANERR("failed to re-regist %s, mux %d, index %d\n",
				mux_channel[i].vchannel_name,
				mux_channel[i].mux_id,
				i);
			return -ENODEV;
		}
		IPAWANERR("dev(%s) has registered to IPA\n",
		mux_channel[i].vchannel_name);
		mux_channel[i].ul_flt_reg = true;
	}
	return ret;
}

static int __ipa_wwan_open(struct net_device *dev)
{
	struct wwan_private *wwan_ptr = netdev_priv(dev);

	IPAWANDBG("[%s] __wwan_open()\n", dev->name);
	if (wwan_ptr->device_status != WWAN_DEVICE_ACTIVE)
		INIT_COMPLETION(wwan_ptr->resource_granted_completion);
	wwan_ptr->device_status = WWAN_DEVICE_ACTIVE;
	return 0;
}

/**
 * wwan_open() - Opens the wwan network interface. Opens logical
 * channel on A2 MUX driver and starts the network stack queue
 *
 * @dev: network device
 *
 * Return codes:
 * 0: success
 * -ENODEV: Error while opening logical channel on A2 MUX driver
 */
static int ipa_wwan_open(struct net_device *dev)
{
	int rc = 0;

	IPAWANDBG("[%s] wwan_open()\n", dev->name);
	rc = __ipa_wwan_open(dev);
	if (rc == 0)
		netif_start_queue(dev);
	return rc;
}

static int __ipa_wwan_close(struct net_device *dev)
{
	struct wwan_private *wwan_ptr = netdev_priv(dev);
	int rc = 0;

	if (wwan_ptr->device_status == WWAN_DEVICE_ACTIVE) {
		wwan_ptr->device_status = WWAN_DEVICE_INACTIVE;
		/* do not close wwan port once up,  this causes
			remote side to hang if tried to open again */
		INIT_COMPLETION(wwan_ptr->resource_granted_completion);
		rc = ipa_deregister_intf(dev->name);
		if (rc) {
			IPAWANERR("[%s]: ipa_deregister_intf failed %d\n",
			       dev->name, rc);
			return rc;
		}
		return rc;
	} else {
		return -EBADF;
	}
}

/**
 * ipa_wwan_stop() - Stops the wwan network interface. Closes
 * logical channel on A2 MUX driver and stops the network stack
 * queue
 *
 * @dev: network device
 *
 * Return codes:
 * 0: success
 * -ENODEV: Error while opening logical channel on A2 MUX driver
 */
static int ipa_wwan_stop(struct net_device *dev)
{
	IPAWANDBG("[%s] ipa_wwan_stop()\n", dev->name);
	__ipa_wwan_close(dev);
	netif_stop_queue(dev);
	return 0;
}

static int ipa_wwan_change_mtu(struct net_device *dev, int new_mtu)
{
	if (0 > new_mtu || WWAN_DATA_LEN < new_mtu)
		return -EINVAL;
	IPAWANDBG("[%s] MTU change: old=%d new=%d\n",
		dev->name, dev->mtu, new_mtu);
	dev->mtu = new_mtu;
	return 0;
}

/**
 * ipa_wwan_xmit() - Transmits an skb.
 *
 * @skb: skb to be transmitted
 * @dev: network device
 *
 * Return codes:
 * 0: success
 * NETDEV_TX_BUSY: Error while transmitting the skb. Try again
 * later
 * -EFAULT: Error while transmitting the skb
 */
static int ipa_wwan_xmit(struct sk_buff *skb, struct net_device *dev)
{
	int ret = 0;
	struct wwan_private *wwan_ptr = netdev_priv(dev);

	if (netif_queue_stopped(dev)) {
		IPAWANERR("[%s]fatal: ipa_wwan_xmit stopped\n", dev->name);
	return 0;
	}
	/* IPA_RM checking start */
	ret = ipa_rm_inactivity_timer_request_resource(
		IPA_RM_RESOURCE_WWAN_0_PROD);
	if (ret == -EINPROGRESS) {
		netif_stop_queue(dev);
		return NETDEV_TX_BUSY;
	}
	if (ret) {
		pr_err("[%s] fatal: ipa rm timer request resource failed %d\n",
		       dev->name, ret);
		return -EFAULT;
	}
	/* IPA_RM checking end */
	if (skb->protocol != htons(ETH_P_MAP)) {
		IPAWANDBG
		("SW filtering out none QMAP packet received from %s",
		current->comm);
		ret = NETDEV_TX_OK;
		goto out;
	}

	/* checking High WM hit */
	if (atomic_read(&wwan_ptr->outstanding_pkts) >=
					wwan_ptr->outstanding_high) {
		IPAWANDBG("Outstanding high (%d)- stopping\n",
				wwan_ptr->outstanding_high);
		netif_stop_queue(dev);
		ret = NETDEV_TX_BUSY;
		goto out;
	}
	ret = ipa_tx_dp(IPA_CLIENT_APPS_LAN_WAN_PROD, skb, NULL);
	if (ret) {
		ret = NETDEV_TX_BUSY;
		dev->stats.tx_dropped++;
		goto out;
	}

	atomic_inc(&wwan_ptr->outstanding_pkts);
	dev->stats.tx_packets++;
	dev->stats.tx_bytes += skb->len;
	ret = NETDEV_TX_OK;

out:
	ipa_rm_inactivity_timer_release_resource(
		IPA_RM_RESOURCE_WWAN_0_PROD);
	return ret;
}

static void ipa_wwan_tx_timeout(struct net_device *dev)
{
	IPAWANERR("[%s] ipa_wwan_tx_timeout(), data stall in UL\n", dev->name);
}

/**
 * apps_ipa_tx_complete_notify() - Rx notify
 *
 * @priv: driver context
 * @evt: event type
 * @data: data provided with event
 *
 * Check that the packet is the one we sent and release it
 * This function will be called in defered context in IPA wq.
 */
static void apps_ipa_tx_complete_notify(void *priv,
		enum ipa_dp_evt_type evt,
		unsigned long data)
{
	struct sk_buff *skb = (struct sk_buff *)data;
	struct net_device *dev = (struct net_device *)priv;
	struct wwan_private *wwan_ptr = netdev_priv(dev);
	if (evt != IPA_WRITE_DONE) {
		IPAWANERR("unsupported event on Tx callback\n");
		return;
	}
	atomic_dec(&wwan_ptr->outstanding_pkts);
	__netif_tx_lock_bh(netdev_get_tx_queue(dev, 0));
	if (netif_queue_stopped(wwan_ptr->net) &&
		atomic_read(&wwan_ptr->outstanding_pkts) <
					(wwan_ptr->outstanding_low)) {
		IPAWANDBG("Outstanding low (%d) - waking up queue\n",
				wwan_ptr->outstanding_low);
		netif_wake_queue(wwan_ptr->net);
	}
	__netif_tx_unlock_bh(netdev_get_tx_queue(dev, 0));
	dev_kfree_skb_any(skb);
	ipa_rm_inactivity_timer_release_resource(
		IPA_RM_RESOURCE_WWAN_0_PROD);
	return;
}

/**
 * apps_ipa_packet_receive_notify() - Rx notify
 *
 * @priv: driver context
 * @evt: event type
 * @data: data provided with event
 *
 * IPA will pass a packet to the Linux network stack with skb->data
 */
static void apps_ipa_packet_receive_notify(void *priv,
		enum ipa_dp_evt_type evt,
		unsigned long data)
{
	struct sk_buff *skb = (struct sk_buff *)data;
	struct net_device *dev = (struct net_device *)priv;
	int result;
	unsigned int packet_len = skb->len;

	IPAWANDBG("Rx packet was received");
	if (evt != IPA_RECEIVE) {
		IPAWANERR("A none IPA_RECEIVE event in wan_ipa_receive\n");
		return;
	}

	skb->dev = ipa_netdevs[0];
	skb->protocol = htons(ETH_P_MAP);

	result = netif_rx_ni(skb);
	if (result)	{
		pr_err_ratelimited(DEV_NAME " %s:%d fail on netif_rx_ni\n",
				__func__, __LINE__);
		dev->stats.rx_dropped++;
	}
	dev->stats.rx_packets++;
	dev->stats.rx_bytes += packet_len;
	return;
}

/**
 * ipa_wwan_ioctl() - I/O control for wwan network driver.
 *
 * @dev: network device
 * @ifr: ignored
 * @cmd: cmd to be excecuded. can be one of the following:
 * IPA_WWAN_IOCTL_OPEN - Open the network interface
 * IPA_WWAN_IOCTL_CLOSE - Close the network interface
 *
 * Return codes:
 * 0: success
 * NETDEV_TX_BUSY: Error while transmitting the skb. Try again
 * later
 * -EFAULT: Error while transmitting the skb
 */
static int ipa_wwan_ioctl(struct net_device *dev, struct ifreq *ifr, int cmd)
{
	int rc = 0;
	int mru = 1000, epid = 1, mux_index;
	struct rmnet_ioctl_extended_s extend_ioctl_data;
	struct rmnet_ioctl_data_s ioctl_data;

	IPAWANDBG("rmnet_ipa got ioctl number 0x%08x", cmd);
	switch (cmd) {
	/*  Set Ethernet protocol  */
	case RMNET_IOCTL_SET_LLP_ETHERNET:
		break;
	/*  Set RAWIP protocol  */
	case RMNET_IOCTL_SET_LLP_IP:
		break;
	/*  Get link protocol  */
	case RMNET_IOCTL_GET_LLP:
		ioctl_data.u.operation_mode = RMNET_MODE_LLP_IP;
		if (copy_to_user(ifr->ifr_ifru.ifru_data, &ioctl_data,
			sizeof(struct rmnet_ioctl_data_s)))
			rc = -EFAULT;
		break;
	/*  Set QoS header enabled  */
	case RMNET_IOCTL_SET_QOS_ENABLE:
		return -EINVAL;
		break;
	/*  Set QoS header disabled  */
	case RMNET_IOCTL_SET_QOS_DISABLE:
		break;
	/*  Get QoS header state  */
	case RMNET_IOCTL_GET_QOS:
		ioctl_data.u.operation_mode = RMNET_MODE_NONE;
		if (copy_to_user(ifr->ifr_ifru.ifru_data, &ioctl_data,
			sizeof(struct rmnet_ioctl_data_s)))
			rc = -EFAULT;
		break;
	/*  Get operation mode  */
	case RMNET_IOCTL_GET_OPMODE:
		ioctl_data.u.operation_mode = RMNET_MODE_LLP_IP;
		if (copy_to_user(ifr->ifr_ifru.ifru_data, &ioctl_data,
			sizeof(struct rmnet_ioctl_data_s)))
			rc = -EFAULT;
		break;
	/*  Open transport port  */
	case RMNET_IOCTL_OPEN:
		break;
	/*  Close transport port  */
	case RMNET_IOCTL_CLOSE:
		break;
	/*  Flow enable  */
	case RMNET_IOCTL_FLOW_ENABLE:
		break;
	/*  Flow disable  */
	case RMNET_IOCTL_FLOW_DISABLE:
		break;
	/*  Set flow handle  */
	case RMNET_IOCTL_FLOW_SET_HNDL:
		break;

	/*  Extended IOCTLs  */
	case RMNET_IOCTL_EXTENDED:
		IPAWANDBG("get ioctl: RMNET_IOCTL_EXTENDED\n");
		if (copy_from_user(&extend_ioctl_data,
			(u8 *)ifr->ifr_ifru.ifru_data,
			sizeof(struct rmnet_ioctl_extended_s))) {
			IPAWANERR("failed to copy extended ioctl data\n");
			rc = -EFAULT;
			break;
		}
		switch (extend_ioctl_data.extended_ioctl) {
		/*  Get features  */
		case RMNET_IOCTL_GET_SUPPORTED_FEATURES:
			IPAWANDBG("get RMNET_IOCTL_GET_SUPPORTED_FEATURES\n");
			extend_ioctl_data.u.data =
				(RMNET_IOCTL_FEAT_NOTIFY_MUX_CHANNEL |
				RMNET_IOCTL_FEAT_SET_EGRESS_DATA_FORMAT |
				RMNET_IOCTL_FEAT_SET_INGRESS_DATA_FORMAT);
			if (copy_to_user((u8 *)ifr->ifr_ifru.ifru_data,
				&extend_ioctl_data,
				sizeof(struct rmnet_ioctl_extended_s)))
				rc = -EFAULT;
			break;
		/*  Set MRU  */
		case RMNET_IOCTL_SET_MRU:
			mru = extend_ioctl_data.u.data;
			IPAWANDBG("get MRU size %d\n",
				extend_ioctl_data.u.data);
			break;
		/*  Get MRU  */
		case RMNET_IOCTL_GET_MRU:
			extend_ioctl_data.u.data = mru;
			if (copy_to_user((u8 *)ifr->ifr_ifru.ifru_data,
				&extend_ioctl_data,
				sizeof(struct rmnet_ioctl_extended_s)))
				rc = -EFAULT;
			break;
		/*  Get endpoint ID  */
		case RMNET_IOCTL_GET_EPID:
			IPAWANDBG("get ioctl: RMNET_IOCTL_GET_EPID\n");
			extend_ioctl_data.u.data = epid;
			if (copy_to_user((u8 *)ifr->ifr_ifru.ifru_data,
				&extend_ioctl_data,
				sizeof(struct rmnet_ioctl_extended_s)))
				rc = -EFAULT;
			if (copy_from_user(&extend_ioctl_data,
				(u8 *)ifr->ifr_ifru.ifru_data,
				sizeof(struct rmnet_ioctl_extended_s))) {
				IPAWANERR("copy extended ioctl data failed\n");
				rc = -EFAULT;
			break;
			}
			IPAWANDBG("RMNET_IOCTL_GET_EPID return %d\n",
					extend_ioctl_data.u.data);
			break;
		/*  Endpoint pair  */
		case RMNET_IOCTL_GET_EP_PAIR:
			IPAWANDBG("get ioctl: RMNET_IOCTL_GET_EP_PAIR\n");
			extend_ioctl_data.u.ipa_ep_pair.consumer_pipe_num =
			ipa_get_ep_mapping(IPA_CLIENT_APPS_LAN_WAN_PROD);
			extend_ioctl_data.u.ipa_ep_pair.producer_pipe_num =
			ipa_get_ep_mapping(IPA_CLIENT_APPS_WAN_CONS);
			if (copy_to_user((u8 *)ifr->ifr_ifru.ifru_data,
				&extend_ioctl_data,
				sizeof(struct rmnet_ioctl_extended_s)))
				rc = -EFAULT;
			if (copy_from_user(&extend_ioctl_data,
				(u8 *)ifr->ifr_ifru.ifru_data,
				sizeof(struct rmnet_ioctl_extended_s))) {
				IPAWANERR("copy extended ioctl data failed\n");
				rc = -EFAULT;
			break;
		}
			IPAWANDBG("RMNET_IOCTL_GET_EP_PAIR c: %d p: %d\n",
			extend_ioctl_data.u.ipa_ep_pair.consumer_pipe_num,
			extend_ioctl_data.u.ipa_ep_pair.producer_pipe_num);
			break;
		/*  Get driver name  */
		case RMNET_IOCTL_GET_DRIVER_NAME:
			memcpy(&extend_ioctl_data.u.if_name,
						ipa_netdevs[0]->name,
							sizeof(IFNAMSIZ));
			if (copy_to_user((u8 *)ifr->ifr_ifru.ifru_data,
					&extend_ioctl_data,
					sizeof(struct rmnet_ioctl_extended_s)))
				rc = -EFAULT;
			break;
		/*  Add MUX ID  */
		case RMNET_IOCTL_ADD_MUX_CHANNEL:
			mux_index = find_mux_channel_index(
				extend_ioctl_data.u.rmnet_mux_val.mux_id);
			if (mux_index < MAX_NUM_OF_MUX_CHANNEL) {
				IPAWANDBG("already setup mux(%d)\n",
					extend_ioctl_data.u.
					rmnet_mux_val.mux_id);
				return rc;
			}
			if (rmnet_index >= MAX_NUM_OF_MUX_CHANNEL) {
				IPAWANERR("Exceed mux_channel limit(%d)\n",
				rmnet_index);
				return -EFAULT;
			}
			IPAWANDBG("ADD_MUX_CHANNEL(%d, name: %s)\n",
			extend_ioctl_data.u.rmnet_mux_val.mux_id,
			extend_ioctl_data.u.rmnet_mux_val.vchannel_name);
			/* cache the mux name and id */
			mux_channel[rmnet_index].mux_id =
				extend_ioctl_data.u.rmnet_mux_val.mux_id;
			memcpy(mux_channel[rmnet_index].vchannel_name,
				extend_ioctl_data.u.rmnet_mux_val.vchannel_name,
				sizeof(mux_channel[rmnet_index].vchannel_name));
			mux_channel[rmnet_index].vchannel_name[
				IFNAMSIZ - 1] = '\0';
			IPAWANDBG("cashe device[%s:%d] in IPA_wan[%d]\n",
				mux_channel[rmnet_index].vchannel_name,
				mux_channel[rmnet_index].mux_id,
				rmnet_index);
			/* check if UL filter rules coming*/
			if (num_q6_rule != 0) {
				IPAWANERR("dev(%s) register to IPA\n",
					extend_ioctl_data.u.rmnet_mux_val.
					vchannel_name);
				rc = wwan_register_to_ipa(rmnet_index);
				if (rc < 0) {
					IPAWANERR("device %s reg IPA failed\n",
						extend_ioctl_data.u.
						rmnet_mux_val.vchannel_name);
					return -ENODEV;
				}
				mux_channel[rmnet_index].mux_channel_set = true;
				mux_channel[rmnet_index].ul_flt_reg = true;
			} else {
				IPAWANDBG("dev(%s) haven't registered to IPA\n",
					extend_ioctl_data.u.
					rmnet_mux_val.vchannel_name);
				mux_channel[rmnet_index].mux_channel_set = true;
				mux_channel[rmnet_index].ul_flt_reg = false;
			}
			rmnet_index++;
			break;
		case RMNET_IOCTL_SET_EGRESS_DATA_FORMAT:
			IPAWANDBG("get RMNET_IOCTL_SET_EGRESS_DATA_FORMAT\n");
			if ((extend_ioctl_data.u.data) &
					RMNET_IOCTL_EGRESS_FORMAT_CHECKSUM) {
				apps_to_ipa_ep_cfg.ipa_ep_cfg.hdr.hdr_len = 8;
				apps_to_ipa_ep_cfg.ipa_ep_cfg.cfg.
					cs_offload_en = 1;
				apps_to_ipa_ep_cfg.ipa_ep_cfg.cfg.
					cs_metadata_hdr_offset = 1;
			} else {
				apps_to_ipa_ep_cfg.ipa_ep_cfg.hdr.hdr_len = 4;
			}
			if ((extend_ioctl_data.u.data) &
					RMNET_IOCTL_EGRESS_FORMAT_AGGREGATION)
				apps_to_ipa_ep_cfg.ipa_ep_cfg.aggr.aggr_en =
					IPA_ENABLE_AGGR;
			else
				apps_to_ipa_ep_cfg.ipa_ep_cfg.aggr.aggr_en =
					IPA_BYPASS_AGGR;
			apps_to_ipa_ep_cfg.ipa_ep_cfg.hdr.
				hdr_ofst_metadata_valid = 1;
			/* modem want offset at 0! */
			apps_to_ipa_ep_cfg.ipa_ep_cfg.hdr.hdr_ofst_metadata = 0;
			apps_to_ipa_ep_cfg.ipa_ep_cfg.mode.dst =
					IPA_CLIENT_APPS_LAN_WAN_PROD;
			apps_to_ipa_ep_cfg.ipa_ep_cfg.mode.mode = IPA_BASIC;

			apps_to_ipa_ep_cfg.client =
				IPA_CLIENT_APPS_LAN_WAN_PROD;
			apps_to_ipa_ep_cfg.notify =
				apps_ipa_tx_complete_notify;
			apps_to_ipa_ep_cfg.desc_fifo_sz =
			IPA_SYS_TX_DATA_DESC_FIFO_SZ;
			apps_to_ipa_ep_cfg.priv = dev;

			rc = ipa_setup_sys_pipe(&apps_to_ipa_ep_cfg,
				&apps_to_ipa_hdl);
			if (rc)
				IPAWANERR("failed to config egress endpoint\n");

			if (num_q6_rule != 0) {
				/* already got Q6 UL filter rules*/
				rc = wwan_add_ul_flt_rule_to_ipa();
				egress_set = true;
				if (rc)
					IPAWANERR("install UL rules failed\n");
				else
					a7_ul_flt_set = true;
			} else {
				/* wait Q6 UL filter rules*/
				egress_set = true;
				IPAWANDBG("no UL-rules, egress_set(%d)\n",
					egress_set);
			}
			break;
		case RMNET_IOCTL_SET_INGRESS_DATA_FORMAT:/*  Set IDF  */
			IPAWANDBG("get RMNET_IOCTL_SET_INGRESS_DATA_FORMAT\n");
			if ((extend_ioctl_data.u.data) &
					RMNET_IOCTL_INGRESS_FORMAT_CHECKSUM)
				ipa_to_apps_ep_cfg.ipa_ep_cfg.cfg.
					cs_offload_en = 2;

			ipa_to_apps_ep_cfg.ipa_ep_cfg.hdr.hdr_len = 4;
			ipa_to_apps_ep_cfg.ipa_ep_cfg.hdr.
				hdr_ofst_metadata_valid = 1;
			ipa_to_apps_ep_cfg.ipa_ep_cfg.
				hdr.hdr_ofst_metadata = 1;
			ipa_to_apps_ep_cfg.ipa_ep_cfg.hdr.
				hdr_ofst_pkt_size_valid = 1;
			ipa_to_apps_ep_cfg.ipa_ep_cfg.hdr.
				hdr_ofst_pkt_size = 2;

			ipa_to_apps_ep_cfg.ipa_ep_cfg.hdr_ext.
				hdr_total_len_or_pad_valid = true;
			ipa_to_apps_ep_cfg.ipa_ep_cfg.hdr_ext.
				hdr_total_len_or_pad = 0;
			ipa_to_apps_ep_cfg.ipa_ep_cfg.hdr_ext.
				hdr_payload_len_inc_padding = true;
			ipa_to_apps_ep_cfg.ipa_ep_cfg.hdr_ext.
				hdr_total_len_or_pad_offset = 0;
			ipa_to_apps_ep_cfg.ipa_ep_cfg.hdr_ext.
				hdr_little_endian = 0;
			ipa_to_apps_ep_cfg.ipa_ep_cfg.metadata_mask.
				metadata_mask = 0xFF000000;

			ipa_to_apps_ep_cfg.client = IPA_CLIENT_APPS_WAN_CONS;
			ipa_to_apps_ep_cfg.notify =
				apps_ipa_packet_receive_notify;
			ipa_to_apps_ep_cfg.desc_fifo_sz = IPA_SYS_DESC_FIFO_SZ;
			ipa_to_apps_ep_cfg.priv = dev;

			rc = ipa_setup_sys_pipe(
				&ipa_to_apps_ep_cfg, &ipa_to_apps_hdl);
			if (rc)
				IPAWANERR("failed to configure ingress\n");
			break;
		/*  Get agg count  */
		case RMNET_IOCTL_GET_AGGREGATION_COUNT:
			break;
		/*  Set agg count  */
		case RMNET_IOCTL_SET_AGGREGATION_COUNT:
			break;
		/*  Get agg size  */
		case RMNET_IOCTL_GET_AGGREGATION_SIZE:
			break;
		/*  Set agg size  */
		case RMNET_IOCTL_SET_AGGREGATION_SIZE:
			break;
		/*  Do flow control  */
		case RMNET_IOCTL_FLOW_CONTROL:
			break;
		/*  For legacy use  */
		case RMNET_IOCTL_GET_DFLT_CONTROL_CHANNEL:
			break;
		/*  Get HW/SW map  */
		case RMNET_IOCTL_GET_HWSW_MAP:
			break;
		/*  Set RX Headroom  */
		case RMNET_IOCTL_SET_RX_HEADROOM:
			break;
		default:
			IPAWANERR("[%s] unsupported extended cmd[%d]",
				dev->name,
				extend_ioctl_data.extended_ioctl);
			rc = -EINVAL;
		}
		break;
	default:
			IPAWANERR("[%s] unsupported cmd[%d]",
				dev->name, cmd);
			rc = -EINVAL;
	}
	return rc;
}

static const struct net_device_ops ipa_wwan_ops_ip = {
	.ndo_open = ipa_wwan_open,
	.ndo_stop = ipa_wwan_stop,
	.ndo_start_xmit = ipa_wwan_xmit,
	.ndo_tx_timeout = ipa_wwan_tx_timeout,
	.ndo_do_ioctl = ipa_wwan_ioctl,
	.ndo_change_mtu = ipa_wwan_change_mtu,
	.ndo_set_mac_address = 0,
	.ndo_validate_addr = 0,
};

/**
 * wwan_setup() - Setups the wwan network driver.
 *
 * @dev: network device
 *
 * Return codes:
 * None
 */

static void ipa_wwan_setup(struct net_device *dev)
{
	dev->netdev_ops = &ipa_wwan_ops_ip;
	ether_setup(dev);
	/* set this after calling ether_setup */
	dev->header_ops = 0;  /* No header */
	dev->type = ARPHRD_RAWIP;
	dev->hard_header_len = 0;
	dev->mtu = WWAN_DATA_LEN;
	dev->addr_len = 0;
	dev->flags &= ~(IFF_BROADCAST | IFF_MULTICAST);
	dev->needed_headroom = HEADROOM_FOR_QMAP;
	dev->needed_tailroom = TAILROOM;
	dev->watchdog_timeo = 1000;
}

/* IPA_RM related functions start*/
static void q6_prod_rm_request_resource(struct work_struct *work);
static DECLARE_DELAYED_WORK(q6_con_rm_request, q6_prod_rm_request_resource);
static void q6_prod_rm_release_resource(struct work_struct *work);
static DECLARE_DELAYED_WORK(q6_con_rm_release, q6_prod_rm_release_resource);

static void q6_prod_rm_request_resource(struct work_struct *work)
{
	int ret = 0;

	ret = ipa_rm_request_resource(IPA_RM_RESOURCE_Q6_PROD);
	if (ret < 0 && ret != -EINPROGRESS) {
		IPAWANERR("%s: ipa_rm_request_resource failed %d\n", __func__,
		       ret);
		return;
	}
}

static int q6_rm_request_resource(void)
{
	queue_delayed_work(ipa_rm_q6_workqueue,
	   &q6_con_rm_request, 0);
	return 0;
}

static void q6_prod_rm_release_resource(struct work_struct *work)
{
	int ret = 0;
	ret = ipa_rm_release_resource(IPA_RM_RESOURCE_Q6_PROD);
	if (ret < 0 && ret != -EINPROGRESS) {
		IPAWANERR("%s: ipa_rm_release_resource failed %d\n", __func__,
		      ret);
		return;
	}
}


static int q6_rm_release_resource(void)
{
	queue_delayed_work(ipa_rm_q6_workqueue,
	   &q6_con_rm_release, 0);
	return 0;
}


static void q6_rm_notify_cb(void *user_data,
		enum ipa_rm_event event,
		unsigned long data)
{
	switch (event) {
	case IPA_RM_RESOURCE_GRANTED:
		IPAWANDBG("%s: Q6_PROD GRANTED CB\n", __func__);
		break;
	case IPA_RM_RESOURCE_RELEASED:
		IPAWANDBG("%s: Q6_PROD RELEASED CB\n", __func__);
		break;
	default:
		return;
	}
}
static int q6_initialize_rm(void)
{
	struct ipa_rm_create_params create_params;
	struct ipa_rm_perf_profile profile;
	int result;

	/* Initialize IPA_RM workqueue */
	ipa_rm_q6_workqueue = create_singlethread_workqueue("clnt_req");
	if (!ipa_rm_q6_workqueue)
		return -ENOMEM;

	memset(&create_params, 0, sizeof(create_params));
	create_params.name = IPA_RM_RESOURCE_Q6_PROD;
	create_params.reg_params.notify_cb = &q6_rm_notify_cb;
	result = ipa_rm_create_resource(&create_params);
	if (result)
		goto create_rsrc_err1;
	memset(&create_params, 0, sizeof(create_params));
	create_params.name = IPA_RM_RESOURCE_Q6_CONS;
	create_params.release_resource = &q6_rm_release_resource;
	create_params.request_resource = &q6_rm_request_resource;
	result = ipa_rm_create_resource(&create_params);
	if (result)
		goto create_rsrc_err2;
	/* add dependency*/
	result = ipa_rm_add_dependency(IPA_RM_RESOURCE_Q6_PROD,
			IPA_RM_RESOURCE_APPS_CONS);
	if (result)
		goto add_dpnd_err;
	/* setup Performance profile */
	memset(&profile, 0, sizeof(profile));
	profile.max_supported_bandwidth_mbps = 100;
	result = ipa_rm_set_perf_profile(IPA_RM_RESOURCE_Q6_PROD,
			&profile);
	if (result)
		goto set_perf_err;
	result = ipa_rm_set_perf_profile(IPA_RM_RESOURCE_Q6_CONS,
			&profile);
	if (result)
		goto set_perf_err;
	return result;

set_perf_err:
	ipa_rm_delete_dependency(IPA_RM_RESOURCE_Q6_PROD,
			IPA_RM_RESOURCE_APPS_CONS);
add_dpnd_err:
	result = ipa_rm_delete_resource(IPA_RM_RESOURCE_Q6_CONS);
	if (result < 0)
		IPAWANERR("Error deleting resource %d, ret=%d\n",
			IPA_RM_RESOURCE_Q6_CONS, result);
create_rsrc_err2:
	result = ipa_rm_delete_resource(IPA_RM_RESOURCE_Q6_PROD);
	if (result < 0)
		IPAWANERR("Error deleting resource %d, ret=%d\n",
			IPA_RM_RESOURCE_Q6_PROD, result);
create_rsrc_err1:
	destroy_workqueue(ipa_rm_q6_workqueue);
	return result;
}

void q6_deinitialize_rm(void)
{
	int ret;

	ret = ipa_rm_delete_dependency(IPA_RM_RESOURCE_Q6_PROD,
			IPA_RM_RESOURCE_APPS_CONS);
	if (ret < 0)
		IPAWANERR("Error deleting dependency %d->%d, ret=%d\n",
			IPA_RM_RESOURCE_Q6_PROD, IPA_RM_RESOURCE_APPS_CONS,
			ret);
	ret = ipa_rm_delete_resource(IPA_RM_RESOURCE_Q6_CONS);
	if (ret < 0)
		IPAWANERR("Error deleting resource %d, ret=%d\n",
			IPA_RM_RESOURCE_Q6_CONS, ret);
	ret = ipa_rm_delete_resource(IPA_RM_RESOURCE_Q6_PROD);
	if (ret < 0)
		IPAWANERR("Error deleting resource %d, ret=%d\n",
			IPA_RM_RESOURCE_Q6_PROD, ret);
	destroy_workqueue(ipa_rm_q6_workqueue);
}

static void wake_tx_queue(struct work_struct *work)
{
	if (ipa_netdevs[0]) {
		__netif_tx_lock_bh(netdev_get_tx_queue(ipa_netdevs[0], 0));
		netif_wake_queue(ipa_netdevs[0]);
		__netif_tx_unlock_bh(netdev_get_tx_queue(ipa_netdevs[0], 0));
	}
}

/**
 * ipa_rm_resource_granted() - Called upon
 * IPA_RM_RESOURCE_GRANTED event. Wakes up queue is was stopped.
 *
 * @work: work object supplied ny workqueue
 *
 * Return codes:
 * None
 */
static void ipa_rm_resource_granted(void *dev)
{
	IPAWANDBG("Resource Granted - starting queue\n");
	schedule_work(&ipa_tx_wakequeue_work);
}

/**
 * ipa_rm_notify() - Callback function for RM events. Handles
 * IPA_RM_RESOURCE_GRANTED and IPA_RM_RESOURCE_RELEASED events.
 * IPA_RM_RESOURCE_GRANTED is handled in the context of shared
 * workqueue.
 *
 * @dev: network device
 * @event: IPA RM event
 * @data: Additional data provided by IPA RM
 *
 * Return codes:
 * None
 */
static void ipa_rm_notify(void *dev, enum ipa_rm_event event,
			  unsigned long data)
{
	struct wwan_private *wwan_ptr = netdev_priv(dev);

	pr_debug("%s: event %d\n", __func__, event);
	switch (event) {
	case IPA_RM_RESOURCE_GRANTED:
		if (wwan_ptr->device_status == WWAN_DEVICE_INACTIVE) {
			complete_all(&wwan_ptr->resource_granted_completion);
			break;
		}
		ipa_rm_resource_granted(dev);
		break;
	case IPA_RM_RESOURCE_RELEASED:
		break;
	default:
		pr_err("%s: unknown event %d\n", __func__, event);
		break;
	}
}

/* IPA_RM related functions end*/

static int ssr_notifier_cb(struct notifier_block *this,
			   unsigned long code,
			   void *data);

static struct notifier_block ssr_notifier = {
	.notifier_call = ssr_notifier_cb,
};

static struct ipa_rmnet_plat_drv_res ipa_rmnet_res = {0, };

static int get_ipa_rmnet_dts_configuration(struct platform_device *pdev,
		struct ipa_rmnet_plat_drv_res *ipa_rmnet_drv_res)
{
	ipa_rmnet_drv_res->ipa_rmnet_ssr =
			of_property_read_bool(pdev->dev.of_node,
			"qcom,rmnet-ipa-ssr");
	pr_info("IPA SSR support = %s\n",
		ipa_rmnet_drv_res->ipa_rmnet_ssr ? "True" : "False");
	ipa_rmnet_drv_res->ipa_loaduC =
			of_property_read_bool(pdev->dev.of_node,
			"qcom,ipa-loaduC");
	pr_info("IPA ipa-loaduC = %s\n",
		ipa_rmnet_drv_res->ipa_loaduC ? "True" : "False");

	return 0;
}

struct ipa_rmnet_context ipa_rmnet_ctx;

/**
 * ipa_wwan_probe() - Initialized the module and registers as a
 * network interface to the network stack
 *
 * Return codes:
 * 0: success
 * -ENOMEM: No memory available
 * -EFAULT: Internal error
 * -ENODEV: IPA driver not loaded
 */
static int ipa_wwan_probe(struct platform_device *pdev)
{
	int ret, i;
	struct net_device *dev;
	struct wwan_private *wwan_ptr;
	struct ipa_rm_create_params ipa_rm_params;	/* IPA_RM */
	struct ipa_rm_perf_profile profile;			/* IPA_RM */
	int uc_loading_condition;

	pr_info("rmnet_ipa started initialization\n");

	if (!ipa_is_ready()) {
		IPAWANERR("IPA driver not loaded\n");
		return -ENODEV;
	}

	ret = get_ipa_rmnet_dts_configuration(pdev, &ipa_rmnet_res);
	ipa_rmnet_ctx.ipa_rmnet_ssr = ipa_rmnet_res.ipa_rmnet_ssr;

	if (ipa_ctx->ipa_hw_type == IPA_HW_v2_0) {
		ret = ipa_init_q6_smem();
		if (ret) {
			IPAWANERR("ipa_init_q6_smem failed!\n");
			return ret;
		}
	}

	/* initialize tx/rx enpoint setup */
	memset(&apps_to_ipa_ep_cfg, 0, sizeof(struct ipa_sys_connect_params));
	memset(&ipa_to_apps_ep_cfg, 0, sizeof(struct ipa_sys_connect_params));

	/* initialize ex property setup */
	num_q6_rule = 0;
	old_num_q6_rule = 0;
	rmnet_index = 0;
	egress_set = false;
	a7_ul_flt_set = false;
	for (i = 0; i < MAX_NUM_OF_MUX_CHANNEL; i++)
		memset(&mux_channel[i], 0, sizeof(struct rmnet_mux_val));

	/* start A7 QMI service/client */
	if (ipa_rmnet_res.ipa_loaduC)
		/* Android platform loads uC */
<<<<<<< HEAD
		uc_loading_condition = atomic_read(&is_ssr) &
				       atomic_read(&ipa_ctx->uc_ctx.uc_loaded);
		ipa_qmi_service_init(uc_loading_condition ? false : true,
			QMI_IPA_PLATFORM_TYPE_MSM_ANDROID_V01);
	} else {
=======
		ipa_qmi_service_init(QMI_IPA_PLATFORM_TYPE_MSM_ANDROID_V01);
	else
>>>>>>> 27228629
		/* LE platform not loads uC */
		ipa_qmi_service_init(QMI_IPA_PLATFORM_TYPE_LE_V01);

	/* construct default WAN RT tbl for IPACM */
	ret = ipa_setup_a7_qmap_hdr();
	if (ret)
		goto setup_a7_qmap_hdr_err;
	ret = ipa_setup_dflt_wan_rt_tables();
	if (ret)
		goto setup_dflt_wan_rt_tables_err;

	if (!atomic_read(&is_ssr)) {
		/* Start transport-driver fd ioctl for ipacm for first init */
		ret = wan_ioctl_init();
		if (ret)
			goto wan_ioctl_init_err;
	} else {
		/* Enable sending QMI messages after SSR */
		wan_ioctl_enable_qmi_messages();
	}

	/* initialize wan-driver netdev */
	dev = alloc_netdev(sizeof(struct wwan_private),
			   IPA_WWAN_DEV_NAME, ipa_wwan_setup);
	if (!dev) {
		IPAWANERR("no memory for netdev\n");
		ret = -ENOMEM;
		goto alloc_netdev_err;
	}
	ipa_netdevs[0] = dev;
	wwan_ptr = netdev_priv(dev);
	memset(wwan_ptr, 0, sizeof(*wwan_ptr));
	IPAWANDBG("wwan_ptr (private) = %p", wwan_ptr);
	wwan_ptr->net = dev;
	wwan_ptr->outstanding_high = DEFAULT_OUTSTANDING_HIGH;
	wwan_ptr->outstanding_low = DEFAULT_OUTSTANDING_LOW;
	atomic_set(&wwan_ptr->outstanding_pkts, 0);
	spin_lock_init(&wwan_ptr->lock);
	init_completion(&wwan_ptr->resource_granted_completion);

	if (!atomic_read(&is_ssr)) {
		/* IPA_RM configuration starts */
		ret = q6_initialize_rm();
		if (ret) {
			IPAWANERR("%s: q6_initialize_rm failed, ret: %d\n",
				__func__, ret);
			goto q6_init_err;
		}
	}

	memset(&ipa_rm_params, 0, sizeof(struct ipa_rm_create_params));
	ipa_rm_params.name = IPA_RM_RESOURCE_WWAN_0_PROD;
	ipa_rm_params.reg_params.user_data = dev;
	ipa_rm_params.reg_params.notify_cb = ipa_rm_notify;
	ret = ipa_rm_create_resource(&ipa_rm_params);
	if (ret) {
		pr_err("%s: unable to create resourse %d in IPA RM\n",
		       __func__, IPA_RM_RESOURCE_WWAN_0_PROD);
		goto create_rsrc_err;
	}
	ret = ipa_rm_inactivity_timer_init(IPA_RM_RESOURCE_WWAN_0_PROD,
					   IPA_RM_INACTIVITY_TIMER);
	if (ret) {
		pr_err("%s: ipa rm timer init failed %d on resourse %d\n",
		       __func__, ret, IPA_RM_RESOURCE_WWAN_0_PROD);
		goto timer_init_err;
	}
	/* add dependency */
	ret = ipa_rm_add_dependency(IPA_RM_RESOURCE_WWAN_0_PROD,
			IPA_RM_RESOURCE_Q6_CONS);
	if (ret)
		goto add_dpnd_err;
	/* setup Performance profile */
	memset(&profile, 0, sizeof(profile));
	profile.max_supported_bandwidth_mbps = IPA_APPS_MAX_BW_IN_MBPS;
	ret = ipa_rm_set_perf_profile(IPA_RM_RESOURCE_WWAN_0_PROD,
			&profile);
	if (ret)
		goto set_perf_err;
	/* IPA_RM configuration ends */

	ret = register_netdev(dev);
	if (ret) {
		IPAWANERR("unable to register ipa_netdev %d rc=%d\n",
			0, ret);
		goto set_perf_err;
	}

	IPAWANDBG("IPA-WWAN devices (%s) initilization ok :>>>>\n",
			ipa_netdevs[0]->name);
	if (ret) {
		IPAWANERR("default configuration failed rc=%d\n",
				ret);
		goto config_err;
	}
	atomic_set(&is_initialized, 1);
	if (!atomic_read(&is_ssr)) {
		/* offline charging mode */
		ipa_proxy_clk_unvote();
	}
	atomic_set(&is_ssr, 0);

	pr_info("rmnet_ipa completed initialization\n");
	return 0;
config_err:
	unregister_netdev(ipa_netdevs[0]);
set_perf_err:
	ret = ipa_rm_delete_dependency(IPA_RM_RESOURCE_WWAN_0_PROD,
		IPA_RM_RESOURCE_Q6_CONS);
	if (ret)
		IPAWANERR("Error deleting dependency %d->%d, ret=%d\n",
			IPA_RM_RESOURCE_WWAN_0_PROD, IPA_RM_RESOURCE_Q6_CONS,
			ret);
add_dpnd_err:
	ret = ipa_rm_inactivity_timer_destroy(
		IPA_RM_RESOURCE_WWAN_0_PROD); /* IPA_RM */
	if (ret)
		IPAWANERR("Error ipa_rm_inactivity_timer_destroy %d, ret=%d\n",
		IPA_RM_RESOURCE_WWAN_0_PROD, ret);
timer_init_err:
	ret = ipa_rm_delete_resource(IPA_RM_RESOURCE_WWAN_0_PROD);
	if (ret)
		IPAWANERR("Error deleting resource %d, ret=%d\n",
		IPA_RM_RESOURCE_WWAN_0_PROD, ret);
create_rsrc_err:
	q6_deinitialize_rm();
q6_init_err:
	free_netdev(ipa_netdevs[0]);
	ipa_netdevs[0] = NULL;
alloc_netdev_err:
	wan_ioctl_deinit();
wan_ioctl_init_err:
	ipa_del_dflt_wan_rt_tables();
setup_dflt_wan_rt_tables_err:
	ipa_del_a7_qmap_hdr();
setup_a7_qmap_hdr_err:
	ipa_qmi_service_exit();
	ret = subsys_notif_unregister_notifier(SUBSYS_MODEM, &ssr_notifier);
	if (ret)
		IPAWANERR(
		"Error subsys_notif_unregister_notifier system %s, ret=%d\n",
		SUBSYS_MODEM, ret);
	atomic_set(&is_ssr, 0);
	return ret;
}

static int ipa_wwan_remove(struct platform_device *pdev)
{
	int ret;

	pr_info("rmnet_ipa started deinitialization\n");
	ret = ipa_teardown_sys_pipe(ipa_to_apps_hdl);
	if (ret < 0)
		IPAWANERR("Failed to teardown IPA->APPS pipe\n");
	else
		ipa_to_apps_hdl = 0;
	unregister_netdev(ipa_netdevs[0]);
	ret = ipa_rm_delete_dependency(IPA_RM_RESOURCE_WWAN_0_PROD,
		IPA_RM_RESOURCE_Q6_CONS);
	if (ret < 0)
		IPAWANERR("Error deleting dependency %d->%d, ret=%d\n",
			IPA_RM_RESOURCE_WWAN_0_PROD, IPA_RM_RESOURCE_Q6_CONS,
			ret);
	ret = ipa_rm_inactivity_timer_destroy(IPA_RM_RESOURCE_WWAN_0_PROD);
	if (ret < 0)
		IPAWANERR(
		"Error ipa_rm_inactivity_timer_destroy resource %d, ret=%d\n",
		IPA_RM_RESOURCE_WWAN_0_PROD, ret);
	ret = ipa_rm_delete_resource(IPA_RM_RESOURCE_WWAN_0_PROD);
	if (ret < 0)
		IPAWANERR("Error deleting resource %d, ret=%d\n",
		IPA_RM_RESOURCE_WWAN_0_PROD, ret);
	cancel_work_sync(&ipa_tx_wakequeue_work);
	cancel_delayed_work(&ipa_tether_stats_poll_wakequeue_work);
	free_netdev(ipa_netdevs[0]);
	ipa_netdevs[0] = NULL;
	/* No need to remove wwan_ioctl during SSR */
	if (!atomic_read(&is_ssr))
		wan_ioctl_deinit();
	ipa_del_dflt_wan_rt_tables();
	ipa_del_a7_qmap_hdr();
	ipa_del_mux_qmap_hdrs();
	wwan_del_ul_flt_rule_to_ipa();
	/* clean up cached QMI msg/handlers */
	ipa_qmi_service_exit();
	ipa_cleanup_deregister_intf();
	atomic_set(&is_initialized, 0);
	pr_info("rmnet_ipa completed deinitialization\n");
	return 0;
}

/**
* rmnet_ipa_ap_suspend() - suspend callback for runtime_pm
* @dev: pointer to device
*
* This callback will be invoked by the runtime_pm framework when an AP suspend
* operation is invoked, usually by pressing a suspend button.
*
* Returns -EAGAIN to runtime_pm framework in case there are pending packets
* in the Tx queue. This will postpone the suspend operation until all the
* pending packets will be transmitted.
*
* In case there are no packets to send, releases the WWAN0_PROD entity.
* As an outcome, the number of IPA active clients should be decremented
* until IPA clocks can be gated.
*/
static int rmnet_ipa_ap_suspend(struct device *dev)
{
	struct net_device *netdev = ipa_netdevs[0];
	struct wwan_private *wwan_ptr = netdev_priv(netdev);

	IPAWANDBG("Enter...\n");
	/* Do not allow A7 to suspend in case there are oustanding packets */
	if (atomic_read(&wwan_ptr->outstanding_pkts) != 0) {
		IPAWANDBG("Outstanding packets, postponing AP suspend.\n");
		return -EAGAIN;
	}

	/* Make sure that there is no Tx operation ongoing */
	netif_tx_lock_bh(netdev);
	ipa_rm_release_resource(IPA_RM_RESOURCE_WWAN_0_PROD);
	netif_tx_unlock_bh(netdev);
	IPAWANDBG("Exit\n");

	return 0;
}

/**
* rmnet_ipa_ap_resume() - resume callback for runtime_pm
* @dev: pointer to device
*
* This callback will be invoked by the runtime_pm framework when an AP resume
* operation is invoked.
*
* Enables the network interface queue and returns success to the
* runtime_pm framwork.
*/
static int rmnet_ipa_ap_resume(struct device *dev)
{
	struct net_device *netdev = ipa_netdevs[0];

	IPAWANDBG("Enter...\n");
	netif_wake_queue(netdev);
	IPAWANDBG("Exit\n");

	return 0;
}

static void ipa_stop_polling_stats(void)
{
	cancel_delayed_work(&ipa_tether_stats_poll_wakequeue_work);
	ipa_rmnet_ctx.polling_interval = 0;
}

static const struct of_device_id rmnet_ipa_dt_match[] = {
	{.compatible = "qcom,rmnet-ipa"},
	{},
};
MODULE_DEVICE_TABLE(of, rmnet_ipa_dt_match);

static const struct dev_pm_ops rmnet_ipa_pm_ops = {
	.suspend_noirq = rmnet_ipa_ap_suspend,
	.resume_noirq = rmnet_ipa_ap_resume,
};

static struct platform_driver rmnet_ipa_driver = {
	.driver = {
		.name = "rmnet_ipa",
		.owner = THIS_MODULE,
		.pm = &rmnet_ipa_pm_ops,
		.of_match_table = rmnet_ipa_dt_match,
	},
	.probe = ipa_wwan_probe,
	.remove = ipa_wwan_remove,
};

static int ssr_notifier_cb(struct notifier_block *this,
			   unsigned long code,
			   void *data)
{
	if (ipa_rmnet_ctx.ipa_rmnet_ssr) {
		if (SUBSYS_BEFORE_SHUTDOWN == code) {
			pr_info("IPA received MPSS BEFORE_SHUTDOWN\n");
			ipa_q6_cleanup();
			ipa_qmi_stop_workqueues();
			wan_ioctl_stop_qmi_messages();
			ipa_stop_polling_stats();
			atomic_set(&is_ssr, 1);
			if (atomic_read(&is_initialized))
				platform_driver_unregister(&rmnet_ipa_driver);
			pr_info("IPA BEFORE_SHUTDOWN handling is complete\n");
			return NOTIFY_DONE;
		}
		if (SUBSYS_AFTER_SHUTDOWN == code) {
			pr_info("IPA received MPSS AFTER_SHUTDOWN\n");
			if (atomic_read(&is_ssr))
				ipa_q6_pipe_reset();
			pr_info("IPA AFTER_SHUTDOWN handling is complete\n");
			return NOTIFY_DONE;
		}
		if (SUBSYS_AFTER_POWERUP == code) {
			pr_info("IPA received MPSS AFTER_POWERUP\n");
			if (!atomic_read(&is_initialized)
				&& atomic_read(&is_ssr))
				platform_driver_register(&rmnet_ipa_driver);
			pr_info("IPA AFTER_POWERUP handling is complete\n");
			return NOTIFY_DONE;
		}
		if (SUBSYS_BEFORE_POWERUP == code) {
			pr_info("IPA received MPSS BEFORE_POWERUP\n");
			ipa_proxy_clk_vote();
			pr_info("IPA BEFORE_POWERUP handling is complete\n");
			return NOTIFY_DONE;
		}
	}
	return NOTIFY_DONE;
}

/**
 * rmnet_ipa_free_msg() - Free the msg sent to user space via ipa_send_msg
 * @buff: pointer to buffer containing the message
 * @len: message len
 * @type: message type
 *
 * This function is invoked when ipa_send_msg is complete (Provided as a
 * free function pointer along with the message).
 */
static void rmnet_ipa_free_msg(void *buff, u32 len, u32 type)
{
	if (!buff) {
		IPAWANERR("Null buffer\n");
		return;
	}

	if (type != IPA_TETHERING_STATS_UPDATE_STATS &&
		type != IPA_TETHERING_STATS_UPDATE_NETWORK_STATS) {
			IPAWANERR("Wrong type given. buff %p type %d\n",
				  buff, type);
	}
	kfree(buff);
}

/**
 * rmnet_ipa_get_stats_and_update(bool reset) - Gets pipe stats from Modem
 *
 * This function queries the IPA Modem driver for the pipe stats
 * via QMI, and updates the user space IPA entity.
 */
static void rmnet_ipa_get_stats_and_update(bool reset)
{
	struct ipa_get_data_stats_req_msg_v01 req;
	struct ipa_get_data_stats_resp_msg_v01 *resp;
	struct ipa_msg_meta msg_meta;
	int rc;

	resp = kzalloc(sizeof(struct ipa_get_data_stats_resp_msg_v01),
		       GFP_KERNEL);
	if (!resp) {
		IPAWANERR("Can't allocate memory for stats message\n");
		return;
	}

	memset(&req, 0, sizeof(struct ipa_get_data_stats_req_msg_v01));
	memset(resp, 0, sizeof(struct ipa_get_data_stats_resp_msg_v01));

	req.ipa_stats_type = QMI_IPA_STATS_TYPE_PIPE_V01;
	if (reset == true) {
		req.reset_stats_valid = true;
		req.reset_stats = true;
		IPAWANERR("Get the latest pipe-stats and reset it\n");
	}

	rc = ipa_qmi_get_data_stats(&req, resp);

	if (!rc) {
		memset(&msg_meta, 0, sizeof(struct ipa_msg_meta));
		msg_meta.msg_type = IPA_TETHERING_STATS_UPDATE_STATS;
		msg_meta.msg_len =
			sizeof(struct ipa_get_data_stats_resp_msg_v01);
		rc = ipa_send_msg(&msg_meta, resp, rmnet_ipa_free_msg);
		if (rc) {
			IPAWANERR("ipa_send_msg failed: %d\n", rc);
			kfree(resp);
			return;
		}
	}
}

/**
 * tethering_stats_poll_queue() - Stats polling function
 * @work - Work entry
 *
 * This function is scheduled periodically (per the interval) in
 * order to poll the IPA Modem driver for the pipe stats.
 */
static void tethering_stats_poll_queue(struct work_struct *work)
{
	rmnet_ipa_get_stats_and_update(false);

	/* Schedule again only if there's an active polling interval */
	if (0 != ipa_rmnet_ctx.polling_interval)
		schedule_delayed_work(&ipa_tether_stats_poll_wakequeue_work,
			msecs_to_jiffies(ipa_rmnet_ctx.polling_interval*1000));
}

/**
 * rmnet_ipa_get_network_stats_and_update() - Get network stats from IPA Modem
 *
 * This function retrieves the data usage (used quota) from the IPA Modem driver
 * via QMI, and updates IPA user space entity.
 */
static void rmnet_ipa_get_network_stats_and_update(void)
{
	struct ipa_get_apn_data_stats_req_msg_v01 req;
	struct ipa_get_apn_data_stats_resp_msg_v01 *resp;
	struct ipa_msg_meta msg_meta;
	int rc;

	resp = kzalloc(sizeof(struct ipa_get_apn_data_stats_resp_msg_v01),
		       GFP_KERNEL);
	if (!resp) {
		IPAWANERR("Can't allocate memory for network stats message\n");
		return;
	}

	memset(&req, 0, sizeof(struct ipa_get_apn_data_stats_req_msg_v01));
	memset(resp, 0, sizeof(struct ipa_get_apn_data_stats_resp_msg_v01));

	req.mux_id_list_valid = true;
	req.mux_id_list_len = 1;
	req.mux_id_list[0] = ipa_rmnet_ctx.metered_mux_id;

	IPAWANERR("ipa_get_apn_data_stats_req received,mux_id_list_valid (%d)\n",
		req.mux_id_list_valid);
	IPAWANERR("mux_id_list_len (%d)\n", req.mux_id_list_len);
	IPAWANERR("mux_id (%d)\n", req.mux_id_list[0]);

	rc = ipa_qmi_get_network_stats(&req, resp);

	IPAWANDBG("ipa_qmi_get_network_stats,apn_data_stats_list_valid (%d)\n",
		resp->apn_data_stats_list_valid);
	IPAWANDBG("apn_data_stats_list_len (%d)\n", resp->apn_data_stats_list_len);
	IPAWANDBG("mux_id (%d)\n", resp->apn_data_stats_list[0].mux_id);
	IPAWANDBG("num_ul_packets (%lu)\n",
		(long unsigned int) resp->apn_data_stats_list[0].num_ul_packets);
	IPAWANDBG("num_ul_bytes (%lu)\n",
		(long unsigned int) resp->apn_data_stats_list[0].num_ul_bytes);
	IPAWANDBG("num_dl_packets (%lu)\n",
		(long unsigned int) resp->apn_data_stats_list[0].num_dl_packets);
	IPAWANDBG("num_dl_bytes (%lu)\n",
		(long unsigned int) resp->apn_data_stats_list[0].num_dl_bytes);


	if (!rc) {
		memset(&msg_meta, 0, sizeof(struct ipa_msg_meta));
		msg_meta.msg_type = IPA_TETHERING_STATS_UPDATE_NETWORK_STATS;
		msg_meta.msg_len =
			sizeof(struct ipa_get_apn_data_stats_resp_msg_v01);
		rc = ipa_send_msg(&msg_meta, resp, rmnet_ipa_free_msg);
		if (rc) {
			IPAWANERR("ipa_send_msg failed: %d\n", rc);
			kfree(resp);
			return;
		}
	}
}

/**
 * rmnet_ipa_poll_tethering_stats() - Tethering stats polling IOCTL handler
 * @data - IOCTL data
 *
 * This function handles WAN_IOC_POLL_TETHERING_STATS.
 * In case polling interval received is 0, polling will stop
 * (If there's a polling in progress, it will allow it to finish), and then will
 * fetch network stats, and update the IPA user space.
 *
 * Return codes:
 * 0: Success
 */
int rmnet_ipa_poll_tethering_stats(struct wan_ioctl_poll_tethering_stats *data)
{
	IPAWANERR("entry polling_interval_secs (%lu)\n",
		(unsigned long int) data->polling_interval_secs);

	ipa_rmnet_ctx.polling_interval = data->polling_interval_secs;

	cancel_delayed_work_sync(&ipa_tether_stats_poll_wakequeue_work);

	if (0 == ipa_rmnet_ctx.polling_interval) {
		ipa_qmi_stop_data_qouta();
		rmnet_ipa_get_network_stats_and_update();
		rmnet_ipa_get_stats_and_update(true);
		return 0;
	}

	schedule_delayed_work(&ipa_tether_stats_poll_wakequeue_work, 0);
	return 0;
}

/**
 * rmnet_ipa_set_data_quota() - Data quota setting IOCTL handler
 * @data - IOCTL data
 *
 * This function handles WAN_IOC_SET_DATA_QUOTA.
 * It translates the given inteface name to the Modem MUX ID and
 * sends the request of the quota to the IPA Modem driver via QMI.
 *
 * Return codes:
 * 0: Success
 * -EFAULT: Invalid interface name provided
 * other: See ipa_qmi_set_data_quota
 */
int rmnet_ipa_set_data_quota(struct wan_ioctl_set_data_quota *data)
{
	u32 mux_id;
	int index;
	struct ipa_set_data_usage_quota_req_msg_v01 req;

	/* prevent string buffer overflows */
	data->interface_name[IFNAMSIZ-1] = '\0';

	index = find_vchannel_name_index(data->interface_name);
	IPAWANERR("iface name %s, quota %lu\n",
			  data->interface_name,
			  (unsigned long int) data->quota_mbytes);

	if (index == MAX_NUM_OF_MUX_CHANNEL) {
		IPAWANERR("%s is an invalid iface name\n",
			  data->interface_name);
		return -EFAULT;
	}

	mux_id = mux_channel[index].mux_id;

	ipa_rmnet_ctx.metered_mux_id = mux_id;

	memset(&req, 0, sizeof(struct ipa_set_data_usage_quota_req_msg_v01));
	req.apn_quota_list_valid = true;
	req.apn_quota_list_len = 1;
	req.apn_quota_list[0].mux_id = mux_id;
	req.apn_quota_list[0].num_Mbytes = data->quota_mbytes;
	IPAWANERR("get %s iface name mux_id (%d) quota (%lu)\n",
			  data->interface_name, mux_id, (unsigned long int) data->quota_mbytes);

	return ipa_qmi_set_data_quota(&req);
}

 /* rmnet_ipa_set_tether_client_pipe() -
 * @data - IOCTL data
 *
 * This function handles WAN_IOC_SET_DATA_QUOTA.
 * It translates the given interface name to the Modem MUX ID and
 * sends the request of the quota to the IPA Modem driver via QMI.
 *
 * Return codes:
 * 0: Success
<<<<<<< HEAD
 * -EFAULT: Invalid interface name provided
=======
 * -EFAULT: Invalid src/dst pipes provided
>>>>>>> 27228629
 * other: See ipa_qmi_set_data_quota
 */
int rmnet_ipa_set_tether_client_pipe(
	struct wan_ioctl_set_tether_client_pipe *data)
{
	int number, i;

<<<<<<< HEAD
=======
	/* error checking if ul_src_pipe_len valid or not*/
	if (data->ul_src_pipe_len > QMI_IPA_MAX_PIPES_V01 ||
		data->ul_src_pipe_len < 0) {
		IPAWANERR("UL src pipes %d exceeding max %d\n",
			data->ul_src_pipe_len,
			QMI_IPA_MAX_PIPES_V01);
		return -EFAULT;
	}
	/* error checking if dl_dst_pipe_len valid or not*/
	if (data->dl_dst_pipe_len > QMI_IPA_MAX_PIPES_V01 ||
		data->dl_dst_pipe_len < 0) {
		IPAWANERR("DL dst pipes %d exceeding max %d\n",
			data->dl_dst_pipe_len,
			QMI_IPA_MAX_PIPES_V01);
		return -EFAULT;
	}

>>>>>>> 27228629
	IPAWANDBG("client %d, UL %d, DL %d, reset %d\n",
	data->ipa_client,
	data->ul_src_pipe_len,
	data->dl_dst_pipe_len,
	data->reset_client);
	number = data->ul_src_pipe_len;
	for (i = 0; i < number; i++) {
		IPAWANDBG("UL index-%d pipe %d\n", i,
			data->ul_src_pipe_list[i]);
		if (data->reset_client)
			ipa_set_client(data->ul_src_pipe_list[i],
				0, false);
		else
			ipa_set_client(data->ul_src_pipe_list[i],
				data->ipa_client, true);
	}
	number = data->dl_dst_pipe_len;
	for (i = 0; i < number; i++) {
		IPAWANDBG("DL index-%d pipe %d\n", i,
			data->dl_dst_pipe_list[i]);
		if (data->reset_client)
			ipa_set_client(data->dl_dst_pipe_list[i],
				0, false);
		else
			ipa_set_client(data->dl_dst_pipe_list[i],
				data->ipa_client, false);
	}
	return 0;
}

int rmnet_ipa_query_tethering_stats(struct wan_ioctl_query_tether_stats *data,
	bool reset)
{
	struct ipa_get_data_stats_req_msg_v01 *req;
	struct ipa_get_data_stats_resp_msg_v01 *resp;
	int pipe_len, rc;

	req = kzalloc(sizeof(struct ipa_get_data_stats_req_msg_v01),
			GFP_KERNEL);
	if (!req) {
		IPAWANERR("Can't allocate memory for stats message\n");
		return rc;
	}
	resp = kzalloc(sizeof(struct ipa_get_data_stats_resp_msg_v01),
			GFP_KERNEL);
	if (!resp) {
		IPAWANERR("Can't allocate memory for stats message\n");
		kfree(req);
		return rc;
	}
	memset(req, 0, sizeof(struct ipa_get_data_stats_req_msg_v01));
	memset(resp, 0, sizeof(struct ipa_get_data_stats_resp_msg_v01));

	req->ipa_stats_type = QMI_IPA_STATS_TYPE_PIPE_V01;
	if (reset) {
		req->reset_stats_valid = true;
		req->reset_stats = true;
		IPAWANERR("reset the pipe stats\n");
	} else {
		/* print tethered-client enum */
		IPAWANDBG("Tethered-client enum(%d)\n", data->ipa_client);
	}

	rc = ipa_qmi_get_data_stats(req, resp);
	if (rc) {
		IPAWANERR("can't get ipa_qmi_get_data_stats\n");
		kfree(req);
		kfree(resp);
		return rc;
	} else if (reset) {
		kfree(req);
		kfree(resp);
		return 0;
	}

	if (resp->dl_dst_pipe_stats_list_valid) {
		for (pipe_len = 0; pipe_len < resp->dl_dst_pipe_stats_list_len;
			pipe_len++) {
			IPAWANDBG("Check entry(%d) dl_dst_pipe(%d)\n",
				pipe_len, resp->dl_dst_pipe_stats_list
					[pipe_len].pipe_index);
			IPAWANDBG("dl_p_v4(%lu)v6(%lu) dl_b_v4(%lu)v6(%lu)\n",
				(unsigned long int) resp->
				dl_dst_pipe_stats_list[pipe_len].
				num_ipv4_packets,
				(unsigned long int) resp->
				dl_dst_pipe_stats_list[pipe_len].
				num_ipv6_packets,
				(unsigned long int) resp->
				dl_dst_pipe_stats_list[pipe_len].
				num_ipv4_bytes,
				(unsigned long int) resp->
				dl_dst_pipe_stats_list[pipe_len].
				num_ipv6_bytes);
			if (ipa_get_client_uplink(resp->
				dl_dst_pipe_stats_list[pipe_len].
				pipe_index) == false) {
				if (data->ipa_client == ipa_get_client(resp->
					dl_dst_pipe_stats_list[pipe_len].
					pipe_index)) {
					/* update the DL stats */
					data->ipv4_rx_packets += resp->
					dl_dst_pipe_stats_list[pipe_len].
					num_ipv4_packets;
					data->ipv6_rx_packets += resp->
					dl_dst_pipe_stats_list[pipe_len].
					num_ipv6_packets;
					data->ipv4_rx_bytes += resp->
					dl_dst_pipe_stats_list[pipe_len].
					num_ipv4_bytes;
					data->ipv6_rx_bytes += resp->
					dl_dst_pipe_stats_list[pipe_len].
					num_ipv6_bytes;
				}
			}
		}
	}
	IPAWANDBG("v4_rx_p(%lu) v6_rx_p(%lu) v4_rx_b(%lu) v6_rx_b(%lu)\n",
		(unsigned long int) data->ipv4_rx_packets,
		(unsigned long int) data->ipv6_rx_packets,
		(unsigned long int) data->ipv4_rx_bytes,
		(unsigned long int) data->ipv6_rx_bytes);

	if (resp->ul_src_pipe_stats_list_valid) {
		for (pipe_len = 0; pipe_len < resp->ul_src_pipe_stats_list_len;
			pipe_len++) {
			IPAWANDBG("Check entry(%d) ul_dst_pipe(%d)\n",
				pipe_len,
				resp->ul_src_pipe_stats_list[pipe_len].
				pipe_index);
			IPAWANDBG("ul_p_v4(%lu)v6(%lu)ul_b_v4(%lu)v6(%lu)\n",
				(unsigned long int) resp->
				ul_src_pipe_stats_list[pipe_len].
				num_ipv4_packets,
				(unsigned long int) resp->
				ul_src_pipe_stats_list[pipe_len].
				num_ipv6_packets,
				(unsigned long int) resp->
				ul_src_pipe_stats_list[pipe_len].
				num_ipv4_bytes,
				(unsigned long int) resp->
				ul_src_pipe_stats_list[pipe_len].
				num_ipv6_bytes);
			if (ipa_get_client_uplink(resp->
				ul_src_pipe_stats_list[pipe_len].
				pipe_index) == true) {
				if (data->ipa_client == ipa_get_client(resp->
				ul_src_pipe_stats_list[pipe_len].
				pipe_index)) {
					/* update the DL stats */
					data->ipv4_tx_packets += resp->
					ul_src_pipe_stats_list[pipe_len].
					num_ipv4_packets;
					data->ipv6_tx_packets += resp->
					ul_src_pipe_stats_list[pipe_len].
					num_ipv6_packets;
					data->ipv4_tx_bytes += resp->
					ul_src_pipe_stats_list[pipe_len].
					num_ipv4_bytes;
					data->ipv6_tx_bytes += resp->
					ul_src_pipe_stats_list[pipe_len].
					num_ipv6_bytes;
				}
			}
		}
	}
	IPAWANDBG("tx_p_v4(%lu)v6(%lu)tx_b_v4(%lu) v6(%lu)\n",
		(unsigned long int) data->ipv4_tx_packets,
		(unsigned long  int) data->ipv6_tx_packets,
		(unsigned long int) data->ipv4_tx_bytes,
		(unsigned long int) data->ipv6_tx_bytes);
	kfree(req);
	kfree(resp);
	return 0;
}

/**
 * ipa_broadcast_quota_reach_ind() - Send Netlink broadcast on Quota
 * @mux_id - The MUX ID on which the quota has been reached
 *
 * This function broadcasts a Netlink event using the kobject of the
 * rmnet_ipa interface in order to alert the user space that the quota
 * on the specific interface which matches the mux_id has been reached.
 *
 */
void ipa_broadcast_quota_reach_ind(u32 mux_id)
{
	char alert_msg[IPA_QUOTA_REACH_ALERT_MAX_SIZE];
	char iface_name_l[IPA_QUOTA_REACH_IF_NAME_MAX_SIZE];
	char iface_name_m[IPA_QUOTA_REACH_IF_NAME_MAX_SIZE];
	char *envp[IPA_UEVENT_NUM_EVNP] = {
		alert_msg, iface_name_l, iface_name_m, NULL };
	int res;
	int index;

	index = find_mux_channel_index(mux_id);

	if (index == MAX_NUM_OF_MUX_CHANNEL) {
		IPAWANERR("%u is an mux ID\n", mux_id);
		return;
	}

	res = snprintf(alert_msg, IPA_QUOTA_REACH_ALERT_MAX_SIZE,
		       "ALERT_NAME=%s", "quotaReachedAlert");
	if (IPA_QUOTA_REACH_ALERT_MAX_SIZE <= res) {
		IPAWANERR("message too long (%d)", res);
		return;
	}
	/* posting msg for L-release for CNE */
	res = snprintf(iface_name_l, IPA_QUOTA_REACH_IF_NAME_MAX_SIZE,
		       "UPSTREAM=%s", mux_channel[index].vchannel_name);
	if (IPA_QUOTA_REACH_IF_NAME_MAX_SIZE <= res) {
		IPAWANERR("message too long (%d)", res);
		return;
	}
	/* posting msg for M-release for CNE */
	res = snprintf(iface_name_m, IPA_QUOTA_REACH_IF_NAME_MAX_SIZE,
		       "INTERFACE=%s", mux_channel[index].vchannel_name);
	if (IPA_QUOTA_REACH_IF_NAME_MAX_SIZE <= res) {
		IPAWANERR("message too long (%d)", res);
		return;
	}

	IPAWANERR("putting nlmsg: <%s> <%s> <%s>\n",
		alert_msg, iface_name_l, iface_name_m);
	kobject_uevent_env(&(ipa_netdevs[0]->dev.kobj), KOBJ_CHANGE, envp);
}

/**
 * ipa_q6_handshake_complete() - Perform operations once Q6 is up
 * @ssr_bootup - Indicates whether this is a cold boot-up or post-SSR.
 *
 * This function is invoked once the handshake between the IPA AP driver
 * and IPA Q6 driver is complete. At this point, it is possible to perform
 * operations which can't be performed until IPA Q6 driver is up.
 *
 */
void ipa_q6_handshake_complete(bool ssr_bootup)
{
	if (ssr_bootup) {
		/*
		 * In case the uC is required to be loaded by the Modem,
		 * the proxy vote will be removed only when uC loading is
		 * complete and indication is received by the AP. After SSR,
		 * uC is already loaded. Therefore, proxy vote can be removed
		 * once Modem init is complete.
		 */
		ipa_proxy_clk_unvote();

		/*
		 * It is required to recover the network stats after
		 * SSR recovery
		 */
		rmnet_ipa_get_network_stats_and_update();
	}
}

static int __init ipa_wwan_init(void)
{
	void *subsys;

	atomic_set(&is_initialized, 0);
	atomic_set(&is_ssr, 0);

	ipa_qmi_init();

	/* Register for Modem SSR */
	subsys = subsys_notif_register_notifier(SUBSYS_MODEM, &ssr_notifier);
	if (!IS_ERR(subsys))
		return platform_driver_register(&rmnet_ipa_driver);
	else
		return (int)PTR_ERR(subsys);
	}

static void __exit ipa_wwan_cleanup(void)
{
	ipa_qmi_cleanup();
	platform_driver_unregister(&rmnet_ipa_driver);
}

late_initcall(ipa_wwan_init);
module_exit(ipa_wwan_cleanup);
MODULE_DESCRIPTION("WWAN Network Interface");
MODULE_LICENSE("GPL v2");<|MERGE_RESOLUTION|>--- conflicted
+++ resolved
@@ -1725,7 +1725,6 @@
 	struct wwan_private *wwan_ptr;
 	struct ipa_rm_create_params ipa_rm_params;	/* IPA_RM */
 	struct ipa_rm_perf_profile profile;			/* IPA_RM */
-	int uc_loading_condition;
 
 	pr_info("rmnet_ipa started initialization\n");
 
@@ -1761,16 +1760,8 @@
 	/* start A7 QMI service/client */
 	if (ipa_rmnet_res.ipa_loaduC)
 		/* Android platform loads uC */
-<<<<<<< HEAD
-		uc_loading_condition = atomic_read(&is_ssr) &
-				       atomic_read(&ipa_ctx->uc_ctx.uc_loaded);
-		ipa_qmi_service_init(uc_loading_condition ? false : true,
-			QMI_IPA_PLATFORM_TYPE_MSM_ANDROID_V01);
-	} else {
-=======
 		ipa_qmi_service_init(QMI_IPA_PLATFORM_TYPE_MSM_ANDROID_V01);
 	else
->>>>>>> 27228629
 		/* LE platform not loads uC */
 		ipa_qmi_service_init(QMI_IPA_PLATFORM_TYPE_LE_V01);
 
@@ -2064,13 +2055,6 @@
 			pr_info("IPA BEFORE_SHUTDOWN handling is complete\n");
 			return NOTIFY_DONE;
 		}
-		if (SUBSYS_AFTER_SHUTDOWN == code) {
-			pr_info("IPA received MPSS AFTER_SHUTDOWN\n");
-			if (atomic_read(&is_ssr))
-				ipa_q6_pipe_reset();
-			pr_info("IPA AFTER_SHUTDOWN handling is complete\n");
-			return NOTIFY_DONE;
-		}
 		if (SUBSYS_AFTER_POWERUP == code) {
 			pr_info("IPA received MPSS AFTER_POWERUP\n");
 			if (!atomic_read(&is_initialized)
@@ -2327,11 +2311,7 @@
  *
  * Return codes:
  * 0: Success
-<<<<<<< HEAD
- * -EFAULT: Invalid interface name provided
-=======
  * -EFAULT: Invalid src/dst pipes provided
->>>>>>> 27228629
  * other: See ipa_qmi_set_data_quota
  */
 int rmnet_ipa_set_tether_client_pipe(
@@ -2339,8 +2319,6 @@
 {
 	int number, i;
 
-<<<<<<< HEAD
-=======
 	/* error checking if ul_src_pipe_len valid or not*/
 	if (data->ul_src_pipe_len > QMI_IPA_MAX_PIPES_V01 ||
 		data->ul_src_pipe_len < 0) {
@@ -2358,7 +2336,6 @@
 		return -EFAULT;
 	}
 
->>>>>>> 27228629
 	IPAWANDBG("client %d, UL %d, DL %d, reset %d\n",
 	data->ipa_client,
 	data->ul_src_pipe_len,
