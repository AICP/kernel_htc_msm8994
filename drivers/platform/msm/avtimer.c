--- conflicted
+++ resolved
@@ -331,11 +331,6 @@
 	switch (ioctl_num) {
 	case IOCTL_GET_AVTIMER_TICK:
 	{
-<<<<<<< HEAD
-		uint64_t avtimer_tick;
-
-		avcs_core_query_timer(&avtimer_tick);
-=======
 		uint64_t avtimer_tick = 0;
 		int rc;
 
@@ -347,7 +342,6 @@
 			return rc;
 		}
 
->>>>>>> 27228629
 		pr_debug_ratelimited("%s: AV Timer tick: time %llx\n",
 		__func__, avtimer_tick);
 		if (copy_to_user((void *) ioctl_param, &avtimer_tick,
