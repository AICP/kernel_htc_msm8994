--- conflicted
+++ resolved
@@ -1,8 +1,4 @@
-<<<<<<< HEAD
-/* Copyright (c) 2009-2016, The Linux Foundation. All rights reserved.
-=======
 /* Copyright (c) 2009-2017, The Linux Foundation. All rights reserved.
->>>>>>> 27228629
  *
  * This program is free software; you can redistribute it and/or modify
  * it under the terms of the GNU General Public License version 2 and
@@ -123,21 +119,13 @@
 
 	mutex_lock(&mdss_debug_lock);
 	len = snprintf(buf, sizeof(buf), "0x%02zx %zx\n", dbg->off, dbg->cnt);
-<<<<<<< HEAD
-	if (len < 0 || len >= sizeof(buf))
-=======
 	if (len < 0 || len >= sizeof(buf)) {
 		mutex_unlock(&mdss_debug_lock);
->>>>>>> 27228629
 		return 0;
 	}
 
-<<<<<<< HEAD
-	if ((count < sizeof(buf)) || copy_to_user(buff, buf, len))
-=======
 	if ((count < sizeof(buf)) || copy_to_user(buff, buf, len)) {
 		mutex_unlock(&mdss_debug_lock);
->>>>>>> 27228629
 		return -EFAULT;
 	}
 
@@ -276,22 +264,14 @@
 	if (mdata->debug_inf.debug_enable_clock)
 		mdata->debug_inf.debug_enable_clock(0);
 
-<<<<<<< HEAD
-	if (len < 0 || len >= sizeof(to_user_buf))
-=======
 	if (len < 0 || len >= sizeof(to_user_buf)) {
 		mutex_unlock(&mdss_debug_lock);
->>>>>>> 27228629
 		return 0;
 	}
 
 	if ((count < sizeof(to_user_buf))
-<<<<<<< HEAD
-			|| copy_to_user(user_buf, to_user_buf, len))
-=======
 			|| copy_to_user(user_buf, to_user_buf, len)) {
 		mutex_unlock(&mdss_debug_lock);
->>>>>>> 27228629
 		return -EFAULT;
 	}
 
@@ -457,21 +437,13 @@
 
 	mutex_lock(&mdss_debug_lock);
 	len = snprintf(buf, sizeof(buf), "0x%08zx %zx\n", dbg->off, dbg->cnt);
-<<<<<<< HEAD
-	if (len < 0 || len >= sizeof(buf))
-=======
 	if (len < 0 || len >= sizeof(buf)) {
 		mutex_unlock(&mdss_debug_lock);
->>>>>>> 27228629
 		return 0;
 	}
 
-<<<<<<< HEAD
-	if ((count < sizeof(buf)) || copy_to_user(buff, buf, len))
-=======
 	if ((count < sizeof(buf)) || copy_to_user(buff, buf, len)) {
 		mutex_unlock(&mdss_debug_lock);
->>>>>>> 27228629
 		return -EFAULT;
 	}
 
@@ -1302,11 +1274,7 @@
 	bool use_mdp_up_misr = false;
 
 	if (!mdata || !req || !ctl) {
-<<<<<<< HEAD
-		pr_err("Invalid input params: mdata = %p req = %p ctl = %p",
-=======
 		pr_err("Invalid input params: mdata = %pK req = %pK ctl = %pK",
->>>>>>> 27228629
 			mdata, req, ctl);
 		return -EINVAL;
 	}
