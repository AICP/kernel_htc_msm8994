--- conflicted
+++ resolved
@@ -2,11 +2,7 @@
  * Core MDSS framebuffer driver.
  *
  * Copyright (C) 2007 Google Incorporated
-<<<<<<< HEAD
- * Copyright (c) 2008-2016, The Linux Foundation. All rights reserved.
-=======
  * Copyright (c) 2008-2017, The Linux Foundation. All rights reserved.
->>>>>>> 27228629
  *
  * This software is licensed under the terms of the GNU General Public
  * License version 2, as published by the Free Software Foundation, and
