--- conflicted
+++ resolved
@@ -3066,11 +3066,8 @@
 	if (ret < 0)
 		goto err;
 
-<<<<<<< HEAD
-=======
 	data->client.app_id = ret;
 	strlcpy(data->client.app_name, app_name, MAX_APP_NAME_SIZE);
->>>>>>> 27228629
 	if (ret > 0) {
 		pr_warn("App id %d for [%s] app exists\n", ret,
 			(char *)app_ireq.app_name);
@@ -3358,7 +3355,6 @@
 
 	if (resp->resp_buf_ptr == NULL) {
 		pr_err("resp buffer is null\n");
-<<<<<<< HEAD
 		return -EINVAL;
 	}
 	/* validate resp buf length */
@@ -3389,38 +3385,6 @@
 		pr_err("resp buf is out of shared buffer region\n");
 		return -EINVAL;
 	}
-=======
-		return -EINVAL;
-	}
-	/* validate resp buf length */
-	if ((resp->resp_len == 0) ||
-			(resp->resp_len > this_lstnr->sb_length)) {
-		pr_err("resp buf length %d not valid\n", resp->resp_len);
-		return -EINVAL;
-	}
-
-	if ((uintptr_t)resp->resp_buf_ptr > (ULONG_MAX - resp->resp_len)) {
-		pr_err("Integer overflow in resp_len & resp_buf\n");
-		return -EINVAL;
-	}
-	if ((uintptr_t)this_lstnr->user_virt_sb_base >
-					(ULONG_MAX - this_lstnr->sb_length)) {
-		pr_err("Integer overflow in user_virt_sb_base & sb_length\n");
-		return -EINVAL;
-	}
-	/* validate resp buf */
-	if (((uintptr_t)resp->resp_buf_ptr <
-		(uintptr_t)this_lstnr->user_virt_sb_base) ||
-		((uintptr_t)resp->resp_buf_ptr >=
-		((uintptr_t)this_lstnr->user_virt_sb_base +
-				this_lstnr->sb_length)) ||
-		(((uintptr_t)resp->resp_buf_ptr + resp->resp_len) >
-		((uintptr_t)this_lstnr->user_virt_sb_base +
-						this_lstnr->sb_length))) {
-		pr_err("resp buf is out of shared buffer region\n");
-		return -EINVAL;
-	}
->>>>>>> 27228629
 
 	/* validate offsets */
 	for (i = 0; i < MAX_ION_FD; i++) {
@@ -5285,11 +5249,8 @@
 			break;
 		}
 		pr_debug("SET_MEM_PARAM: qseecom addr = 0x%pK\n", data);
-<<<<<<< HEAD
-=======
 		mutex_lock(&app_access_lock);
 		atomic_inc(&data->ioctl_count);
->>>>>>> 27228629
 		ret = qseecom_set_client_mem_param(data, argp);
 		atomic_dec(&data->ioctl_count);
 		mutex_unlock(&app_access_lock);
