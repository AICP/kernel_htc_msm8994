--- conflicted
+++ resolved
@@ -207,15 +207,12 @@
 		if (test_bit(KEY_FLAG_INSTANTIATED, &key->flags))
 			atomic_dec(&key->user->nikeys);
 
-<<<<<<< HEAD
 		/* Throw away the key data if the key is instantiated */
 		if (test_bit(KEY_FLAG_INSTANTIATED, &key->flags) &&
 		    !test_bit(KEY_FLAG_NEGATIVE, &key->flags) &&
 		    key->type->destroy)
 			key->type->destroy(key);
 
-=======
->>>>>>> 14b58660
 		key_user_put(key->user);
 
 		kfree(key->description);
