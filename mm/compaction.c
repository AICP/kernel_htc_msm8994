/*
 * linux/mm/compaction.c
 *
 * Memory compaction for the reduction of external fragmentation. Note that
 * this heavily depends upon page migration to do all the real heavy
 * lifting
 *
 * Copyright IBM Corp. 2007-2010 Mel Gorman <mel@csn.ul.ie>
 */
#include <linux/swap.h>
#include <linux/migrate.h>
#include <linux/compaction.h>
#include <linux/mm_inline.h>
#include <linux/backing-dev.h>
#include <linux/sysctl.h>
#include <linux/sysfs.h>
#include <linux/balloon_compaction.h>
#include <linux/page-isolation.h>
#include "internal.h"

#ifdef CONFIG_COMPACTION
static inline void count_compact_event(enum vm_event_item item)
{
	count_vm_event(item);
}

static inline void count_compact_events(enum vm_event_item item, long delta)
{
	count_vm_events(item, delta);
}
#else
#define count_compact_event(item) do { } while (0)
#define count_compact_events(item, delta) do { } while (0)
#endif

#if defined CONFIG_COMPACTION || defined CONFIG_CMA

#define CREATE_TRACE_POINTS
#include <trace/events/compaction.h>

static unsigned long release_freepages(struct list_head *freelist)
{
	struct page *page, *next;
	unsigned long count = 0;

	list_for_each_entry_safe(page, next, freelist, lru) {
		list_del(&page->lru);
		__free_page(page);
		count++;
	}

	return count;
}

static void map_pages(struct list_head *list)
{
	struct page *page;

	list_for_each_entry(page, list, lru) {
		arch_alloc_page(page, 0);
		kernel_map_pages(page, 1, 1);
	}
}

static inline bool migrate_async_suitable(int migratetype)
{
	return is_migrate_cma(migratetype) || migratetype == MIGRATE_MOVABLE;
}

#ifdef CONFIG_COMPACTION
/* Returns true if the pageblock should be scanned for pages to isolate. */
static inline bool isolation_suitable(struct compact_control *cc,
					struct page *page)
{
	if (cc->ignore_skip_hint)
		return true;

	return !get_pageblock_skip(page);
}

/*
 * This function is called to clear all cached information on pageblocks that
 * should be skipped for page isolation when the migrate and free page scanner
 * meet.
 */
static void __reset_isolation_suitable(struct zone *zone)
{
	unsigned long start_pfn = zone->zone_start_pfn;
	unsigned long end_pfn = zone_end_pfn(zone);
	unsigned long pfn;

	zone->compact_cached_migrate_pfn = start_pfn;
	zone->compact_cached_free_pfn = end_pfn;
	zone->compact_blockskip_flush = false;

	/* Walk the zone and mark every pageblock as suitable for isolation */
	for (pfn = start_pfn; pfn < end_pfn; pfn += pageblock_nr_pages) {
		struct page *page;

		cond_resched();

		if (!pfn_valid(pfn))
			continue;

		page = pfn_to_page(pfn);
		if (zone != page_zone(page))
			continue;

		clear_pageblock_skip(page);
	}
}

void reset_isolation_suitable(pg_data_t *pgdat)
{
	int zoneid;

	for (zoneid = 0; zoneid < MAX_NR_ZONES; zoneid++) {
		struct zone *zone = &pgdat->node_zones[zoneid];
		if (!populated_zone(zone))
			continue;

		/* Only flush if a full compaction finished recently */
		if (zone->compact_blockskip_flush)
			__reset_isolation_suitable(zone);
	}
}

/*
 * If no pages were isolated then mark this pageblock to be skipped in the
 * future. The information is later cleared by __reset_isolation_suitable().
 */
static void update_pageblock_skip(struct compact_control *cc,
			struct page *page, unsigned long nr_isolated,
			bool migrate_scanner)
{
	struct zone *zone = cc->zone;

	if (cc->ignore_skip_hint)
		return;

	if (!page)
		return;

	if (!nr_isolated) {
		unsigned long pfn = page_to_pfn(page);
		set_pageblock_skip(page);

		/* Update where compaction should restart */
		if (migrate_scanner) {
			if (!cc->finished_update_migrate &&
			    pfn > zone->compact_cached_migrate_pfn)
				zone->compact_cached_migrate_pfn = pfn;
		} else {
			if (!cc->finished_update_free &&
			    pfn < zone->compact_cached_free_pfn)
				zone->compact_cached_free_pfn = pfn;
		}
	}
}
#else
static inline bool isolation_suitable(struct compact_control *cc,
					struct page *page)
{
	return true;
}

static void update_pageblock_skip(struct compact_control *cc,
			struct page *page, unsigned long nr_isolated,
			bool migrate_scanner)
{
}
#endif /* CONFIG_COMPACTION */

static inline bool should_release_lock(spinlock_t *lock)
{
	return need_resched() || spin_is_contended(lock);
}

/*
 * Compaction requires the taking of some coarse locks that are potentially
 * very heavily contended. Check if the process needs to be scheduled or
 * if the lock is contended. For async compaction, back out in the event
 * if contention is severe. For sync compaction, schedule.
 *
 * Returns true if the lock is held.
 * Returns false if the lock is released and compaction should abort
 */
static bool compact_checklock_irqsave(spinlock_t *lock, unsigned long *flags,
				      bool locked, struct compact_control *cc)
{
	if (should_release_lock(lock)) {
		if (locked) {
			spin_unlock_irqrestore(lock, *flags);
			locked = false;
		}

		/* async aborts if taking too long or contended */
		if (!cc->sync) {
			cc->contended = true;
			return false;
		}

		cond_resched();
	}

	if (!locked)
		spin_lock_irqsave(lock, *flags);
	return true;
}

static inline bool compact_trylock_irqsave(spinlock_t *lock,
			unsigned long *flags, struct compact_control *cc)
{
	return compact_checklock_irqsave(lock, flags, false, cc);
}

/* Returns true if the page is within a block suitable for migration to */
static bool suitable_migration_target(struct page *page)
{
	int migratetype = get_pageblock_migratetype(page);

	/* Don't interfere with memory hot-remove or the min_free_kbytes blocks */
	if (migratetype == MIGRATE_RESERVE)
		return false;

	if (is_migrate_isolate(migratetype))
		return false;

	/* If the page is a large free page, then allow migration */
	if (PageBuddy(page) && page_order(page) >= pageblock_order)
		return true;

	/* If the block is MIGRATE_MOVABLE or MIGRATE_CMA, allow migration */
	if (migrate_async_suitable(migratetype))
		return true;

	/* Otherwise skip the block */
	return false;
}

/*
 * Isolate free pages onto a private freelist. Caller must hold zone->lock.
 * If @strict is true, will abort returning 0 on any invalid PFNs or non-free
 * pages inside of the pageblock (even though it may still end up isolating
 * some pages).
 */
static unsigned long isolate_freepages_block(struct compact_control *cc,
				unsigned long blockpfn,
				unsigned long end_pfn,
				struct list_head *freelist,
				bool strict)
{
	int nr_scanned = 0, total_isolated = 0;
	struct page *cursor, *valid_page = NULL;
	unsigned long flags;
	bool locked = false;

	cursor = pfn_to_page(blockpfn);

	/* Isolate free pages. */
	for (; blockpfn < end_pfn; blockpfn++, cursor++) {
		int isolated, i;
		struct page *page = cursor;

		nr_scanned++;
		if (!pfn_valid_within(blockpfn))
			goto isolate_fail;

		if (!valid_page)
			valid_page = page;
		if (!PageBuddy(page))
			goto isolate_fail;

		/*
		 * The zone lock must be held to isolate freepages.
		 * Unfortunately this is a very coarse lock and can be
		 * heavily contended if there are parallel allocations
		 * or parallel compactions. For async compaction do not
		 * spin on the lock and we acquire the lock as late as
		 * possible.
		 */
		locked = compact_checklock_irqsave(&cc->zone->lock, &flags,
								locked, cc);
		if (!locked)
			break;

		/* Recheck this is a suitable migration target under lock */
		if (!strict && !suitable_migration_target(page))
			break;

		/* Recheck this is a buddy page under lock */
		if (!PageBuddy(page))
			goto isolate_fail;

		/* Found a free page, break it into order-0 pages */
		isolated = split_free_page(page);
		total_isolated += isolated;
		for (i = 0; i < isolated; i++) {
			list_add(&page->lru, freelist);
			page++;
		}

		/* If a page was split, advance to the end of it */
		if (isolated) {
			blockpfn += isolated - 1;
			cursor += isolated - 1;
			continue;
		}

isolate_fail:
		if (strict)
			break;
<<<<<<< HEAD
=======
		else
			continue;
>>>>>>> 8f0c10ea

	}

	trace_mm_compaction_isolate_freepages(nr_scanned, total_isolated);

	/*
	 * If strict isolation is requested by CMA then check that all the
	 * pages requested were isolated. If there were any failures, 0 is
	 * returned and CMA will fail.
	 */
	if (strict && blockpfn < end_pfn)
		total_isolated = 0;

	if (locked)
		spin_unlock_irqrestore(&cc->zone->lock, flags);

	/* Update the pageblock-skip if the whole pageblock was scanned */
	if (blockpfn == end_pfn)
		update_pageblock_skip(cc, valid_page, total_isolated, false);

	count_compact_events(COMPACTFREE_SCANNED, nr_scanned);
	if (total_isolated)
		count_compact_events(COMPACTISOLATED, total_isolated);
	return total_isolated;
}

/**
 * isolate_freepages_range() - isolate free pages.
 * @start_pfn: The first PFN to start isolating.
 * @end_pfn:   The one-past-last PFN.
 *
 * Non-free pages, invalid PFNs, or zone boundaries within the
 * [start_pfn, end_pfn) range are considered errors, cause function to
 * undo its actions and return zero.
 *
 * Otherwise, function returns one-past-the-last PFN of isolated page
 * (which may be greater then end_pfn if end fell in a middle of
 * a free page).
 */
unsigned long
isolate_freepages_range(struct compact_control *cc,
			unsigned long start_pfn, unsigned long end_pfn)
{
	unsigned long isolated, pfn, block_end_pfn;
	LIST_HEAD(freelist);

	for (pfn = start_pfn; pfn < end_pfn; pfn += isolated) {
		if (!pfn_valid(pfn) || cc->zone != page_zone(pfn_to_page(pfn)))
			break;

		/*
		 * On subsequent iterations ALIGN() is actually not needed,
		 * but we keep it that we not to complicate the code.
		 */
		block_end_pfn = ALIGN(pfn + 1, pageblock_nr_pages);
		block_end_pfn = min(block_end_pfn, end_pfn);

		isolated = isolate_freepages_block(cc, pfn, block_end_pfn,
						   &freelist, true);

		/*
		 * In strict mode, isolate_freepages_block() returns 0 if
		 * there are any holes in the block (ie. invalid PFNs or
		 * non-free pages).
		 */
		if (!isolated)
			break;

		/*
		 * If we managed to isolate pages, it is always (1 << n) *
		 * pageblock_nr_pages for some non-negative n.  (Max order
		 * page may span two pageblocks).
		 */
	}

	/* split_free_page does not map the pages */
	map_pages(&freelist);

	if (pfn < end_pfn) {
		/* Loop terminated early, cleanup. */
		release_freepages(&freelist);
		return 0;
	}

	/* We don't use freelists for anything. */
	return pfn;
}

/* Update the number of anon and file isolated pages in the zone */
static void acct_isolated(struct zone *zone, bool locked, struct compact_control *cc)
{
	struct page *page;
	unsigned int count[2] = { 0, };

	list_for_each_entry(page, &cc->migratepages, lru)
		count[!!page_is_file_cache(page)]++;

	/* If locked we can use the interrupt unsafe versions */
	if (locked) {
		__mod_zone_page_state(zone, NR_ISOLATED_ANON, count[0]);
		__mod_zone_page_state(zone, NR_ISOLATED_FILE, count[1]);
	} else {
		mod_zone_page_state(zone, NR_ISOLATED_ANON, count[0]);
		mod_zone_page_state(zone, NR_ISOLATED_FILE, count[1]);
	}
}

/* Similar to reclaim, but different enough that they don't share logic */
static bool too_many_isolated(struct zone *zone)
{
	unsigned long active, inactive, isolated;

	inactive = zone_page_state(zone, NR_INACTIVE_FILE) +
					zone_page_state(zone, NR_INACTIVE_ANON);
	active = zone_page_state(zone, NR_ACTIVE_FILE) +
					zone_page_state(zone, NR_ACTIVE_ANON);
	isolated = zone_page_state(zone, NR_ISOLATED_FILE) +
					zone_page_state(zone, NR_ISOLATED_ANON);

	return isolated > (inactive + active) / 2;
}

/**
 * isolate_migratepages_range() - isolate all migrate-able pages in range.
 * @zone:	Zone pages are in.
 * @cc:		Compaction control structure.
 * @low_pfn:	The first PFN of the range.
 * @end_pfn:	The one-past-the-last PFN of the range.
 * @unevictable: true if it allows to isolate unevictable pages
 *
 * Isolate all pages that can be migrated from the range specified by
 * [low_pfn, end_pfn).  Returns zero if there is a fatal signal
 * pending), otherwise PFN of the first page that was not scanned
 * (which may be both less, equal to or more then end_pfn).
 *
 * Assumes that cc->migratepages is empty and cc->nr_migratepages is
 * zero.
 *
 * Apart from cc->migratepages and cc->nr_migratetypes this function
 * does not modify any cc's fields, in particular it does not modify
 * (or read for that matter) cc->migrate_pfn.
 */
unsigned long
isolate_migratepages_range(struct zone *zone, struct compact_control *cc,
		unsigned long low_pfn, unsigned long end_pfn, bool unevictable)
{
	unsigned long last_pageblock_nr = 0, pageblock_nr;
	unsigned long nr_scanned = 0, nr_isolated = 0;
	struct list_head *migratelist = &cc->migratepages;
	isolate_mode_t mode = 0;
	struct lruvec *lruvec;
	unsigned long flags;
	bool locked = false;
	struct page *page = NULL, *valid_page = NULL;

	/*
	 * Ensure that there are not too many pages isolated from the LRU
	 * list by either parallel reclaimers or compaction. If there are,
	 * delay for some time until fewer pages are isolated
	 */
	while (unlikely(too_many_isolated(zone))) {
		/* async migration should just abort */
		if (!cc->sync)
			return 0;

		congestion_wait(BLK_RW_ASYNC, HZ/10);

		if (fatal_signal_pending(current))
			return 0;
	}

	/* Time to isolate some pages for migration */
	cond_resched();
	for (; low_pfn < end_pfn; low_pfn++) {
		/* give a chance to irqs before checking need_resched() */
		if (locked && !((low_pfn+1) % SWAP_CLUSTER_MAX)) {
			if (should_release_lock(&zone->lru_lock)) {
				spin_unlock_irqrestore(&zone->lru_lock, flags);
				locked = false;
			}
		}

		/*
		 * migrate_pfn does not necessarily start aligned to a
		 * pageblock. Ensure that pfn_valid is called when moving
		 * into a new MAX_ORDER_NR_PAGES range in case of large
		 * memory holes within the zone
		 */
		if ((low_pfn & (MAX_ORDER_NR_PAGES - 1)) == 0) {
			if (!pfn_valid(low_pfn)) {
				low_pfn += MAX_ORDER_NR_PAGES - 1;
				continue;
			}
		}

		if (!pfn_valid_within(low_pfn))
			continue;
		nr_scanned++;

		/*
		 * Get the page and ensure the page is within the same zone.
		 * See the comment in isolate_freepages about overlapping
		 * nodes. It is deliberate that the new zone lock is not taken
		 * as memory compaction should not move pages between nodes.
		 */
		page = pfn_to_page(low_pfn);
		if (page_zone(page) != zone)
			continue;

		if (!valid_page)
			valid_page = page;

		/* If isolation recently failed, do not retry */
		pageblock_nr = low_pfn >> pageblock_order;
		if (!isolation_suitable(cc, page))
			goto next_pageblock;

		/* Skip if free */
		if (PageBuddy(page))
			continue;

		/*
		 * For async migration, also only scan in MOVABLE blocks. Async
		 * migration is optimistic to see if the minimum amount of work
		 * satisfies the allocation
		 */
		if (!cc->sync && last_pageblock_nr != pageblock_nr &&
		    !migrate_async_suitable(get_pageblock_migratetype(page))) {
			cc->finished_update_migrate = true;
			goto next_pageblock;
		}

		/*
		 * Check may be lockless but that's ok as we recheck later.
		 * It's possible to migrate LRU pages and balloon pages
		 * Skip any other type of page
		 */
		if (!PageLRU(page)) {
			if (unlikely(balloon_page_movable(page))) {
				if (locked && balloon_page_isolate(page)) {
					/* Successfully isolated */
					cc->finished_update_migrate = true;
					list_add(&page->lru, migratelist);
					cc->nr_migratepages++;
					nr_isolated++;
					goto check_compact_cluster;
				}
			}
			continue;
		}

		/*
		 * PageLRU is set. lru_lock normally excludes isolation
		 * splitting and collapsing (collapsing has already happened
		 * if PageLRU is set) but the lock is not necessarily taken
		 * here and it is wasteful to take it just to check transhuge.
		 * Check TransHuge without lock and skip the whole pageblock if
		 * it's either a transhuge or hugetlbfs page, as calling
		 * compound_order() without preventing THP from splitting the
		 * page underneath us may return surprising results.
		 */
		if (PageTransHuge(page)) {
			if (!locked)
				goto next_pageblock;
			low_pfn += (1 << compound_order(page)) - 1;
			continue;
		}

		/* Check if it is ok to still hold the lock */
		locked = compact_checklock_irqsave(&zone->lru_lock, &flags,
								locked, cc);
		if (!locked || fatal_signal_pending(current))
			break;

		/* Recheck PageLRU and PageTransHuge under lock */
		if (!PageLRU(page))
			continue;
		if (PageTransHuge(page)) {
			low_pfn += (1 << compound_order(page)) - 1;
			continue;
		}

		if (!cc->sync)
			mode |= ISOLATE_ASYNC_MIGRATE;

		if (unevictable)
			mode |= ISOLATE_UNEVICTABLE;

		lruvec = mem_cgroup_page_lruvec(page, zone);

		/* Try isolate the page */
		if (__isolate_lru_page(page, mode) != 0)
			continue;

		VM_BUG_ON(PageTransCompound(page));

		/* Successfully isolated */
		cc->finished_update_migrate = true;
		del_page_from_lru_list(page, lruvec, page_lru(page));
		list_add(&page->lru, migratelist);
		cc->nr_migratepages++;
		nr_isolated++;

check_compact_cluster:
		/* Avoid isolating too much */
		if (cc->nr_migratepages == COMPACT_CLUSTER_MAX) {
			++low_pfn;
			break;
		}

		continue;

next_pageblock:
		low_pfn = ALIGN(low_pfn + 1, pageblock_nr_pages) - 1;
		last_pageblock_nr = pageblock_nr;
	}

	acct_isolated(zone, locked, cc);

	if (locked)
		spin_unlock_irqrestore(&zone->lru_lock, flags);

	/* Update the pageblock-skip if the whole pageblock was scanned */
	if (low_pfn == end_pfn)
		update_pageblock_skip(cc, valid_page, nr_isolated, true);

	trace_mm_compaction_isolate_migratepages(nr_scanned, nr_isolated);

	count_compact_events(COMPACTMIGRATE_SCANNED, nr_scanned);
	if (nr_isolated)
		count_compact_events(COMPACTISOLATED, nr_isolated);

	return low_pfn;
}

#endif /* CONFIG_COMPACTION || CONFIG_CMA */
#ifdef CONFIG_COMPACTION
/*
 * Based on information in the current compact_control, find blocks
 * suitable for isolating free pages from and then isolate them.
 */
static void isolate_freepages(struct zone *zone,
				struct compact_control *cc)
{
	struct page *page;
	unsigned long high_pfn, low_pfn, pfn, z_end_pfn, end_pfn;
	int nr_freepages = cc->nr_freepages;
	struct list_head *freelist = &cc->freepages;

	/*
	 * Initialise the free scanner. The starting point is where we last
	 * scanned from (or the end of the zone if starting). The low point
	 * is the end of the pageblock the migration scanner is using.
	 */
	pfn = cc->free_pfn;
	low_pfn = cc->migrate_pfn + pageblock_nr_pages;

	/*
	 * Take care that if the migration scanner is at the end of the zone
	 * that the free scanner does not accidentally move to the next zone
	 * in the next isolation cycle.
	 */
	high_pfn = min(low_pfn, pfn);

	z_end_pfn = zone_end_pfn(zone);

	/*
	 * Isolate free pages until enough are available to migrate the
	 * pages on cc->migratepages. We stop searching if the migrate
	 * and free page scanners meet or enough free pages are isolated.
	 */
	for (; pfn > low_pfn && cc->nr_migratepages > nr_freepages;
					pfn -= pageblock_nr_pages) {
		unsigned long isolated;

		if (!pfn_valid(pfn))
			continue;

		/*
		 * Check for overlapping nodes/zones. It's possible on some
		 * configurations to have a setup like
		 * node0 node1 node0
		 * i.e. it's possible that all pages within a zones range of
		 * pages do not belong to a single zone.
		 */
		page = pfn_to_page(pfn);
		if (page_zone(page) != zone)
			continue;

		/* Check the block is suitable for migration */
		if (!suitable_migration_target(page))
			continue;

		/* If isolation recently failed, do not retry */
		if (!isolation_suitable(cc, page))
			continue;

		/* Found a block suitable for isolating free pages from */
		isolated = 0;

		/*
		 * As pfn may not start aligned, pfn+pageblock_nr_page
		 * may cross a MAX_ORDER_NR_PAGES boundary and miss
		 * a pfn_valid check. Ensure isolate_freepages_block()
		 * only scans within a pageblock
		 */
		end_pfn = ALIGN(pfn + 1, pageblock_nr_pages);
		end_pfn = min(end_pfn, z_end_pfn);
		isolated = isolate_freepages_block(cc, pfn, end_pfn,
						   freelist, false);
		nr_freepages += isolated;

		/*
		 * Record the highest PFN we isolated pages from. When next
		 * looking for free pages, the search will restart here as
		 * page migration may have returned some pages to the allocator
		 */
		if (isolated) {
			cc->finished_update_free = true;
			high_pfn = max(high_pfn, pfn);
		}
	}

	/* split_free_page does not map the pages */
	map_pages(freelist);

	cc->free_pfn = high_pfn;
	cc->nr_freepages = nr_freepages;
}

/*
 * This is a migrate-callback that "allocates" freepages by taking pages
 * from the isolated freelists in the block we are migrating to.
 */
static struct page *compaction_alloc(struct page *migratepage,
					unsigned long data,
					int **result)
{
	struct compact_control *cc = (struct compact_control *)data;
	struct page *freepage;

	/* Isolate free pages if necessary */
	if (list_empty(&cc->freepages)) {
		isolate_freepages(cc->zone, cc);

		if (list_empty(&cc->freepages))
			return NULL;
	}

	freepage = list_entry(cc->freepages.next, struct page, lru);
	list_del(&freepage->lru);
	cc->nr_freepages--;

	return freepage;
}

/*
 * We cannot control nr_migratepages and nr_freepages fully when migration is
 * running as migrate_pages() has no knowledge of compact_control. When
 * migration is complete, we count the number of pages on the lists by hand.
 */
static void update_nr_listpages(struct compact_control *cc)
{
	int nr_migratepages = 0;
	int nr_freepages = 0;
	struct page *page;

	list_for_each_entry(page, &cc->migratepages, lru)
		nr_migratepages++;
	list_for_each_entry(page, &cc->freepages, lru)
		nr_freepages++;

	cc->nr_migratepages = nr_migratepages;
	cc->nr_freepages = nr_freepages;
}

/* possible outcome of isolate_migratepages */
typedef enum {
	ISOLATE_ABORT,		/* Abort compaction now */
	ISOLATE_NONE,		/* No pages isolated, continue scanning */
	ISOLATE_SUCCESS,	/* Pages isolated, migrate */
} isolate_migrate_t;

/*
 * Isolate all pages that can be migrated from the block pointed to by
 * the migrate scanner within compact_control.
 */
static isolate_migrate_t isolate_migratepages(struct zone *zone,
					struct compact_control *cc)
{
	unsigned long low_pfn, end_pfn;

	/* Do not scan outside zone boundaries */
	low_pfn = max(cc->migrate_pfn, zone->zone_start_pfn);

	/* Only scan within a pageblock boundary */
	end_pfn = ALIGN(low_pfn + 1, pageblock_nr_pages);

	/* Do not cross the free scanner or scan within a memory hole */
	if (end_pfn > cc->free_pfn || !pfn_valid(low_pfn)) {
		cc->migrate_pfn = end_pfn;
		return ISOLATE_NONE;
	}

	/* Perform the isolation */
	low_pfn = isolate_migratepages_range(zone, cc, low_pfn, end_pfn, false);
	if (!low_pfn || cc->contended)
		return ISOLATE_ABORT;

	cc->migrate_pfn = low_pfn;

	return ISOLATE_SUCCESS;
}

static int compact_finished(struct zone *zone,
			    struct compact_control *cc)
{
	unsigned int order;
	unsigned long watermark;

	if (fatal_signal_pending(current))
		return COMPACT_PARTIAL;

	/* Compaction run completes if the migrate and free scanner meet */
	if (cc->free_pfn <= cc->migrate_pfn) {
		/*
		 * Mark that the PG_migrate_skip information should be cleared
		 * by kswapd when it goes to sleep. kswapd does not set the
		 * flag itself as the decision to be clear should be directly
		 * based on an allocation request.
		 */
		if (!current_is_kswapd())
			zone->compact_blockskip_flush = true;

		return COMPACT_COMPLETE;
	}

	/*
	 * order == -1 is expected when compacting via
	 * /proc/sys/vm/compact_memory
	 */
	if (cc->order == -1)
		return COMPACT_CONTINUE;

	/* Compaction run is not finished if the watermark is not met */
	watermark = low_wmark_pages(zone);
	watermark += (1 << cc->order);

	if (!zone_watermark_ok(zone, cc->order, watermark, 0, 0))
		return COMPACT_CONTINUE;

	/* Direct compactor: Is a suitable page free? */
	for (order = cc->order; order < MAX_ORDER; order++) {
		struct free_area *area = &zone->free_area[order];

		/* Job done if page is free of the right migratetype */
		if (!list_empty(&area->free_list[cc->migratetype]))
			return COMPACT_PARTIAL;

		/* Job done if allocation would set block type */
		if (cc->order >= pageblock_order && area->nr_free)
			return COMPACT_PARTIAL;
	}

	return COMPACT_CONTINUE;
}

/*
 * compaction_suitable: Is this suitable to run compaction on this zone now?
 * Returns
 *   COMPACT_SKIPPED  - If there are too few free pages for compaction
 *   COMPACT_PARTIAL  - If the allocation would succeed without compaction
 *   COMPACT_CONTINUE - If compaction should run now
 */
unsigned long compaction_suitable(struct zone *zone, int order)
{
	int fragindex;
	unsigned long watermark;

	/*
	 * order == -1 is expected when compacting via
	 * /proc/sys/vm/compact_memory
	 */
	if (order == -1)
		return COMPACT_CONTINUE;

	/*
	 * Watermarks for order-0 must be met for compaction. Note the 2UL.
	 * This is because during migration, copies of pages need to be
	 * allocated and for a short time, the footprint is higher
	 */
	watermark = low_wmark_pages(zone) + (2UL << order);
	if (!zone_watermark_ok(zone, 0, watermark, 0, 0))
		return COMPACT_SKIPPED;

	/*
	 * fragmentation index determines if allocation failures are due to
	 * low memory or external fragmentation
	 *
	 * index of -1000 implies allocations might succeed depending on
	 * watermarks
	 * index towards 0 implies failure is due to lack of memory
	 * index towards 1000 implies failure is due to fragmentation
	 *
	 * Only compact if a failure would be due to fragmentation.
	 */
	fragindex = fragmentation_index(zone, order);
	if (fragindex >= 0 && fragindex <= sysctl_extfrag_threshold)
		return COMPACT_SKIPPED;

	if (fragindex == -1000 && zone_watermark_ok(zone, order, watermark,
	    0, 0))
		return COMPACT_PARTIAL;

	return COMPACT_CONTINUE;
}

static int compact_zone(struct zone *zone, struct compact_control *cc)
{
	int ret;
	unsigned long start_pfn = zone->zone_start_pfn;
	unsigned long end_pfn = zone_end_pfn(zone);

	ret = compaction_suitable(zone, cc->order);
	switch (ret) {
	case COMPACT_PARTIAL:
	case COMPACT_SKIPPED:
		/* Compaction is likely to fail */
		return ret;
	case COMPACT_CONTINUE:
		/* Fall through to compaction */
		;
	}

	/*
	 * Setup to move all movable pages to the end of the zone. Used cached
	 * information on where the scanners should start but check that it
	 * is initialised by ensuring the values are within zone boundaries.
	 */
	cc->migrate_pfn = zone->compact_cached_migrate_pfn;
	cc->free_pfn = zone->compact_cached_free_pfn;
	if (cc->free_pfn < start_pfn || cc->free_pfn > end_pfn) {
		cc->free_pfn = end_pfn & ~(pageblock_nr_pages-1);
		zone->compact_cached_free_pfn = cc->free_pfn;
	}
	if (cc->migrate_pfn < start_pfn || cc->migrate_pfn > end_pfn) {
		cc->migrate_pfn = start_pfn;
		zone->compact_cached_migrate_pfn = cc->migrate_pfn;
	}

	/*
	 * Clear pageblock skip if there were failures recently and compaction
	 * is about to be retried after being deferred. kswapd does not do
	 * this reset as it'll reset the cached information when going to sleep.
	 */
	if (compaction_restarting(zone, cc->order) && !current_is_kswapd())
		__reset_isolation_suitable(zone);

	migrate_prep_local();

	while ((ret = compact_finished(zone, cc)) == COMPACT_CONTINUE) {
		unsigned long nr_migrate, nr_remaining;
		int err;

		switch (isolate_migratepages(zone, cc)) {
		case ISOLATE_ABORT:
			ret = COMPACT_PARTIAL;
			putback_movable_pages(&cc->migratepages);
			cc->nr_migratepages = 0;
			goto out;
		case ISOLATE_NONE:
			continue;
		case ISOLATE_SUCCESS:
			;
		}

		nr_migrate = cc->nr_migratepages;
		err = migrate_pages(&cc->migratepages, compaction_alloc,
				(unsigned long)cc,
				cc->sync ? MIGRATE_SYNC_LIGHT : MIGRATE_ASYNC,
				MR_COMPACTION);
		update_nr_listpages(cc);
		nr_remaining = cc->nr_migratepages;

		trace_mm_compaction_migratepages(nr_migrate - nr_remaining,
						nr_remaining);

		/* Release isolated pages not migrated */
		if (err) {
			putback_movable_pages(&cc->migratepages);
			cc->nr_migratepages = 0;
			if (err == -ENOMEM) {
				ret = COMPACT_PARTIAL;
				goto out;
			}
		}
	}

out:
	/* Release free pages and check accounting */
	cc->nr_freepages -= release_freepages(&cc->freepages);
	VM_BUG_ON(cc->nr_freepages != 0);

	return ret;
}

static unsigned long compact_zone_order(struct zone *zone,
				 int order, gfp_t gfp_mask,
				 bool sync, bool *contended)
{
	unsigned long ret;
	struct compact_control cc = {
		.nr_freepages = 0,
		.nr_migratepages = 0,
		.order = order,
		.migratetype = allocflags_to_migratetype(gfp_mask),
		.zone = zone,
		.sync = sync,
	};
	INIT_LIST_HEAD(&cc.freepages);
	INIT_LIST_HEAD(&cc.migratepages);

	ret = compact_zone(zone, &cc);

	VM_BUG_ON(!list_empty(&cc.freepages));
	VM_BUG_ON(!list_empty(&cc.migratepages));

	*contended = cc.contended;
	return ret;
}

int sysctl_extfrag_threshold = 500;

/**
 * try_to_compact_pages - Direct compact to satisfy a high-order allocation
 * @zonelist: The zonelist used for the current allocation
 * @order: The order of the current allocation
 * @gfp_mask: The GFP mask of the current allocation
 * @nodemask: The allowed nodes to allocate from
 * @sync: Whether migration is synchronous or not
 * @contended: Return value that is true if compaction was aborted due to lock contention
 * @page: Optionally capture a free page of the requested order during compaction
 *
 * This is the main entry point for direct page compaction.
 */
unsigned long try_to_compact_pages(struct zonelist *zonelist,
			int order, gfp_t gfp_mask, nodemask_t *nodemask,
			bool sync, bool *contended)
{
	enum zone_type high_zoneidx = gfp_zone(gfp_mask);
	int may_enter_fs = gfp_mask & __GFP_FS;
	int may_perform_io = gfp_mask & __GFP_IO;
	struct zoneref *z;
	struct zone *zone;
	int rc = COMPACT_SKIPPED;
	int alloc_flags = 0;

	/* Check if the GFP flags allow compaction */
	if (!order || !may_enter_fs || !may_perform_io)
		return rc;

	count_compact_event(COMPACTSTALL);

#ifdef CONFIG_CMA
	if (allocflags_to_migratetype(gfp_mask) == MIGRATE_MOVABLE)
		alloc_flags |= ALLOC_CMA;
#endif
	/* Compact each zone in the list */
	for_each_zone_zonelist_nodemask(zone, z, zonelist, high_zoneidx,
								nodemask) {
		int status;

		status = compact_zone_order(zone, order, gfp_mask, sync,
						contended);
		rc = max(status, rc);

		/* If a normal allocation would succeed, stop compacting */
		if (zone_watermark_ok(zone, order, low_wmark_pages(zone), 0,
				      alloc_flags))
			break;
	}

	return rc;
}


/* Compact all zones within a node */
static void __compact_pgdat(pg_data_t *pgdat, struct compact_control *cc)
{
	int zoneid;
	struct zone *zone;

	for (zoneid = 0; zoneid < MAX_NR_ZONES; zoneid++) {

		zone = &pgdat->node_zones[zoneid];
		if (!populated_zone(zone))
			continue;

		cc->nr_freepages = 0;
		cc->nr_migratepages = 0;
		cc->zone = zone;
		INIT_LIST_HEAD(&cc->freepages);
		INIT_LIST_HEAD(&cc->migratepages);

		if (cc->order == -1 || !compaction_deferred(zone, cc->order))
			compact_zone(zone, cc);

		if (cc->order > 0) {
			int ok = zone_watermark_ok(zone, cc->order,
						low_wmark_pages(zone), 0, 0);
			if (ok && cc->order >= zone->compact_order_failed)
				zone->compact_order_failed = cc->order + 1;
			/* Currently async compaction is never deferred. */
			else if (!ok && cc->sync)
				defer_compaction(zone, cc->order);
		}

		VM_BUG_ON(!list_empty(&cc->freepages));
		VM_BUG_ON(!list_empty(&cc->migratepages));
	}
}

void compact_pgdat(pg_data_t *pgdat, int order)
{
	struct compact_control cc = {
		.order = order,
		.sync = false,
	};

	__compact_pgdat(pgdat, &cc);
}

static void compact_node(int nid)
{
	struct compact_control cc = {
		.order = -1,
		.sync = true,
	};

	__compact_pgdat(NODE_DATA(nid), &cc);
}

/* Compact all nodes in the system */
static void compact_nodes(void)
{
	int nid;

	/* Flush pending updates to the LRU lists */
	lru_add_drain_all();

	for_each_online_node(nid)
		compact_node(nid);
}

/* The written value is actually unused, all memory is compacted */
int sysctl_compact_memory;

/* This is the entry point for compacting all nodes via /proc/sys/vm */
int sysctl_compaction_handler(struct ctl_table *table, int write,
			void __user *buffer, size_t *length, loff_t *ppos)
{
	if (write)
		compact_nodes();

	return 0;
}

int sysctl_extfrag_handler(struct ctl_table *table, int write,
			void __user *buffer, size_t *length, loff_t *ppos)
{
	proc_dointvec_minmax(table, write, buffer, length, ppos);

	return 0;
}

#if defined(CONFIG_SYSFS) && defined(CONFIG_NUMA)
ssize_t sysfs_compact_node(struct device *dev,
			struct device_attribute *attr,
			const char *buf, size_t count)
{
	int nid = dev->id;

	if (nid >= 0 && nid < nr_node_ids && node_online(nid)) {
		/* Flush pending updates to the LRU lists */
		lru_add_drain_all();

		compact_node(nid);
	}

	return count;
}
static DEVICE_ATTR(compact, S_IWUSR, NULL, sysfs_compact_node);

int compaction_register_node(struct node *node)
{
	return device_create_file(&node->dev, &dev_attr_compact);
}

void compaction_unregister_node(struct node *node)
{
	return device_remove_file(&node->dev, &dev_attr_compact);
}
#endif /* CONFIG_SYSFS && CONFIG_NUMA */

#endif /* CONFIG_COMPACTION */<|MERGE_RESOLUTION|>--- conflicted
+++ resolved
@@ -310,11 +310,8 @@
 isolate_fail:
 		if (strict)
 			break;
-<<<<<<< HEAD
-=======
 		else
 			continue;
->>>>>>> 8f0c10ea
 
 	}
 
