/*
 *  linux/mm/memory.c
 *
 *  Copyright (C) 1991, 1992, 1993, 1994  Linus Torvalds
 */





#include <linux/kernel_stat.h>
#include <linux/mm.h>
#include <linux/hugetlb.h>
#include <linux/mman.h>
#include <linux/swap.h>
#include <linux/highmem.h>
#include <linux/pagemap.h>
#include <linux/ksm.h>
#include <linux/rmap.h>
#include <linux/export.h>
#include <linux/delayacct.h>
#include <linux/delay.h>
#include <linux/init.h>
#include <linux/writeback.h>
#include <linux/memcontrol.h>
#include <linux/mmu_notifier.h>
#include <linux/kallsyms.h>
#include <linux/swapops.h>
#include <linux/elf.h>
#include <linux/gfp.h>
#include <linux/migrate.h>
#include <linux/string.h>
#include <linux/bug.h>
#include <linux/memblock.h>
#include <linux/memory.h>
#include <linux/mm_types.h>

#include <asm/io.h>
#include <asm/pgalloc.h>
#include <asm/uaccess.h>
#include <asm/tlb.h>
#include <asm/tlbflush.h>
#include <asm/pgtable.h>

#include "internal.h"

#ifdef LAST_NID_NOT_IN_PAGE_FLAGS
#warning Unfortunate NUMA and NUMA Balancing config, growing page-frame for last_nid.
#endif

#ifndef CONFIG_NEED_MULTIPLE_NODES
unsigned long max_mapnr;
struct page *mem_map;

EXPORT_SYMBOL(max_mapnr);
EXPORT_SYMBOL(mem_map);
#endif

unsigned long num_physpages;
void * high_memory;

EXPORT_SYMBOL(num_physpages);
EXPORT_SYMBOL(high_memory);

int randomize_va_space __read_mostly =
#ifdef CONFIG_COMPAT_BRK
					1;
#else
					2;
#endif

static int __init disable_randmaps(char *s)
{
	randomize_va_space = 0;
	return 1;
}
__setup("norandmaps", disable_randmaps);

unsigned long zero_pfn __read_mostly;
unsigned long highest_memmap_pfn __read_mostly;

static int __init init_zero_pfn(void)
{
	zero_pfn = page_to_pfn(ZERO_PAGE(0));
	return 0;
}
core_initcall(init_zero_pfn);


#if defined(SPLIT_RSS_COUNTING)

void sync_mm_rss(struct mm_struct *mm)
{
	int i;

	for (i = 0; i < NR_MM_COUNTERS; i++) {
		if (current->rss_stat.count[i]) {
			add_mm_counter(mm, i, current->rss_stat.count[i]);
			current->rss_stat.count[i] = 0;
		}
	}
	current->rss_stat.events = 0;
}

static void add_mm_counter_fast(struct mm_struct *mm, int member, int val)
{
	struct task_struct *task = current;

	if (likely(task->mm == mm))
		task->rss_stat.count[member] += val;
	else
		add_mm_counter(mm, member, val);
}
#define inc_mm_counter_fast(mm, member) add_mm_counter_fast(mm, member, 1)
#define dec_mm_counter_fast(mm, member) add_mm_counter_fast(mm, member, -1)

#define TASK_RSS_EVENTS_THRESH	(64)
static void check_sync_rss_stat(struct task_struct *task)
{
	if (unlikely(task != current))
		return;
	if (unlikely(task->rss_stat.events++ > TASK_RSS_EVENTS_THRESH))
		sync_mm_rss(task->mm);
}
#else 

#define inc_mm_counter_fast(mm, member) inc_mm_counter(mm, member)
#define dec_mm_counter_fast(mm, member) dec_mm_counter(mm, member)

static void check_sync_rss_stat(struct task_struct *task)
{
}

#endif 

#ifdef HAVE_GENERIC_MMU_GATHER

static int tlb_next_batch(struct mmu_gather *tlb)
{
	struct mmu_gather_batch *batch;

	batch = tlb->active;
	if (batch->next) {
		tlb->active = batch->next;
		return 1;
	}

	if (tlb->batch_count == MAX_GATHER_BATCH_COUNT)
		return 0;

	batch = (void *)__get_free_pages(GFP_NOWAIT | __GFP_NOWARN, 0);
	if (!batch)
		return 0;

	tlb->batch_count++;
	batch->next = NULL;
	batch->nr   = 0;
	batch->max  = MAX_GATHER_BATCH;

	tlb->active->next = batch;
	tlb->active = batch;

	return 1;
}

void tlb_gather_mmu(struct mmu_gather *tlb, struct mm_struct *mm, unsigned long start, unsigned long end)
{
	tlb->mm = mm;

	
	tlb->fullmm     = !(start | (end+1));
	tlb->need_flush_all = 0;
	tlb->start	= start;
	tlb->end	= end;
	tlb->need_flush = 0;
	tlb->local.next = NULL;
	tlb->local.nr   = 0;
	tlb->local.max  = ARRAY_SIZE(tlb->__pages);
	tlb->active     = &tlb->local;
	tlb->batch_count = 0;

#ifdef CONFIG_HAVE_RCU_TABLE_FREE
	tlb->batch = NULL;
#endif
}

void tlb_flush_mmu(struct mmu_gather *tlb)
{
	struct mmu_gather_batch *batch;

	if (!tlb->need_flush)
		return;
	tlb->need_flush = 0;
	tlb_flush(tlb);
#ifdef CONFIG_HAVE_RCU_TABLE_FREE
	tlb_table_flush(tlb);
#endif

	for (batch = &tlb->local; batch; batch = batch->next) {
		free_pages_and_swap_cache(batch->pages, batch->nr);
		batch->nr = 0;
	}
	tlb->active = &tlb->local;
}

void tlb_finish_mmu(struct mmu_gather *tlb, unsigned long start, unsigned long end)
{
	struct mmu_gather_batch *batch, *next;

	tlb_flush_mmu(tlb);

	
	check_pgt_cache();

	for (batch = tlb->local.next; batch; batch = next) {
		next = batch->next;
		free_pages((unsigned long)batch, 0);
	}
	tlb->local.next = NULL;
}

int __tlb_remove_page(struct mmu_gather *tlb, struct page *page)
{
	struct mmu_gather_batch *batch;

	VM_BUG_ON(!tlb->need_flush);

	batch = tlb->active;
	batch->pages[batch->nr++] = page;
	if (batch->nr == batch->max) {
		if (!tlb_next_batch(tlb))
			return 0;
		batch = tlb->active;
	}
	VM_BUG_ON(batch->nr > batch->max);

	return batch->max - batch->nr;
}

#endif 

#ifdef CONFIG_HAVE_RCU_TABLE_FREE


static void tlb_remove_table_smp_sync(void *arg)
{
	
}

static void tlb_remove_table_one(void *table)
{
	smp_call_function(tlb_remove_table_smp_sync, NULL, 1);
	__tlb_remove_table(table);
}

static void tlb_remove_table_rcu(struct rcu_head *head)
{
	struct mmu_table_batch *batch;
	int i;

	batch = container_of(head, struct mmu_table_batch, rcu);

	for (i = 0; i < batch->nr; i++)
		__tlb_remove_table(batch->tables[i]);

	free_page((unsigned long)batch);
}

void tlb_table_flush(struct mmu_gather *tlb)
{
	struct mmu_table_batch **batch = &tlb->batch;

	if (*batch) {
		call_rcu_sched(&(*batch)->rcu, tlb_remove_table_rcu);
		*batch = NULL;
	}
}

void tlb_remove_table(struct mmu_gather *tlb, void *table)
{
	struct mmu_table_batch **batch = &tlb->batch;

	tlb->need_flush = 1;

	if (atomic_read(&tlb->mm->mm_users) < 2) {
		__tlb_remove_table(table);
		return;
	}

	if (*batch == NULL) {
		*batch = (struct mmu_table_batch *)__get_free_page(GFP_NOWAIT | __GFP_NOWARN);
		if (*batch == NULL) {
			tlb_remove_table_one(table);
			return;
		}
		(*batch)->nr = 0;
	}
	(*batch)->tables[(*batch)->nr++] = table;
	if ((*batch)->nr == MAX_TABLE_BATCH)
		tlb_table_flush(tlb);
}

#endif 


void pgd_clear_bad(pgd_t *pgd)
{
	pgd_ERROR(*pgd);
	pgd_clear(pgd);
}

void pud_clear_bad(pud_t *pud)
{
	pud_ERROR(*pud);
	pud_clear(pud);
}

void pmd_clear_bad(pmd_t *pmd)
{
	pmd_ERROR(*pmd);
	pmd_clear(pmd);
}

static void free_pte_range(struct mmu_gather *tlb, pmd_t *pmd,
			   unsigned long addr)
{
	pgtable_t token = pmd_pgtable(*pmd);
	pmd_clear(pmd);
	pte_free_tlb(tlb, token, addr);
	tlb->mm->nr_ptes--;
}

static inline void free_pmd_range(struct mmu_gather *tlb, pud_t *pud,
				unsigned long addr, unsigned long end,
				unsigned long floor, unsigned long ceiling)
{
	pmd_t *pmd;
	unsigned long next;
	unsigned long start;

	start = addr;
	pmd = pmd_offset(pud, addr);
	do {
		next = pmd_addr_end(addr, end);
		if (pmd_none_or_clear_bad(pmd))
			continue;
		free_pte_range(tlb, pmd, addr);
	} while (pmd++, addr = next, addr != end);

	start &= PUD_MASK;
	if (start < floor)
		return;
	if (ceiling) {
		ceiling &= PUD_MASK;
		if (!ceiling)
			return;
	}
	if (end - 1 > ceiling - 1)
		return;

	pmd = pmd_offset(pud, start);
	pud_clear(pud);
	pmd_free_tlb(tlb, pmd, start);
}

static inline void free_pud_range(struct mmu_gather *tlb, pgd_t *pgd,
				unsigned long addr, unsigned long end,
				unsigned long floor, unsigned long ceiling)
{
	pud_t *pud;
	unsigned long next;
	unsigned long start;

	start = addr;
	pud = pud_offset(pgd, addr);
	do {
		next = pud_addr_end(addr, end);
		if (pud_none_or_clear_bad(pud))
			continue;
		free_pmd_range(tlb, pud, addr, next, floor, ceiling);
	} while (pud++, addr = next, addr != end);

	start &= PGDIR_MASK;
	if (start < floor)
		return;
	if (ceiling) {
		ceiling &= PGDIR_MASK;
		if (!ceiling)
			return;
	}
	if (end - 1 > ceiling - 1)
		return;

	pud = pud_offset(pgd, start);
	pgd_clear(pgd);
	pud_free_tlb(tlb, pud, start);
}

void free_pgd_range(struct mmu_gather *tlb,
			unsigned long addr, unsigned long end,
			unsigned long floor, unsigned long ceiling)
{
	pgd_t *pgd;
	unsigned long next;


	addr &= PMD_MASK;
	if (addr < floor) {
		addr += PMD_SIZE;
		if (!addr)
			return;
	}
	if (ceiling) {
		ceiling &= PMD_MASK;
		if (!ceiling)
			return;
	}
	if (end - 1 > ceiling - 1)
		end -= PMD_SIZE;
	if (addr > end - 1)
		return;

	pgd = pgd_offset(tlb->mm, addr);
	do {
		next = pgd_addr_end(addr, end);
		if (pgd_none_or_clear_bad(pgd))
			continue;
		free_pud_range(tlb, pgd, addr, next, floor, ceiling);
	} while (pgd++, addr = next, addr != end);
}

void free_pgtables(struct mmu_gather *tlb, struct vm_area_struct *vma,
		unsigned long floor, unsigned long ceiling)
{
	while (vma) {
		struct vm_area_struct *next = vma->vm_next;
		unsigned long addr = vma->vm_start;

		unlink_anon_vmas(vma);
		unlink_file_vma(vma);

		if (is_vm_hugetlb_page(vma)) {
			hugetlb_free_pgd_range(tlb, addr, vma->vm_end,
				floor, next? next->vm_start: ceiling);
		} else {
			while (next && next->vm_start <= vma->vm_end + PMD_SIZE
			       && !is_vm_hugetlb_page(next)) {
				vma = next;
				next = vma->vm_next;
				unlink_anon_vmas(vma);
				unlink_file_vma(vma);
			}
			free_pgd_range(tlb, addr, vma->vm_end,
				floor, next? next->vm_start: ceiling);
		}
		vma = next;
	}
}

int __pte_alloc(struct mm_struct *mm, struct vm_area_struct *vma,
		pmd_t *pmd, unsigned long address)
{
	pgtable_t new = pte_alloc_one(mm, address);
	int wait_split_huge_page;
	if (!new)
		return -ENOMEM;

	smp_wmb(); 

	spin_lock(&mm->page_table_lock);
	wait_split_huge_page = 0;
	if (likely(pmd_none(*pmd))) {	
		mm->nr_ptes++;
		pmd_populate(mm, pmd, new);
		new = NULL;
	} else if (unlikely(pmd_trans_splitting(*pmd)))
		wait_split_huge_page = 1;
	spin_unlock(&mm->page_table_lock);
	if (new)
		pte_free(mm, new);
	if (wait_split_huge_page)
		wait_split_huge_page(vma->anon_vma, pmd);
	return 0;
}

int __pte_alloc_kernel(pmd_t *pmd, unsigned long address)
{
	pte_t *new = pte_alloc_one_kernel(&init_mm, address);
	if (!new)
		return -ENOMEM;

	smp_wmb(); 

	spin_lock(&init_mm.page_table_lock);
	if (likely(pmd_none(*pmd))) {	
		pmd_populate_kernel(&init_mm, pmd, new);
		new = NULL;
	} else
		VM_BUG_ON(pmd_trans_splitting(*pmd));
	spin_unlock(&init_mm.page_table_lock);
	if (new)
		pte_free_kernel(&init_mm, new);
	return 0;
}

static inline void init_rss_vec(int *rss)
{
	memset(rss, 0, sizeof(int) * NR_MM_COUNTERS);
}

static inline void add_mm_rss_vec(struct mm_struct *mm, int *rss)
{
	int i;

	if (current->mm == mm)
		sync_mm_rss(mm);
	for (i = 0; i < NR_MM_COUNTERS; i++)
		if (rss[i])
			add_mm_counter(mm, i, rss[i]);
}

static bool is_similar_page(struct page* p, pgoff_t index,
		struct address_space** maps, size_t map_count)
{
	if (unlikely(p->index == index))
		for (; map_count > 0; map_count--, maps++)
			if (*maps && p->mapping == *maps)
				return true;

	return false;
}

static void debug_scan_page(struct vm_area_struct *vma, pgoff_t index)
{
	struct memblock_region *reg;
	struct address_space *maps[] = {
		vma->vm_file ? vma->vm_file->f_mapping : NULL,
		vma->anon_vma ? (void *) vma->anon_vma + PAGE_MAPPING_ANON : NULL,
	};

	for_each_memblock(memory, reg) {
		unsigned long start = memblock_region_memory_base_pfn(reg);
		unsigned long end = memblock_region_memory_end_pfn(reg);

		while (start < end) {
			struct page* p = pfn_to_page(start++);
			if (is_similar_page(p, index, maps, ARRAY_SIZE(maps)))
				pr_warn_ratelimited("%s: found similar page: %p paddr=%p\n",
						__func__,
						p, (void*) page_to_phys(p));
		}
	}
}

static void debug_dump_pmd(pmd_t *pmd, unsigned long addr)
{
	const size_t pte_sz = sizeof(long);
	const size_t pmd_sz = pte_sz * PTRS_PER_PMD;

	unsigned long ptep = (unsigned long) pte_offset_map(pmd, addr);
	unsigned long ptep_end = round_up(ptep + 1, pmd_sz);

	print_hex_dump(KERN_ERR, "pmd-", DUMP_PREFIX_ADDRESS,
			pte_sz * 4, pte_sz, (void*) ptep,
			min(ptep_end - ptep, pte_sz * 8), 1);

	pte_unmap((pte_t*) ptep);
}

static void print_bad_pte(struct vm_area_struct *vma, unsigned long addr,
			  pte_t pte, struct page *page)
{
	pgd_t *pgd = pgd_offset(vma->vm_mm, addr);
	pud_t *pud = pud_offset(pgd, addr);
	pmd_t *pmd = pmd_offset(pud, addr);
	struct address_space *mapping;
	pgoff_t index;
	static unsigned long resume;
	static unsigned long nr_shown;
	static unsigned long nr_unshown;

	if (nr_shown == 60) {
		if (time_before(jiffies, resume)) {
			nr_unshown++;
			return;
		}
		if (nr_unshown) {
			printk(KERN_ALERT
				"BUG: Bad page map: %lu messages suppressed\n",
				nr_unshown);
			nr_unshown = 0;
		}
		nr_shown = 0;
	}
	if (nr_shown++ == 0)
		resume = jiffies + 60 * HZ;

	mapping = vma->vm_file ? vma->vm_file->f_mapping : NULL;
	index = linear_page_index(vma, addr);

	printk(KERN_ALERT
		"BUG: Bad page map in process %s  pte:%08llx pmd:%08llx\n",
		current->comm,
		(long long)pte_val(pte), (long long)pmd_val(*pmd));
	if (page)
		dump_page(page);
	printk(KERN_ALERT
		"addr:%p vm_flags:%08lx anon_vma:%p mapping:%p index:%lx\n",
		(void *)addr, vma->vm_flags, vma->anon_vma, mapping, index);
	if (vma->vm_ops)
		printk(KERN_ALERT "vma->vm_ops->fault: %pSR\n",
		       vma->vm_ops->fault);
	if (vma->vm_file && vma->vm_file->f_op)
		printk(KERN_ALERT "vma->vm_file->f_op->mmap: %pSR\n",
		       vma->vm_file->f_op->mmap);

	debug_dump_pmd(pmd, addr);
	debug_scan_page(vma, index);
	BUG_ON(PANIC_CORRUPTION);

	dump_stack();
	add_taint(TAINT_BAD_PAGE, LOCKDEP_NOW_UNRELIABLE);
}

static inline bool is_cow_mapping(vm_flags_t flags)
{
	return (flags & (VM_SHARED | VM_MAYWRITE)) == VM_MAYWRITE;
}

#ifdef __HAVE_ARCH_PTE_SPECIAL
# define HAVE_PTE_SPECIAL 1
#else
# define HAVE_PTE_SPECIAL 0
#endif
struct page *vm_normal_page(struct vm_area_struct *vma, unsigned long addr,
				pte_t pte)
{
	unsigned long pfn = pte_pfn(pte);

	if (HAVE_PTE_SPECIAL) {
		if (likely(!pte_special(pte)))
			goto check_pfn;
		if (vma->vm_flags & (VM_PFNMAP | VM_MIXEDMAP))
			return NULL;
		if (!is_zero_pfn(pfn))
			print_bad_pte(vma, addr, pte, NULL);
		return NULL;
	}

	

	if (unlikely(vma->vm_flags & (VM_PFNMAP|VM_MIXEDMAP))) {
		if (vma->vm_flags & VM_MIXEDMAP) {
			if (!pfn_valid(pfn))
				return NULL;
			goto out;
		} else {
			unsigned long off;
			off = (addr - vma->vm_start) >> PAGE_SHIFT;
			if (pfn == vma->vm_pgoff + off)
				return NULL;
			if (!is_cow_mapping(vma->vm_flags))
				return NULL;
		}
	}

	if (is_zero_pfn(pfn))
		return NULL;
check_pfn:
	if (unlikely(pfn > highest_memmap_pfn)) {
		print_bad_pte(vma, addr, pte, NULL);
		return NULL;
	}

out:
	return pfn_to_page(pfn);
}


static inline unsigned long
copy_one_pte(struct mm_struct *dst_mm, struct mm_struct *src_mm,
		pte_t *dst_pte, pte_t *src_pte, struct vm_area_struct *vma,
		unsigned long addr, int *rss)
{
	unsigned long vm_flags = vma->vm_flags;
	pte_t pte = *src_pte;
	struct page *page;

	
	if (unlikely(!pte_present(pte))) {
		if (!pte_file(pte)) {
			swp_entry_t entry = pte_to_swp_entry(pte);

			if (likely(!non_swap_entry(entry))) {
				if (swap_duplicate(entry) < 0)
					return entry.val;

				
				if (unlikely(list_empty(&dst_mm->mmlist))) {
					spin_lock(&mmlist_lock);
					if (list_empty(&dst_mm->mmlist))
						list_add(&dst_mm->mmlist,
							 &src_mm->mmlist);
					spin_unlock(&mmlist_lock);
				}
				rss[MM_SWAPENTS]++;
			} else if (is_migration_entry(entry)) {
				page = migration_entry_to_page(entry);

				if (PageAnon(page))
					rss[MM_ANONPAGES]++;
				else
					rss[MM_FILEPAGES]++;

				if (is_write_migration_entry(entry) &&
				    is_cow_mapping(vm_flags)) {
					make_migration_entry_read(&entry);
					pte = swp_entry_to_pte(entry);
					set_pte_at(src_mm, addr, src_pte, pte);
				}
			}
		}
		goto out_set_pte;
	}

	if (is_cow_mapping(vm_flags)) {
		ptep_set_wrprotect(src_mm, addr, src_pte);
		pte = pte_wrprotect(pte);
	}

	if (vm_flags & VM_SHARED)
		pte = pte_mkclean(pte);
	pte = pte_mkold(pte);

	page = vm_normal_page(vma, addr, pte);
	if (page) {
		get_page(page);
		page_dup_rmap(page);
		if (PageAnon(page))
			rss[MM_ANONPAGES]++;
		else
			rss[MM_FILEPAGES]++;
	}

out_set_pte:
	set_pte_at(dst_mm, addr, dst_pte, pte);
	return 0;
}

int copy_pte_range(struct mm_struct *dst_mm, struct mm_struct *src_mm,
		   pmd_t *dst_pmd, pmd_t *src_pmd, struct vm_area_struct *vma,
		   unsigned long addr, unsigned long end)
{
	pte_t *orig_src_pte, *orig_dst_pte;
	pte_t *src_pte, *dst_pte;
	spinlock_t *src_ptl, *dst_ptl;
	int progress = 0;
	int rss[NR_MM_COUNTERS];
	swp_entry_t entry = (swp_entry_t){0};

again:
	init_rss_vec(rss);

	dst_pte = pte_alloc_map_lock(dst_mm, dst_pmd, addr, &dst_ptl);
	if (!dst_pte)
		return -ENOMEM;
	src_pte = pte_offset_map(src_pmd, addr);
	src_ptl = pte_lockptr(src_mm, src_pmd);
	spin_lock_nested(src_ptl, SINGLE_DEPTH_NESTING);
	orig_src_pte = src_pte;
	orig_dst_pte = dst_pte;
	arch_enter_lazy_mmu_mode();

	do {
		if (progress >= 32) {
			progress = 0;
			if (need_resched() ||
			    spin_needbreak(src_ptl) || spin_needbreak(dst_ptl))
				break;
		}
		if (pte_none(*src_pte)) {
			progress++;
			continue;
		}
		entry.val = copy_one_pte(dst_mm, src_mm, dst_pte, src_pte,
							vma, addr, rss);
		if (entry.val)
			break;
		progress += 8;
	} while (dst_pte++, src_pte++, addr += PAGE_SIZE, addr != end);

	arch_leave_lazy_mmu_mode();
	spin_unlock(src_ptl);
	pte_unmap(orig_src_pte);
	add_mm_rss_vec(dst_mm, rss);
	pte_unmap_unlock(orig_dst_pte, dst_ptl);
	cond_resched();

	if (entry.val) {
		if (add_swap_count_continuation(entry, GFP_KERNEL) < 0)
			return -ENOMEM;
		progress = 0;
	}
	if (addr != end)
		goto again;
	return 0;
}

static inline int copy_pmd_range(struct mm_struct *dst_mm, struct mm_struct *src_mm,
		pud_t *dst_pud, pud_t *src_pud, struct vm_area_struct *vma,
		unsigned long addr, unsigned long end)
{
	pmd_t *src_pmd, *dst_pmd;
	unsigned long next;

	dst_pmd = pmd_alloc(dst_mm, dst_pud, addr);
	if (!dst_pmd)
		return -ENOMEM;
	src_pmd = pmd_offset(src_pud, addr);
	do {
		next = pmd_addr_end(addr, end);
		if (pmd_trans_huge(*src_pmd)) {
			int err;
			VM_BUG_ON(next-addr != HPAGE_PMD_SIZE);
			err = copy_huge_pmd(dst_mm, src_mm,
					    dst_pmd, src_pmd, addr, vma);
			if (err == -ENOMEM)
				return -ENOMEM;
			if (!err)
				continue;
			
		}
		if (pmd_none_or_clear_bad(src_pmd))
			continue;
		if (copy_pte_range(dst_mm, src_mm, dst_pmd, src_pmd,
						vma, addr, next))
			return -ENOMEM;
	} while (dst_pmd++, src_pmd++, addr = next, addr != end);
	return 0;
}

static inline int copy_pud_range(struct mm_struct *dst_mm, struct mm_struct *src_mm,
		pgd_t *dst_pgd, pgd_t *src_pgd, struct vm_area_struct *vma,
		unsigned long addr, unsigned long end)
{
	pud_t *src_pud, *dst_pud;
	unsigned long next;

	dst_pud = pud_alloc(dst_mm, dst_pgd, addr);
	if (!dst_pud)
		return -ENOMEM;
	src_pud = pud_offset(src_pgd, addr);
	do {
		next = pud_addr_end(addr, end);
		if (pud_none_or_clear_bad(src_pud))
			continue;
		if (copy_pmd_range(dst_mm, src_mm, dst_pud, src_pud,
						vma, addr, next))
			return -ENOMEM;
	} while (dst_pud++, src_pud++, addr = next, addr != end);
	return 0;
}

int copy_page_range(struct mm_struct *dst_mm, struct mm_struct *src_mm,
		struct vm_area_struct *vma)
{
	pgd_t *src_pgd, *dst_pgd;
	unsigned long next;
	unsigned long addr = vma->vm_start;
	unsigned long end = vma->vm_end;
	unsigned long mmun_start;	
	unsigned long mmun_end;		
	bool is_cow;
	int ret;

	if (!(vma->vm_flags & (VM_HUGETLB | VM_NONLINEAR |
			       VM_PFNMAP | VM_MIXEDMAP))) {
		if (!vma->anon_vma)
			return 0;
	}

	if (is_vm_hugetlb_page(vma))
		return copy_hugetlb_page_range(dst_mm, src_mm, vma);

	if (unlikely(vma->vm_flags & VM_PFNMAP)) {
		ret = track_pfn_copy(vma);
		if (ret)
			return ret;
	}

	is_cow = is_cow_mapping(vma->vm_flags);
	mmun_start = addr;
	mmun_end   = end;
	if (is_cow)
		mmu_notifier_invalidate_range_start(src_mm, mmun_start,
						    mmun_end);

	ret = 0;
	dst_pgd = pgd_offset(dst_mm, addr);
	src_pgd = pgd_offset(src_mm, addr);
	do {
		next = pgd_addr_end(addr, end);
		if (pgd_none_or_clear_bad(src_pgd))
			continue;
		if (unlikely(copy_pud_range(dst_mm, src_mm, dst_pgd, src_pgd,
					    vma, addr, next))) {
			ret = -ENOMEM;
			break;
		}
	} while (dst_pgd++, src_pgd++, addr = next, addr != end);

	if (is_cow)
		mmu_notifier_invalidate_range_end(src_mm, mmun_start, mmun_end);
	return ret;
}

static unsigned long zap_pte_range(struct mmu_gather *tlb,
				struct vm_area_struct *vma, pmd_t *pmd,
				unsigned long addr, unsigned long end,
				struct zap_details *details)
{
	struct mm_struct *mm = tlb->mm;
	int force_flush = 0;
	int rss[NR_MM_COUNTERS];
	spinlock_t *ptl;
	pte_t *start_pte;
	pte_t *pte;

again:
	init_rss_vec(rss);
	start_pte = pte_offset_map_lock(mm, pmd, addr, &ptl);
	pte = start_pte;
	arch_enter_lazy_mmu_mode();
	do {
		pte_t ptent = *pte;
		if (pte_none(ptent)) {
			continue;
		}

		if (pte_present(ptent)) {
			struct page *page;

			page = vm_normal_page(vma, addr, ptent);
			if (unlikely(details) && page) {
				if (details->check_mapping &&
				    details->check_mapping != page->mapping)
					continue;
				if (details->nonlinear_vma &&
				    (page->index < details->first_index ||
				     page->index > details->last_index))
					continue;
			}
			ptent = ptep_get_and_clear_full(mm, addr, pte,
							tlb->fullmm);
			tlb_remove_tlb_entry(tlb, pte, addr);
			if (unlikely(!page))
				continue;
			if (unlikely(details) && details->nonlinear_vma
			    && linear_page_index(details->nonlinear_vma,
						addr) != page->index)
				set_pte_at(mm, addr, pte,
					   pgoff_to_pte(page->index));
			if (PageAnon(page))
				rss[MM_ANONPAGES]--;
			else {
				if (pte_dirty(ptent))
					set_page_dirty(page);
				if (pte_young(ptent) &&
				    likely(!VM_SequentialReadHint(vma)))
					mark_page_accessed(page);
				rss[MM_FILEPAGES]--;
			}
			page_remove_rmap(page);
			if (unlikely(page_mapcount(page) < 0))
				print_bad_pte(vma, addr, ptent, page);
			force_flush = !__tlb_remove_page(tlb, page);
			if (force_flush)
				break;
			continue;
		}
		if (unlikely(details))
			continue;
		if (pte_file(ptent)) {
			if (unlikely(!(vma->vm_flags & VM_NONLINEAR)))
				print_bad_pte(vma, addr, ptent, NULL);
		} else {
			swp_entry_t entry = pte_to_swp_entry(ptent);

			if (!non_swap_entry(entry))
				rss[MM_SWAPENTS]--;
			else if (is_migration_entry(entry)) {
				struct page *page;

				page = migration_entry_to_page(entry);

				if (PageAnon(page))
					rss[MM_ANONPAGES]--;
				else
					rss[MM_FILEPAGES]--;
			}
			if (unlikely(!free_swap_and_cache(entry)))
				print_bad_pte(vma, addr, ptent, NULL);
		}
		pte_clear_not_present_full(mm, addr, pte, tlb->fullmm);
	} while (pte++, addr += PAGE_SIZE, addr != end);

	add_mm_rss_vec(mm, rss);
	arch_leave_lazy_mmu_mode();
	pte_unmap_unlock(start_pte, ptl);

	if (force_flush) {
		unsigned long old_end;

		force_flush = 0;

		old_end = tlb->end;
		tlb->end = addr;

		tlb_flush_mmu(tlb);

		tlb->start = addr;
		tlb->end = old_end;

		if (addr != end)
			goto again;
	}

	return addr;
}

static inline unsigned long zap_pmd_range(struct mmu_gather *tlb,
				struct vm_area_struct *vma, pud_t *pud,
				unsigned long addr, unsigned long end,
				struct zap_details *details)
{
	pmd_t *pmd;
	unsigned long next;

	pmd = pmd_offset(pud, addr);
	do {
		next = pmd_addr_end(addr, end);
		if (pmd_trans_huge(*pmd)) {
			if (next - addr != HPAGE_PMD_SIZE) {
#ifdef CONFIG_DEBUG_VM
				if (!rwsem_is_locked(&tlb->mm->mmap_sem)) {
					pr_err("%s: mmap_sem is unlocked! addr=0x%lx end=0x%lx vma->vm_start=0x%lx vma->vm_end=0x%lx\n",
						__func__, addr, end,
						vma->vm_start,
						vma->vm_end);
					BUG();
				}
#endif
				split_huge_page_pmd(vma, addr, pmd);
			} else if (zap_huge_pmd(tlb, vma, pmd, addr))
				goto next;
			
		}
		if (pmd_none_or_trans_huge_or_clear_bad(pmd))
			goto next;
		next = zap_pte_range(tlb, vma, pmd, addr, next, details);
next:
		cond_resched();
	} while (pmd++, addr = next, addr != end);

	return addr;
}

static inline unsigned long zap_pud_range(struct mmu_gather *tlb,
				struct vm_area_struct *vma, pgd_t *pgd,
				unsigned long addr, unsigned long end,
				struct zap_details *details)
{
	pud_t *pud;
	unsigned long next;

	pud = pud_offset(pgd, addr);
	do {
		next = pud_addr_end(addr, end);
		if (pud_none_or_clear_bad(pud))
			continue;
		next = zap_pmd_range(tlb, vma, pud, addr, next, details);
	} while (pud++, addr = next, addr != end);

	return addr;
}

static void unmap_page_range(struct mmu_gather *tlb,
			     struct vm_area_struct *vma,
			     unsigned long addr, unsigned long end,
			     struct zap_details *details)
{
	pgd_t *pgd;
	unsigned long next;

	if (details && !details->check_mapping && !details->nonlinear_vma)
		details = NULL;

	BUG_ON(addr >= end);
	mem_cgroup_uncharge_start();
	tlb_start_vma(tlb, vma);
	pgd = pgd_offset(vma->vm_mm, addr);
	do {
		next = pgd_addr_end(addr, end);
		if (pgd_none_or_clear_bad(pgd))
			continue;
		next = zap_pud_range(tlb, vma, pgd, addr, next, details);
	} while (pgd++, addr = next, addr != end);
	tlb_end_vma(tlb, vma);
	mem_cgroup_uncharge_end();
}


static void unmap_single_vma(struct mmu_gather *tlb,
		struct vm_area_struct *vma, unsigned long start_addr,
		unsigned long end_addr,
		struct zap_details *details)
{
	unsigned long start = max(vma->vm_start, start_addr);
	unsigned long end;

	if (start >= vma->vm_end)
		return;
	end = min(vma->vm_end, end_addr);
	if (end <= vma->vm_start)
		return;

	if (vma->vm_file)
		uprobe_munmap(vma, start, end);

	if (unlikely(vma->vm_flags & VM_PFNMAP))
		untrack_pfn(vma, 0, 0);

	if (start != end) {
		if (unlikely(is_vm_hugetlb_page(vma))) {
			if (vma->vm_file) {
				mutex_lock(&vma->vm_file->f_mapping->i_mmap_mutex);
				__unmap_hugepage_range_final(tlb, vma, start, end, NULL);
				mutex_unlock(&vma->vm_file->f_mapping->i_mmap_mutex);
			}
		} else
			unmap_page_range(tlb, vma, start, end, details);
	}
}

void unmap_vmas(struct mmu_gather *tlb,
		struct vm_area_struct *vma, unsigned long start_addr,
		unsigned long end_addr)
{
	struct mm_struct *mm = vma->vm_mm;

	mmu_notifier_invalidate_range_start(mm, start_addr, end_addr);
	for ( ; vma && vma->vm_start < end_addr; vma = vma->vm_next)
		unmap_single_vma(tlb, vma, start_addr, end_addr, NULL);
	mmu_notifier_invalidate_range_end(mm, start_addr, end_addr);
}

void zap_page_range(struct vm_area_struct *vma, unsigned long start,
		unsigned long size, struct zap_details *details)
{
	struct mm_struct *mm = vma->vm_mm;
	struct mmu_gather tlb;
	unsigned long end = start + size;

	lru_add_drain();
	tlb_gather_mmu(&tlb, mm, start, end);
	update_hiwater_rss(mm);
	mmu_notifier_invalidate_range_start(mm, start, end);
	for ( ; vma && vma->vm_start < end; vma = vma->vm_next)
		unmap_single_vma(&tlb, vma, start, end, details);
	mmu_notifier_invalidate_range_end(mm, start, end);
	tlb_finish_mmu(&tlb, start, end);
}

static void zap_page_range_single(struct vm_area_struct *vma, unsigned long address,
		unsigned long size, struct zap_details *details)
{
	struct mm_struct *mm = vma->vm_mm;
	struct mmu_gather tlb;
	unsigned long end = address + size;

	lru_add_drain();
	tlb_gather_mmu(&tlb, mm, address, end);
	update_hiwater_rss(mm);
	mmu_notifier_invalidate_range_start(mm, address, end);
	unmap_single_vma(&tlb, vma, address, end, details);
	mmu_notifier_invalidate_range_end(mm, address, end);
	tlb_finish_mmu(&tlb, address, end);
}

int zap_vma_ptes(struct vm_area_struct *vma, unsigned long address,
		unsigned long size)
{
	if (address < vma->vm_start || address + size > vma->vm_end ||
	    		!(vma->vm_flags & VM_PFNMAP))
		return -1;
	zap_page_range_single(vma, address, size, NULL);
	return 0;
}
EXPORT_SYMBOL_GPL(zap_vma_ptes);

/*
 * FOLL_FORCE can write to even unwritable pte's, but only
 * after we've gone through a COW cycle and they are dirty.
<<<<<<< HEAD
=======
 */
static inline bool can_follow_write_pte(pte_t pte, unsigned int flags)
{
	return pte_write(pte) ||
		((flags & FOLL_FORCE) && (flags & FOLL_COW) && pte_dirty(pte));
}

/**
 * follow_page_mask - look up a page descriptor from a user-virtual address
 * @vma: vm_area_struct mapping @address
 * @address: virtual address to look up
 * @flags: flags modifying lookup behaviour
 * @page_mask: on output, *page_mask is set according to the size of the page
 *
 * @flags can have FOLL_ flags set, defined in <linux/mm.h>
 *
 * Returns the mapped (struct page *), %NULL if no mapping exists, or
 * an error pointer if there is a mapping to something not represented
 * by a page descriptor (see also vm_normal_page()).
>>>>>>> 7828a965
 */
static inline bool can_follow_write_pte(pte_t pte, unsigned int flags)
{
	return pte_write(pte) ||
		((flags & FOLL_FORCE) && (flags & FOLL_COW) && pte_dirty(pte));
}

struct page *follow_page_mask(struct vm_area_struct *vma,
			      unsigned long address, unsigned int flags,
			      unsigned int *page_mask)
{
	pgd_t *pgd;
	pud_t *pud;
	pmd_t *pmd;
	pte_t *ptep, pte;
	spinlock_t *ptl;
	struct page *page;
	struct mm_struct *mm = vma->vm_mm;

	*page_mask = 0;

	page = follow_huge_addr(mm, address, flags & FOLL_WRITE);
	if (!IS_ERR(page)) {
		BUG_ON(flags & FOLL_GET);
		goto out;
	}

	page = NULL;
	pgd = pgd_offset(mm, address);
	if (pgd_none(*pgd) || unlikely(pgd_bad(*pgd)))
		goto no_page_table;

	pud = pud_offset(pgd, address);
	if (pud_none(*pud))
		goto no_page_table;
	if (pud_huge(*pud) && vma->vm_flags & VM_HUGETLB) {
		BUG_ON(flags & FOLL_GET);
		page = follow_huge_pud(mm, address, pud, flags & FOLL_WRITE);
		goto out;
	}
	if (unlikely(pud_bad(*pud)))
		goto no_page_table;

	pmd = pmd_offset(pud, address);
	if (pmd_none(*pmd))
		goto no_page_table;
	if (pmd_huge(*pmd) && vma->vm_flags & VM_HUGETLB) {
		BUG_ON(flags & FOLL_GET);
		page = follow_huge_pmd(mm, address, pmd, flags & FOLL_WRITE);
		goto out;
	}
	if ((flags & FOLL_NUMA) && pmd_numa(*pmd))
		goto no_page_table;
	if (pmd_trans_huge(*pmd)) {
		if (flags & FOLL_SPLIT) {
			split_huge_page_pmd(vma, address, pmd);
			goto split_fallthrough;
		}
		spin_lock(&mm->page_table_lock);
		if (likely(pmd_trans_huge(*pmd))) {
			if (unlikely(pmd_trans_splitting(*pmd))) {
				spin_unlock(&mm->page_table_lock);
				wait_split_huge_page(vma->anon_vma, pmd);
			} else {
				page = follow_trans_huge_pmd(vma, address,
							     pmd, flags);
				spin_unlock(&mm->page_table_lock);
				*page_mask = HPAGE_PMD_NR - 1;
				goto out;
			}
		} else
			spin_unlock(&mm->page_table_lock);
		
	}
split_fallthrough:
	if (unlikely(pmd_bad(*pmd)))
		goto no_page_table;

	ptep = pte_offset_map_lock(mm, pmd, address, &ptl);

	pte = *ptep;
	if (!pte_present(pte)) {
		swp_entry_t entry;
		if (likely(!(flags & FOLL_MIGRATION)))
			goto no_page;
		if (pte_none(pte) || pte_file(pte))
			goto no_page;
		entry = pte_to_swp_entry(pte);
		if (!is_migration_entry(entry))
			goto no_page;
		pte_unmap_unlock(ptep, ptl);
		migration_entry_wait(mm, pmd, address);
		goto split_fallthrough;
	}
	if ((flags & FOLL_NUMA) && pte_numa(pte))
		goto no_page;
	if ((flags & FOLL_WRITE) && !can_follow_write_pte(pte, flags))
		goto unlock;

	page = vm_normal_page(vma, address, pte);
	if (unlikely(!page)) {
		if ((flags & FOLL_DUMP) ||
		    !is_zero_pfn(pte_pfn(pte)))
			goto bad_page;
		page = pte_page(pte);
	}

	if (flags & FOLL_GET)
		get_page_foll(page);
	if (flags & FOLL_TOUCH) {
		if ((flags & FOLL_WRITE) &&
		    !pte_dirty(pte) && !PageDirty(page))
			set_page_dirty(page);
		mark_page_accessed(page);
	}
	if ((flags & FOLL_MLOCK) && (vma->vm_flags & VM_LOCKED)) {
		if (page->mapping && trylock_page(page)) {
			lru_add_drain();  
			mlock_vma_page(page);
			unlock_page(page);
		}
	}
unlock:
	pte_unmap_unlock(ptep, ptl);
out:
	return page;

bad_page:
	pte_unmap_unlock(ptep, ptl);
	return ERR_PTR(-EFAULT);

no_page:
	pte_unmap_unlock(ptep, ptl);
	if (!pte_none(pte))
		return page;

no_page_table:
	if ((flags & FOLL_DUMP) &&
	    (!vma->vm_ops || !vma->vm_ops->fault))
		return ERR_PTR(-EFAULT);
	return page;
}

static inline int stack_guard_page(struct vm_area_struct *vma, unsigned long addr)
{
	return stack_guard_page_start(vma, addr) ||
	       stack_guard_page_end(vma, addr+PAGE_SIZE);
}

/**
 * __get_user_pages() - pin user pages in memory
 * @tsk:	task_struct of target task
 * @mm:		mm_struct of target mm
 * @start:	starting user address
 * @nr_pages:	number of pages from start to pin
 * @gup_flags:	flags modifying pin behaviour
 * @pages:	array that receives pointers to the pages pinned.
 *		Should be at least nr_pages long. Or NULL, if caller
 *		only intends to ensure the pages are faulted in.
 * @vmas:	array of pointers to vmas corresponding to each page.
 *		Or NULL if the caller does not require them.
 * @nonblocking: whether waiting for disk IO or mmap_sem contention
 *
 * Returns number of pages pinned. This may be fewer than the number
 * requested. If nr_pages is 0 or negative, returns 0. If no pages
 * were pinned, returns -errno. Each page returned must be released
 * with a put_page() call when it is finished with. vmas will only
 * remain valid while mmap_sem is held.
 *
 * Must be called with mmap_sem held for read or write.
 *
 * __get_user_pages walks a process's page tables and takes a reference to
 * each struct page that each user address corresponds to at a given
 * instant. That is, it takes the page that would be accessed if a user
 * thread accesses the given user virtual address at that instant.
 *
 * This does not guarantee that the page exists in the user mappings when
 * __get_user_pages returns, and there may even be a completely different
 * page there in some cases (eg. if mmapped pagecache has been invalidated
 * and subsequently re faulted). However it does guarantee that the page
 * won't be freed completely. And mostly callers simply care that the page
 * contains data that was valid *at some point in time*. Typically, an IO
 * or similar operation cannot guarantee anything stronger anyway because
 * locks can't be held over the syscall boundary.
 *
 * If @gup_flags & FOLL_WRITE == 0, the page must not be written to. If
 * the page is written to, set_page_dirty (or set_page_dirty_lock, as
 * appropriate) must be called after the page is finished with, and
 * before put_page is called.
 *
 * If @nonblocking != NULL, __get_user_pages will not wait for disk IO
 * or mmap_sem contention, and if waiting is needed to pin all pages,
 * *@nonblocking will be set to 0.
 *
 * In most cases, get_user_pages or get_user_pages_fast should be used
 * instead of __get_user_pages. __get_user_pages should be used only if
 * you need some special @gup_flags.
 */
long __get_user_pages(struct task_struct *tsk, struct mm_struct *mm,
		unsigned long start, unsigned long nr_pages,
		unsigned int gup_flags, struct page **pages,
		struct vm_area_struct **vmas, int *nonblocking)
{
	long i;
	unsigned long vm_flags;
	unsigned int page_mask;

	if (!nr_pages)
		return 0;

	VM_BUG_ON(!!pages != !!(gup_flags & FOLL_GET));

	vm_flags  = (gup_flags & FOLL_WRITE) ?
			(VM_WRITE | VM_MAYWRITE) : (VM_READ | VM_MAYREAD);
	vm_flags &= (gup_flags & FOLL_FORCE) ?
			(VM_MAYREAD | VM_MAYWRITE) : (VM_READ | VM_WRITE);

	if (!(gup_flags & FOLL_FORCE))
		gup_flags |= FOLL_NUMA;

	i = 0;

	do {
		struct vm_area_struct *vma;

		vma = find_extend_vma(mm, start);
		if (!vma && in_gate_area(mm, start)) {
			unsigned long pg = start & PAGE_MASK;
			pgd_t *pgd;
			pud_t *pud;
			pmd_t *pmd;
			pte_t *pte;

			
			if (gup_flags & FOLL_WRITE)
				return i ? : -EFAULT;
			if (pg > TASK_SIZE)
				pgd = pgd_offset_k(pg);
			else
				pgd = pgd_offset_gate(mm, pg);
			BUG_ON(pgd_none(*pgd));
			pud = pud_offset(pgd, pg);
			BUG_ON(pud_none(*pud));
			pmd = pmd_offset(pud, pg);
			if (pmd_none(*pmd))
				return i ? : -EFAULT;
			VM_BUG_ON(pmd_trans_huge(*pmd));
			pte = pte_offset_map(pmd, pg);
			if (pte_none(*pte)) {
				pte_unmap(pte);
				return i ? : -EFAULT;
			}
			vma = get_gate_vma(mm);
			if (pages) {
				struct page *page;

				page = vm_normal_page(vma, start, *pte);
				if (!page) {
					if (!(gup_flags & FOLL_DUMP) &&
					     is_zero_pfn(pte_pfn(*pte)))
						page = pte_page(*pte);
					else {
						pte_unmap(pte);
						return i ? : -EFAULT;
					}
				}
				pages[i] = page;
				get_page(page);
			}
			pte_unmap(pte);
			page_mask = 0;
			goto next_page;
		}

		if (use_user_accessible_timers()) {
			if (!vma && in_user_timers_area(mm, start)) {
				int goto_next_page = 0;
				int user_timer_ret = get_user_timer_page(vma,
					mm, start, gup_flags, pages, i,
					&goto_next_page);
				if (goto_next_page)
					goto next_page;
				else
					return user_timer_ret;
			}
		}

		if (!vma ||
		    (vma->vm_flags & (VM_IO | VM_PFNMAP)) ||
		    !(vm_flags & vma->vm_flags))
			return i ? : -EFAULT;

		if (is_vm_hugetlb_page(vma)) {
			i = follow_hugetlb_page(mm, vma, pages, vmas,
					&start, &nr_pages, i, gup_flags);
			continue;
		}

		do {
			struct page *page;
			unsigned int foll_flags = gup_flags;
			unsigned int page_increm;

			if (unlikely(fatal_signal_pending(current)))
				return i ? i : -ERESTARTSYS;

			cond_resched();
			while (!(page = follow_page_mask(vma, start,
						foll_flags, &page_mask))) {
				int ret;
				unsigned int fault_flags = 0;

				
				if (foll_flags & FOLL_MLOCK) {
					if (stack_guard_page(vma, start))
						goto next_page;
				}
				if (foll_flags & FOLL_WRITE)
					fault_flags |= FAULT_FLAG_WRITE;
				if (nonblocking)
					fault_flags |= FAULT_FLAG_ALLOW_RETRY;
				if (foll_flags & FOLL_NOWAIT)
					fault_flags |= (FAULT_FLAG_ALLOW_RETRY | FAULT_FLAG_RETRY_NOWAIT);

				ret = handle_mm_fault(mm, vma, start,
							fault_flags);

				if (ret & VM_FAULT_ERROR) {
					if (ret & VM_FAULT_OOM)
						return i ? i : -ENOMEM;
					if (ret & (VM_FAULT_HWPOISON |
						   VM_FAULT_HWPOISON_LARGE)) {
						if (i)
							return i;
						else if (gup_flags & FOLL_HWPOISON)
							return -EHWPOISON;
						else
							return -EFAULT;
					}
					if (ret & (VM_FAULT_SIGBUS |
						   VM_FAULT_SIGSEGV))
						return i ? i : -EFAULT;
					BUG();
				}

				if (tsk) {
					if (ret & VM_FAULT_MAJOR)
						tsk->maj_flt++;
					else
						tsk->min_flt++;
				}

				if (ret & VM_FAULT_RETRY) {
					if (nonblocking)
						*nonblocking = 0;
					return i;
				}

				if ((ret & VM_FAULT_WRITE) &&
				    !(vma->vm_flags & VM_WRITE))
					foll_flags |= FOLL_COW;

				cond_resched();
			}
			if (IS_ERR(page))
				return i ? i : PTR_ERR(page);
			if (pages) {
				pages[i] = page;

				flush_anon_page(vma, page, start);
				flush_dcache_page(page);
				page_mask = 0;
			}
next_page:
			if (vmas) {
				vmas[i] = vma;
				page_mask = 0;
			}
			page_increm = 1 + (~(start >> PAGE_SHIFT) & page_mask);
			if (page_increm > nr_pages)
				page_increm = nr_pages;
			i += page_increm;
			start += page_increm * PAGE_SIZE;
			nr_pages -= page_increm;
		} while (nr_pages && start < vma->vm_end);
	} while (nr_pages);
	return i;
}
EXPORT_SYMBOL(__get_user_pages);

int fixup_user_fault(struct task_struct *tsk, struct mm_struct *mm,
		     unsigned long address, unsigned int fault_flags)
{
	struct vm_area_struct *vma;
	vm_flags_t vm_flags;
	int ret;

	vma = find_extend_vma(mm, address);
	if (!vma || address < vma->vm_start)
		return -EFAULT;

	vm_flags = (fault_flags & FAULT_FLAG_WRITE) ? VM_WRITE : VM_READ;
	if (!(vm_flags & vma->vm_flags))
		return -EFAULT;

	ret = handle_mm_fault(mm, vma, address, fault_flags);
	if (ret & VM_FAULT_ERROR) {
		if (ret & VM_FAULT_OOM)
			return -ENOMEM;
		if (ret & (VM_FAULT_HWPOISON | VM_FAULT_HWPOISON_LARGE))
			return -EHWPOISON;
		if (ret & (VM_FAULT_SIGBUS | VM_FAULT_SIGSEGV))
			return -EFAULT;
		BUG();
	}
	if (tsk) {
		if (ret & VM_FAULT_MAJOR)
			tsk->maj_flt++;
		else
			tsk->min_flt++;
	}
	return 0;
}

/*
 * get_user_pages() - pin user pages in memory
 * @tsk:	the task_struct to use for page fault accounting, or
 *		NULL if faults are not to be recorded.
 * @mm:		mm_struct of target mm
 * @start:	starting user address
 * @nr_pages:	number of pages from start to pin
 * @write:	whether pages will be written to by the caller
 * @force:	whether to force write access even if user mapping is
 *		readonly. This will result in the page being COWed even
 *		in MAP_SHARED mappings. You do not want this.
 * @pages:	array that receives pointers to the pages pinned.
 *		Should be at least nr_pages long. Or NULL, if caller
 *		only intends to ensure the pages are faulted in.
 * @vmas:	array of pointers to vmas corresponding to each page.
 *		Or NULL if the caller does not require them.
 *
 * Returns number of pages pinned. This may be fewer than the number
 * requested. If nr_pages is 0 or negative, returns 0. If no pages
 * were pinned, returns -errno. Each page returned must be released
 * with a put_page() call when it is finished with. vmas will only
 * remain valid while mmap_sem is held.
 *
 * Must be called with mmap_sem held for read or write.
 *
 * get_user_pages walks a process's page tables and takes a reference to
 * each struct page that each user address corresponds to at a given
 * instant. That is, it takes the page that would be accessed if a user
 * thread accesses the given user virtual address at that instant.
 *
 * This does not guarantee that the page exists in the user mappings when
 * get_user_pages returns, and there may even be a completely different
 * page there in some cases (eg. if mmapped pagecache has been invalidated
 * and subsequently re faulted). However it does guarantee that the page
 * won't be freed completely. And mostly callers simply care that the page
 * contains data that was valid *at some point in time*. Typically, an IO
 * or similar operation cannot guarantee anything stronger anyway because
 * locks can't be held over the syscall boundary.
 *
 * If write=0, the page must not be written to. If the page is written to,
 * set_page_dirty (or set_page_dirty_lock, as appropriate) must be called
 * after the page is finished with, and before put_page is called.
 *
 * get_user_pages is typically used for fewer-copy IO operations, to get a
 * handle on the memory by some means other than accesses via the user virtual
 * addresses. The pages may be submitted for DMA to devices or accessed via
 * their kernel linear mapping (via the kmap APIs). Care should be taken to
 * use the correct cache flushing APIs.
 *
 * See also get_user_pages_fast, for performance critical applications.
 */
long get_user_pages(struct task_struct *tsk, struct mm_struct *mm,
		unsigned long start, unsigned long nr_pages, int write,
		int force, struct page **pages, struct vm_area_struct **vmas)
{
	int flags = FOLL_TOUCH;

	if (pages)
		flags |= FOLL_GET;
	if (write)
		flags |= FOLL_WRITE;
	if (force)
		flags |= FOLL_FORCE;

	return __get_user_pages(tsk, mm, start, nr_pages, flags, pages, vmas,
				NULL);
}
EXPORT_SYMBOL(get_user_pages);

#ifdef CONFIG_ELF_CORE
struct page *get_dump_page(unsigned long addr)
{
	struct vm_area_struct *vma;
	struct page *page;

	if (__get_user_pages(current, current->mm, addr, 1,
			     FOLL_FORCE | FOLL_DUMP | FOLL_GET, &page, &vma,
			     NULL) < 1)
		return NULL;
	flush_cache_page(vma, addr, page_to_pfn(page));
	return page;
}
#endif 

pte_t *__get_locked_pte(struct mm_struct *mm, unsigned long addr,
			spinlock_t **ptl)
{
	pgd_t * pgd = pgd_offset(mm, addr);
	pud_t * pud = pud_alloc(mm, pgd, addr);
	if (pud) {
		pmd_t * pmd = pmd_alloc(mm, pud, addr);
		if (pmd) {
			VM_BUG_ON(pmd_trans_huge(*pmd));
			return pte_alloc_map_lock(mm, pmd, addr, ptl);
		}
	}
	return NULL;
}

static int insert_page(struct vm_area_struct *vma, unsigned long addr,
			struct page *page, pgprot_t prot)
{
	struct mm_struct *mm = vma->vm_mm;
	int retval;
	pte_t *pte;
	spinlock_t *ptl;

	retval = -EINVAL;
	if (PageAnon(page))
		goto out;
	retval = -ENOMEM;
	flush_dcache_page(page);
	pte = get_locked_pte(mm, addr, &ptl);
	if (!pte)
		goto out;
	retval = -EBUSY;
	if (!pte_none(*pte))
		goto out_unlock;

	
	get_page(page);
	inc_mm_counter_fast(mm, MM_FILEPAGES);
	page_add_file_rmap(page);
	set_pte_at(mm, addr, pte, mk_pte(page, prot));

	retval = 0;
	pte_unmap_unlock(pte, ptl);
	return retval;
out_unlock:
	pte_unmap_unlock(pte, ptl);
out:
	return retval;
}

int vm_insert_page(struct vm_area_struct *vma, unsigned long addr,
			struct page *page)
{
	if (addr < vma->vm_start || addr >= vma->vm_end)
		return -EFAULT;
	if (!page_count(page))
		return -EINVAL;
	if (!(vma->vm_flags & VM_MIXEDMAP)) {
		BUG_ON(down_read_trylock(&vma->vm_mm->mmap_sem));
		BUG_ON(vma->vm_flags & VM_PFNMAP);
		vma->vm_flags |= VM_MIXEDMAP;
	}
	return insert_page(vma, addr, page, vma->vm_page_prot);
}
EXPORT_SYMBOL(vm_insert_page);

static int insert_pfn(struct vm_area_struct *vma, unsigned long addr,
			unsigned long pfn, pgprot_t prot)
{
	struct mm_struct *mm = vma->vm_mm;
	int retval;
	pte_t *pte, entry;
	spinlock_t *ptl;

	retval = -ENOMEM;
	pte = get_locked_pte(mm, addr, &ptl);
	if (!pte)
		goto out;
	retval = -EBUSY;
	if (!pte_none(*pte))
		goto out_unlock;

	
	entry = pte_mkspecial(pfn_pte(pfn, prot));
	set_pte_at(mm, addr, pte, entry);
	update_mmu_cache(vma, addr, pte); 

	retval = 0;
out_unlock:
	pte_unmap_unlock(pte, ptl);
out:
	return retval;
}

int vm_insert_pfn(struct vm_area_struct *vma, unsigned long addr,
			unsigned long pfn)
{
	int ret;
	pgprot_t pgprot = vma->vm_page_prot;
	BUG_ON(!(vma->vm_flags & (VM_PFNMAP|VM_MIXEDMAP)));
	BUG_ON((vma->vm_flags & (VM_PFNMAP|VM_MIXEDMAP)) ==
						(VM_PFNMAP|VM_MIXEDMAP));
	BUG_ON((vma->vm_flags & VM_PFNMAP) && is_cow_mapping(vma->vm_flags));
	BUG_ON((vma->vm_flags & VM_MIXEDMAP) && pfn_valid(pfn));

	if (addr < vma->vm_start || addr >= vma->vm_end)
		return -EFAULT;
	if (track_pfn_insert(vma, &pgprot, pfn))
		return -EINVAL;

	ret = insert_pfn(vma, addr, pfn, pgprot);

	return ret;
}
EXPORT_SYMBOL(vm_insert_pfn);

int vm_insert_mixed(struct vm_area_struct *vma, unsigned long addr,
			unsigned long pfn)
{
	BUG_ON(!(vma->vm_flags & VM_MIXEDMAP));

	if (addr < vma->vm_start || addr >= vma->vm_end)
		return -EFAULT;

	if (!HAVE_PTE_SPECIAL && pfn_valid(pfn)) {
		struct page *page;

		page = pfn_to_page(pfn);
		return insert_page(vma, addr, page, vma->vm_page_prot);
	}
	return insert_pfn(vma, addr, pfn, vma->vm_page_prot);
}
EXPORT_SYMBOL(vm_insert_mixed);

static int remap_pte_range(struct mm_struct *mm, pmd_t *pmd,
			unsigned long addr, unsigned long end,
			unsigned long pfn, pgprot_t prot)
{
	pte_t *pte;
	spinlock_t *ptl;

	pte = pte_alloc_map_lock(mm, pmd, addr, &ptl);
	if (!pte)
		return -ENOMEM;
	arch_enter_lazy_mmu_mode();
	do {
		BUG_ON(!pte_none(*pte));
		set_pte_at(mm, addr, pte, pte_mkspecial(pfn_pte(pfn, prot)));
		pfn++;
	} while (pte++, addr += PAGE_SIZE, addr != end);
	arch_leave_lazy_mmu_mode();
	pte_unmap_unlock(pte - 1, ptl);
	return 0;
}

static inline int remap_pmd_range(struct mm_struct *mm, pud_t *pud,
			unsigned long addr, unsigned long end,
			unsigned long pfn, pgprot_t prot)
{
	pmd_t *pmd;
	unsigned long next;

	pfn -= addr >> PAGE_SHIFT;
	pmd = pmd_alloc(mm, pud, addr);
	if (!pmd)
		return -ENOMEM;
	VM_BUG_ON(pmd_trans_huge(*pmd));
	do {
		next = pmd_addr_end(addr, end);
		if (remap_pte_range(mm, pmd, addr, next,
				pfn + (addr >> PAGE_SHIFT), prot))
			return -ENOMEM;
	} while (pmd++, addr = next, addr != end);
	return 0;
}

static inline int remap_pud_range(struct mm_struct *mm, pgd_t *pgd,
			unsigned long addr, unsigned long end,
			unsigned long pfn, pgprot_t prot)
{
	pud_t *pud;
	unsigned long next;

	pfn -= addr >> PAGE_SHIFT;
	pud = pud_alloc(mm, pgd, addr);
	if (!pud)
		return -ENOMEM;
	do {
		next = pud_addr_end(addr, end);
		if (remap_pmd_range(mm, pud, addr, next,
				pfn + (addr >> PAGE_SHIFT), prot))
			return -ENOMEM;
	} while (pud++, addr = next, addr != end);
	return 0;
}

int remap_pfn_range(struct vm_area_struct *vma, unsigned long addr,
		    unsigned long pfn, unsigned long size, pgprot_t prot)
{
	pgd_t *pgd;
	unsigned long next;
	unsigned long end = addr + PAGE_ALIGN(size);
	struct mm_struct *mm = vma->vm_mm;
	int err;

	if (is_cow_mapping(vma->vm_flags)) {
		if (addr != vma->vm_start || end != vma->vm_end)
			return -EINVAL;
		vma->vm_pgoff = pfn;
	}

	err = track_pfn_remap(vma, &prot, pfn, addr, PAGE_ALIGN(size));
	if (err)
		return -EINVAL;

	vma->vm_flags |= VM_IO | VM_PFNMAP | VM_DONTEXPAND | VM_DONTDUMP;

	BUG_ON(addr >= end);
	pfn -= addr >> PAGE_SHIFT;
	pgd = pgd_offset(mm, addr);
	flush_cache_range(vma, addr, end);
	do {
		next = pgd_addr_end(addr, end);
		err = remap_pud_range(mm, pgd, addr, next,
				pfn + (addr >> PAGE_SHIFT), prot);
		if (err)
			break;
	} while (pgd++, addr = next, addr != end);

	if (err)
		untrack_pfn(vma, pfn, PAGE_ALIGN(size));

	return err;
}
EXPORT_SYMBOL(remap_pfn_range);

int vm_iomap_memory(struct vm_area_struct *vma, phys_addr_t start, unsigned long len)
{
	unsigned long vm_len, pfn, pages;

	
	if (start + len < start)
		return -EINVAL;
	len += start & ~PAGE_MASK;
	pfn = start >> PAGE_SHIFT;
	pages = (len + ~PAGE_MASK) >> PAGE_SHIFT;
	if (pfn + pages < pfn)
		return -EINVAL;

	
	if (vma->vm_pgoff > pages)
		return -EINVAL;
	pfn += vma->vm_pgoff;
	pages -= vma->vm_pgoff;

	
	vm_len = vma->vm_end - vma->vm_start;
	if (vm_len >> PAGE_SHIFT > pages)
		return -EINVAL;

	
	return io_remap_pfn_range(vma, vma->vm_start, pfn, vm_len, vma->vm_page_prot);
}
EXPORT_SYMBOL(vm_iomap_memory);

static int apply_to_pte_range(struct mm_struct *mm, pmd_t *pmd,
				     unsigned long addr, unsigned long end,
				     pte_fn_t fn, void *data)
{
	pte_t *pte;
	int err;
	pgtable_t token;
	spinlock_t *uninitialized_var(ptl);

	pte = (mm == &init_mm) ?
		pte_alloc_kernel(pmd, addr) :
		pte_alloc_map_lock(mm, pmd, addr, &ptl);
	if (!pte)
		return -ENOMEM;

	BUG_ON(pmd_huge(*pmd));

	arch_enter_lazy_mmu_mode();

	token = pmd_pgtable(*pmd);

	do {
		err = fn(pte++, token, addr, data);
		if (err)
			break;
	} while (addr += PAGE_SIZE, addr != end);

	arch_leave_lazy_mmu_mode();

	if (mm != &init_mm)
		pte_unmap_unlock(pte-1, ptl);
	return err;
}

static int apply_to_pmd_range(struct mm_struct *mm, pud_t *pud,
				     unsigned long addr, unsigned long end,
				     pte_fn_t fn, void *data)
{
	pmd_t *pmd;
	unsigned long next;
	int err;

	BUG_ON(pud_huge(*pud));

	pmd = pmd_alloc(mm, pud, addr);
	if (!pmd)
		return -ENOMEM;
	do {
		next = pmd_addr_end(addr, end);
		err = apply_to_pte_range(mm, pmd, addr, next, fn, data);
		if (err)
			break;
	} while (pmd++, addr = next, addr != end);
	return err;
}

static int apply_to_pud_range(struct mm_struct *mm, pgd_t *pgd,
				     unsigned long addr, unsigned long end,
				     pte_fn_t fn, void *data)
{
	pud_t *pud;
	unsigned long next;
	int err;

	pud = pud_alloc(mm, pgd, addr);
	if (!pud)
		return -ENOMEM;
	do {
		next = pud_addr_end(addr, end);
		err = apply_to_pmd_range(mm, pud, addr, next, fn, data);
		if (err)
			break;
	} while (pud++, addr = next, addr != end);
	return err;
}

int apply_to_page_range(struct mm_struct *mm, unsigned long addr,
			unsigned long size, pte_fn_t fn, void *data)
{
	pgd_t *pgd;
	unsigned long next;
	unsigned long end = addr + size;
	int err;

	BUG_ON(addr >= end);
	pgd = pgd_offset(mm, addr);
	do {
		next = pgd_addr_end(addr, end);
		err = apply_to_pud_range(mm, pgd, addr, next, fn, data);
		if (err)
			break;
	} while (pgd++, addr = next, addr != end);

	return err;
}
EXPORT_SYMBOL_GPL(apply_to_page_range);

static inline int pte_unmap_same(struct mm_struct *mm, pmd_t *pmd,
				pte_t *page_table, pte_t orig_pte)
{
	int same = 1;
#if defined(CONFIG_SMP) || defined(CONFIG_PREEMPT)
	if (sizeof(pte_t) > sizeof(unsigned long)) {
		spinlock_t *ptl = pte_lockptr(mm, pmd);
		spin_lock(ptl);
		same = pte_same(*page_table, orig_pte);
		spin_unlock(ptl);
	}
#endif
	pte_unmap(page_table);
	return same;
}

static inline void cow_user_page(struct page *dst, struct page *src, unsigned long va, struct vm_area_struct *vma)
{
	if (unlikely(!src)) {
		void *kaddr = kmap_atomic(dst);
		void __user *uaddr = (void __user *)(va & PAGE_MASK);

		if (__copy_from_user_inatomic(kaddr, uaddr, PAGE_SIZE))
			clear_page(kaddr);
		kunmap_atomic(kaddr);
		flush_dcache_page(dst);
	} else
		copy_user_highpage(dst, src, va, vma);
}

static int do_wp_page(struct mm_struct *mm, struct vm_area_struct *vma,
		unsigned long address, pte_t *page_table, pmd_t *pmd,
		spinlock_t *ptl, pte_t orig_pte)
	__releases(ptl)
{
	struct page *old_page, *new_page = NULL;
	pte_t entry;
	int ret = 0;
	int page_mkwrite = 0;
	struct page *dirty_page = NULL;
	unsigned long mmun_start = 0;	
	unsigned long mmun_end = 0;	

	old_page = vm_normal_page(vma, address, orig_pte);
	if (!old_page) {
		if ((vma->vm_flags & (VM_WRITE|VM_SHARED)) ==
				     (VM_WRITE|VM_SHARED))
			goto reuse;
		goto gotten;
	}

	if (PageAnon(old_page) && !PageKsm(old_page)) {
		if (!trylock_page(old_page)) {
			page_cache_get(old_page);
			pte_unmap_unlock(page_table, ptl);
			lock_page(old_page);
			page_table = pte_offset_map_lock(mm, pmd, address,
							 &ptl);
			if (!pte_same(*page_table, orig_pte)) {
				unlock_page(old_page);
				goto unlock;
			}
			page_cache_release(old_page);
		}
		if (reuse_swap_page(old_page)) {
			page_move_anon_rmap(old_page, vma, address);
			unlock_page(old_page);
			goto reuse;
		}
		unlock_page(old_page);
	} else if (unlikely((vma->vm_flags & (VM_WRITE|VM_SHARED)) ==
					(VM_WRITE|VM_SHARED))) {
		if (vma->vm_ops && vma->vm_ops->page_mkwrite) {
			struct vm_fault vmf;
			int tmp;

			vmf.virtual_address = (void __user *)(address &
								PAGE_MASK);
			vmf.pgoff = old_page->index;
			vmf.flags = FAULT_FLAG_WRITE|FAULT_FLAG_MKWRITE;
			vmf.page = old_page;

			page_cache_get(old_page);
			pte_unmap_unlock(page_table, ptl);

			tmp = vma->vm_ops->page_mkwrite(vma, &vmf);
			if (unlikely(tmp &
					(VM_FAULT_ERROR | VM_FAULT_NOPAGE))) {
				ret = tmp;
				goto unwritable_page;
			}
			if (unlikely(!(tmp & VM_FAULT_LOCKED))) {
				lock_page(old_page);
				if (!old_page->mapping) {
					ret = 0; 
					unlock_page(old_page);
					goto unwritable_page;
				}
			} else
				VM_BUG_ON(!PageLocked(old_page));

			page_table = pte_offset_map_lock(mm, pmd, address,
							 &ptl);
			if (!pte_same(*page_table, orig_pte)) {
				unlock_page(old_page);
				goto unlock;
			}

			page_mkwrite = 1;
		}
		dirty_page = old_page;
		get_page(dirty_page);

reuse:
		flush_cache_page(vma, address, pte_pfn(orig_pte));
		entry = pte_mkyoung(orig_pte);
		entry = maybe_mkwrite(pte_mkdirty(entry), vma);
		if (ptep_set_access_flags(vma, address, page_table, entry,1))
			update_mmu_cache(vma, address, page_table);
		pte_unmap_unlock(page_table, ptl);
		ret |= VM_FAULT_WRITE;

		if (!dirty_page)
			return ret;

		if (!page_mkwrite) {
			wait_on_page_locked(dirty_page);
			set_page_dirty_balance(dirty_page, page_mkwrite);
			
			if (vma->vm_file)
				file_update_time(vma->vm_file);
		}
		put_page(dirty_page);
		if (page_mkwrite) {
			struct address_space *mapping = dirty_page->mapping;

			set_page_dirty(dirty_page);
			unlock_page(dirty_page);
			page_cache_release(dirty_page);
			if (mapping)	{
				balance_dirty_pages_ratelimited(mapping);
			}
		}

		return ret;
	}

	page_cache_get(old_page);
gotten:
	pte_unmap_unlock(page_table, ptl);

	if (unlikely(anon_vma_prepare(vma)))
		goto oom;

	if (is_zero_pfn(pte_pfn(orig_pte))) {
		new_page = alloc_zeroed_user_highpage_movable(vma, address);
		if (!new_page)
			goto oom;
	} else {
		new_page = alloc_page_vma(GFP_HIGHUSER_MOVABLE, vma, address);
		if (!new_page)
			goto oom;
		cow_user_page(new_page, old_page, address, vma);
	}
	__SetPageUptodate(new_page);

	if (mem_cgroup_newpage_charge(new_page, mm, GFP_KERNEL))
		goto oom_free_new;

	mmun_start  = address & PAGE_MASK;
	mmun_end    = mmun_start + PAGE_SIZE;
	mmu_notifier_invalidate_range_start(mm, mmun_start, mmun_end);

	page_table = pte_offset_map_lock(mm, pmd, address, &ptl);
	if (likely(pte_same(*page_table, orig_pte))) {
		if (old_page) {
			if (!PageAnon(old_page)) {
				dec_mm_counter_fast(mm, MM_FILEPAGES);
				inc_mm_counter_fast(mm, MM_ANONPAGES);
			}
		} else
			inc_mm_counter_fast(mm, MM_ANONPAGES);
		flush_cache_page(vma, address, pte_pfn(orig_pte));
		entry = mk_pte(new_page, vma->vm_page_prot);
		entry = maybe_mkwrite(pte_mkdirty(entry), vma);
		ptep_clear_flush(vma, address, page_table);
		page_add_new_anon_rmap(new_page, vma, address);
		set_pte_at_notify(mm, address, page_table, entry);
		update_mmu_cache(vma, address, page_table);
		if (old_page) {
			page_remove_rmap(old_page);
		}

		
		new_page = old_page;
		ret |= VM_FAULT_WRITE;
	} else
		mem_cgroup_uncharge_page(new_page);

	if (new_page)
		page_cache_release(new_page);
unlock:
	pte_unmap_unlock(page_table, ptl);
	if (mmun_end > mmun_start)
		mmu_notifier_invalidate_range_end(mm, mmun_start, mmun_end);
	if (old_page) {
		if ((ret & VM_FAULT_WRITE) && (vma->vm_flags & VM_LOCKED)) {
			lock_page(old_page);	
			munlock_vma_page(old_page);
			unlock_page(old_page);
		}
		page_cache_release(old_page);
	}
	return ret;
oom_free_new:
	page_cache_release(new_page);
oom:
	if (old_page)
		page_cache_release(old_page);
	return VM_FAULT_OOM;

unwritable_page:
	page_cache_release(old_page);
	return ret;
}

static void unmap_mapping_range_vma(struct vm_area_struct *vma,
		unsigned long start_addr, unsigned long end_addr,
		struct zap_details *details)
{
	zap_page_range_single(vma, start_addr, end_addr - start_addr, details);
}

static inline void unmap_mapping_range_tree(struct rb_root *root,
					    struct zap_details *details)
{
	struct vm_area_struct *vma;
	pgoff_t vba, vea, zba, zea;

	vma_interval_tree_foreach(vma, root,
			details->first_index, details->last_index) {

		vba = vma->vm_pgoff;
		vea = vba + ((vma->vm_end - vma->vm_start) >> PAGE_SHIFT) - 1;
		
		zba = details->first_index;
		if (zba < vba)
			zba = vba;
		zea = details->last_index;
		if (zea > vea)
			zea = vea;

		unmap_mapping_range_vma(vma,
			((zba - vba) << PAGE_SHIFT) + vma->vm_start,
			((zea - vba + 1) << PAGE_SHIFT) + vma->vm_start,
				details);
	}
}

static inline void unmap_mapping_range_list(struct list_head *head,
					    struct zap_details *details)
{
	struct vm_area_struct *vma;

	list_for_each_entry(vma, head, shared.nonlinear) {
		details->nonlinear_vma = vma;
		unmap_mapping_range_vma(vma, vma->vm_start, vma->vm_end, details);
	}
}

void unmap_mapping_range(struct address_space *mapping,
		loff_t const holebegin, loff_t const holelen, int even_cows)
{
	struct zap_details details;
	pgoff_t hba = holebegin >> PAGE_SHIFT;
	pgoff_t hlen = (holelen + PAGE_SIZE - 1) >> PAGE_SHIFT;

	
	if (sizeof(holelen) > sizeof(hlen)) {
		long long holeend =
			(holebegin + holelen + PAGE_SIZE - 1) >> PAGE_SHIFT;
		if (holeend & ~(long long)ULONG_MAX)
			hlen = ULONG_MAX - hba + 1;
	}

	details.check_mapping = even_cows? NULL: mapping;
	details.nonlinear_vma = NULL;
	details.first_index = hba;
	details.last_index = hba + hlen - 1;
	if (details.last_index < details.first_index)
		details.last_index = ULONG_MAX;


	mutex_lock(&mapping->i_mmap_mutex);
	if (unlikely(!RB_EMPTY_ROOT(&mapping->i_mmap)))
		unmap_mapping_range_tree(&mapping->i_mmap, &details);
	if (unlikely(!list_empty(&mapping->i_mmap_nonlinear)))
		unmap_mapping_range_list(&mapping->i_mmap_nonlinear, &details);
	mutex_unlock(&mapping->i_mmap_mutex);
}
EXPORT_SYMBOL(unmap_mapping_range);

static int do_swap_page(struct mm_struct *mm, struct vm_area_struct *vma,
		unsigned long address, pte_t *page_table, pmd_t *pmd,
		unsigned int flags, pte_t orig_pte)
{
	spinlock_t *ptl;
	struct page *page, *swapcache;
	swp_entry_t entry;
	pte_t pte;
	int locked;
	struct mem_cgroup *ptr;
	int exclusive = 0;
	int ret = 0;

	if (!pte_unmap_same(mm, pmd, page_table, orig_pte))
		goto out;

	entry = pte_to_swp_entry(orig_pte);
	if (unlikely(non_swap_entry(entry))) {
		if (is_migration_entry(entry)) {
#ifdef CONFIG_CMA
			mdelay(10);
#endif
			migration_entry_wait(mm, pmd, address);
		} else if (is_hwpoison_entry(entry)) {
			ret = VM_FAULT_HWPOISON;
		} else {
			print_bad_pte(vma, address, orig_pte, NULL);
			ret = VM_FAULT_SIGBUS;
		}
		goto out;
	}
	delayacct_set_flag(DELAYACCT_PF_SWAPIN);
	page = lookup_swap_cache(entry);
	if (!page) {
		page = swapin_readahead(entry,
					GFP_HIGHUSER_MOVABLE, vma, address);
		if (!page) {
			page_table = pte_offset_map_lock(mm, pmd, address, &ptl);
			if (likely(pte_same(*page_table, orig_pte)))
				ret = VM_FAULT_OOM;
			delayacct_clear_flag(DELAYACCT_PF_SWAPIN);
			goto unlock;
		}

		
		ret = VM_FAULT_MAJOR;
		count_vm_event(PGMAJFAULT);
		mem_cgroup_count_vm_event(mm, PGMAJFAULT);
	} else if (PageHWPoison(page)) {
		ret = VM_FAULT_HWPOISON;
		delayacct_clear_flag(DELAYACCT_PF_SWAPIN);
		swapcache = page;
		goto out_release;
	}

	swapcache = page;
	locked = lock_page_or_retry(page, mm, flags);

	delayacct_clear_flag(DELAYACCT_PF_SWAPIN);
	if (!locked) {
		ret |= VM_FAULT_RETRY;
		goto out_release;
	}

	if (unlikely(!PageSwapCache(page) || page_private(page) != entry.val))
		goto out_page;

	page = ksm_might_need_to_copy(page, vma, address);
	if (unlikely(!page)) {
		ret = VM_FAULT_OOM;
		page = swapcache;
		goto out_page;
	}

	if (mem_cgroup_try_charge_swapin(mm, page, GFP_KERNEL, &ptr)) {
		ret = VM_FAULT_OOM;
		goto out_page;
	}

	page_table = pte_offset_map_lock(mm, pmd, address, &ptl);
	if (unlikely(!pte_same(*page_table, orig_pte)))
		goto out_nomap;

	if (unlikely(!PageUptodate(page))) {
		ret = VM_FAULT_SIGBUS;
		goto out_nomap;
	}


	inc_mm_counter_fast(mm, MM_ANONPAGES);
	dec_mm_counter_fast(mm, MM_SWAPENTS);
	pte = mk_pte(page, vma->vm_page_prot);
	if ((flags & FAULT_FLAG_WRITE) && reuse_swap_page(page)) {
		pte = maybe_mkwrite(pte_mkdirty(pte), vma);
		flags &= ~FAULT_FLAG_WRITE;
		ret |= VM_FAULT_WRITE;
		exclusive = 1;
	}
	flush_icache_page(vma, page);
	set_pte_at(mm, address, page_table, pte);
	if (page == swapcache)
		do_page_add_anon_rmap(page, vma, address, exclusive);
	else 
		page_add_new_anon_rmap(page, vma, address);
	
	mem_cgroup_commit_charge_swapin(page, ptr);

	swap_free(entry);
	if ((PageSwapCache(page) && vm_swap_full(page_swap_info(page))) ||
		(vma->vm_flags & VM_LOCKED) || PageMlocked(page))
		try_to_free_swap(page);
	unlock_page(page);
	if (page != swapcache) {
		unlock_page(swapcache);
		page_cache_release(swapcache);
	}

	if (flags & FAULT_FLAG_WRITE) {
		ret |= do_wp_page(mm, vma, address, page_table, pmd, ptl, pte);
		if (ret & VM_FAULT_ERROR)
			ret &= VM_FAULT_ERROR;
		goto out;
	}

	
	update_mmu_cache(vma, address, page_table);
unlock:
	pte_unmap_unlock(page_table, ptl);
out:
	return ret;
out_nomap:
	mem_cgroup_cancel_charge_swapin(ptr);
	pte_unmap_unlock(page_table, ptl);
out_page:
	unlock_page(page);
out_release:
	page_cache_release(page);
	if (page != swapcache) {
		unlock_page(swapcache);
		page_cache_release(swapcache);
	}
	return ret;
}

static inline int check_stack_guard_page(struct vm_area_struct *vma, unsigned long address)
{
	address &= PAGE_MASK;
	if ((vma->vm_flags & VM_GROWSDOWN) && address == vma->vm_start) {
		struct vm_area_struct *prev = vma->vm_prev;

		if (prev && prev->vm_end == address)
			return prev->vm_flags & VM_GROWSDOWN ? 0 : -ENOMEM;

		return expand_downwards(vma, address - PAGE_SIZE);
	}
	if ((vma->vm_flags & VM_GROWSUP) && address + PAGE_SIZE == vma->vm_end) {
		struct vm_area_struct *next = vma->vm_next;

		
		if (next && next->vm_start == address + PAGE_SIZE)
			return next->vm_flags & VM_GROWSUP ? 0 : -ENOMEM;

		return expand_upwards(vma, address + PAGE_SIZE);
	}
	return 0;
}

static int do_anonymous_page(struct mm_struct *mm, struct vm_area_struct *vma,
		unsigned long address, pte_t *page_table, pmd_t *pmd,
		unsigned int flags)
{
	struct page *page;
	spinlock_t *ptl;
	pte_t entry;

	pte_unmap(page_table);

	/* File mapping without ->vm_ops ? */
	if (vma->vm_flags & VM_SHARED)
		return VM_FAULT_SIGBUS;

	/* Check if we need to add a guard page to the stack */
	if (check_stack_guard_page(vma, address) < 0)
		return VM_FAULT_SIGSEGV;

	
	if (!(flags & FAULT_FLAG_WRITE)) {
		entry = pte_mkspecial(pfn_pte(my_zero_pfn(address),
						vma->vm_page_prot));
		page_table = pte_offset_map_lock(mm, pmd, address, &ptl);
		if (!pte_none(*page_table))
			goto unlock;
		goto setpte;
	}

	
	if (unlikely(anon_vma_prepare(vma)))
		goto oom;
	page = alloc_zeroed_user_highpage_movable(vma, address);
	if (!page)
		goto oom;
	__SetPageUptodate(page);

	if (mem_cgroup_newpage_charge(page, mm, GFP_KERNEL))
		goto oom_free_page;

	entry = mk_pte(page, vma->vm_page_prot);
	if (vma->vm_flags & VM_WRITE)
		entry = pte_mkwrite(pte_mkdirty(entry));

	page_table = pte_offset_map_lock(mm, pmd, address, &ptl);
	if (!pte_none(*page_table))
		goto release;

	inc_mm_counter_fast(mm, MM_ANONPAGES);
	page_add_new_anon_rmap(page, vma, address);
setpte:
	set_pte_at(mm, address, page_table, entry);

	
	update_mmu_cache(vma, address, page_table);
unlock:
	pte_unmap_unlock(page_table, ptl);
	return 0;
release:
	mem_cgroup_uncharge_page(page);
	page_cache_release(page);
	goto unlock;
oom_free_page:
	page_cache_release(page);
oom:
	return VM_FAULT_OOM;
}

static int __do_fault(struct mm_struct *mm, struct vm_area_struct *vma,
		unsigned long address, pmd_t *pmd,
		pgoff_t pgoff, unsigned int flags, pte_t orig_pte)
{
	pte_t *page_table;
	spinlock_t *ptl;
	struct page *page;
	struct page *cow_page;
	pte_t entry;
	int anon = 0;
	struct page *dirty_page = NULL;
	struct vm_fault vmf;
	int ret;
	int page_mkwrite = 0;

	if ((flags & FAULT_FLAG_WRITE) && !(vma->vm_flags & VM_SHARED)) {

		if (unlikely(anon_vma_prepare(vma)))
			return VM_FAULT_OOM;

		cow_page = alloc_page_vma(GFP_HIGHUSER_MOVABLE, vma, address);
		if (!cow_page)
			return VM_FAULT_OOM;

		if (mem_cgroup_newpage_charge(cow_page, mm, GFP_KERNEL)) {
			page_cache_release(cow_page);
			return VM_FAULT_OOM;
		}
	} else
		cow_page = NULL;

	vmf.virtual_address = (void __user *)(address & PAGE_MASK);
	vmf.pgoff = pgoff;
	vmf.flags = flags;
	vmf.page = NULL;

	ret = vma->vm_ops->fault(vma, &vmf);
	if (unlikely(ret & (VM_FAULT_ERROR | VM_FAULT_NOPAGE |
			    VM_FAULT_RETRY)))
		goto uncharge_out;

	if (unlikely(PageHWPoison(vmf.page))) {
		if (ret & VM_FAULT_LOCKED)
			unlock_page(vmf.page);
		ret = VM_FAULT_HWPOISON;
		goto uncharge_out;
	}

	if (unlikely(!(ret & VM_FAULT_LOCKED)))
		lock_page(vmf.page);
	else
		VM_BUG_ON(!PageLocked(vmf.page));

	page = vmf.page;
	if (flags & FAULT_FLAG_WRITE) {
		if (!(vma->vm_flags & VM_SHARED)) {
			page = cow_page;
			anon = 1;
			copy_user_highpage(page, vmf.page, address, vma);
			__SetPageUptodate(page);
		} else {
			if (vma->vm_ops->page_mkwrite) {
				int tmp;

				unlock_page(page);
				vmf.flags = FAULT_FLAG_WRITE|FAULT_FLAG_MKWRITE;
				tmp = vma->vm_ops->page_mkwrite(vma, &vmf);
				if (unlikely(tmp &
					  (VM_FAULT_ERROR | VM_FAULT_NOPAGE))) {
					ret = tmp;
					goto unwritable_page;
				}
				if (unlikely(!(tmp & VM_FAULT_LOCKED))) {
					lock_page(page);
					if (!page->mapping) {
						ret = 0; 
						unlock_page(page);
						goto unwritable_page;
					}
				} else
					VM_BUG_ON(!PageLocked(page));
				page_mkwrite = 1;
			}
		}

	}

	page_table = pte_offset_map_lock(mm, pmd, address, &ptl);

	
	if (likely(pte_same(*page_table, orig_pte))) {
		flush_icache_page(vma, page);
		entry = mk_pte(page, vma->vm_page_prot);
		if (flags & FAULT_FLAG_WRITE)
			entry = maybe_mkwrite(pte_mkdirty(entry), vma);
		if (anon) {
			inc_mm_counter_fast(mm, MM_ANONPAGES);
			page_add_new_anon_rmap(page, vma, address);
		} else {
			inc_mm_counter_fast(mm, MM_FILEPAGES);
			page_add_file_rmap(page);
			if (flags & FAULT_FLAG_WRITE) {
				dirty_page = page;
				get_page(dirty_page);
			}
		}
		set_pte_at(mm, address, page_table, entry);

		
		update_mmu_cache(vma, address, page_table);
	} else {
		if (cow_page)
			mem_cgroup_uncharge_page(cow_page);
		if (anon)
			page_cache_release(page);
		else
			anon = 1; 
	}

	pte_unmap_unlock(page_table, ptl);

	if (dirty_page) {
		struct address_space *mapping = page->mapping;
		int dirtied = 0;

		if (set_page_dirty(dirty_page))
			dirtied = 1;
		unlock_page(dirty_page);
		put_page(dirty_page);
		if ((dirtied || page_mkwrite) && mapping) {
			balance_dirty_pages_ratelimited(mapping);
		}

		
		if (vma->vm_file && !page_mkwrite)
			file_update_time(vma->vm_file);
	} else {
		unlock_page(vmf.page);
		if (anon)
			page_cache_release(vmf.page);
	}

	return ret;

unwritable_page:
	page_cache_release(page);
	return ret;
uncharge_out:
	
	if (cow_page) {
		mem_cgroup_uncharge_page(cow_page);
		page_cache_release(cow_page);
	}
	return ret;
}

static int do_linear_fault(struct mm_struct *mm, struct vm_area_struct *vma,
		unsigned long address, pte_t *page_table, pmd_t *pmd,
		unsigned int flags, pte_t orig_pte)
{
	pgoff_t pgoff = (((address & PAGE_MASK)
			- vma->vm_start) >> PAGE_SHIFT) + vma->vm_pgoff;

	pte_unmap(page_table);
	/* The VMA was not fully populated on mmap() or missing VM_DONTEXPAND */
	if (!vma->vm_ops->fault)
		return VM_FAULT_SIGBUS;
	return __do_fault(mm, vma, address, pmd, pgoff, flags, orig_pte);
}

static int do_nonlinear_fault(struct mm_struct *mm, struct vm_area_struct *vma,
		unsigned long address, pte_t *page_table, pmd_t *pmd,
		unsigned int flags, pte_t orig_pte)
{
	pgoff_t pgoff;

	flags |= FAULT_FLAG_NONLINEAR;

	if (!pte_unmap_same(mm, pmd, page_table, orig_pte))
		return 0;

	if (unlikely(!(vma->vm_flags & VM_NONLINEAR))) {
		print_bad_pte(vma, address, orig_pte, NULL);
		return VM_FAULT_SIGBUS;
	}

	pgoff = pte_to_pgoff(orig_pte);
	return __do_fault(mm, vma, address, pmd, pgoff, flags, orig_pte);
}

int numa_migrate_prep(struct page *page, struct vm_area_struct *vma,
				unsigned long addr, int page_nid)
{
	get_page(page);

	count_vm_numa_event(NUMA_HINT_FAULTS);
	if (page_nid == numa_node_id())
		count_vm_numa_event(NUMA_HINT_FAULTS_LOCAL);

	return mpol_misplaced(page, vma, addr);
}

int do_numa_page(struct mm_struct *mm, struct vm_area_struct *vma,
		   unsigned long addr, pte_t pte, pte_t *ptep, pmd_t *pmd)
{
	struct page *page = NULL;
	spinlock_t *ptl;
	int page_nid = -1;
	int target_nid;
	bool migrated = false;

	ptl = pte_lockptr(mm, pmd);
	spin_lock(ptl);
	if (unlikely(!pte_same(*ptep, pte))) {
		pte_unmap_unlock(ptep, ptl);
		goto out;
	}

	pte = pte_mknonnuma(pte);
	set_pte_at(mm, addr, ptep, pte);
	update_mmu_cache(vma, addr, ptep);

	page = vm_normal_page(vma, addr, pte);
	if (!page) {
		pte_unmap_unlock(ptep, ptl);
		return 0;
	}

	page_nid = page_to_nid(page);
	target_nid = numa_migrate_prep(page, vma, addr, page_nid);
	pte_unmap_unlock(ptep, ptl);
	if (target_nid == -1) {
		put_page(page);
		goto out;
	}

	
	migrated = migrate_misplaced_page(page, target_nid);
	if (migrated)
		page_nid = target_nid;

out:
	if (page_nid != -1)
		task_numa_fault(page_nid, 1, migrated);
	return 0;
}

#ifdef CONFIG_NUMA_BALANCING
static int do_pmd_numa_page(struct mm_struct *mm, struct vm_area_struct *vma,
		     unsigned long addr, pmd_t *pmdp)
{
	pmd_t pmd;
	pte_t *pte, *orig_pte;
	unsigned long _addr = addr & PMD_MASK;
	unsigned long offset;
	spinlock_t *ptl;
	bool numa = false;

	spin_lock(&mm->page_table_lock);
	pmd = *pmdp;
	if (pmd_numa(pmd)) {
		set_pmd_at(mm, _addr, pmdp, pmd_mknonnuma(pmd));
		numa = true;
	}
	spin_unlock(&mm->page_table_lock);

	if (!numa)
		return 0;

	
	BUG_ON(!vma);
	BUG_ON(vma->vm_start >= _addr + PMD_SIZE);
	offset = max(_addr, vma->vm_start) & ~PMD_MASK;
	VM_BUG_ON(offset >= PMD_SIZE);
	orig_pte = pte = pte_offset_map_lock(mm, pmdp, _addr, &ptl);
	pte += offset >> PAGE_SHIFT;
	for (addr = _addr + offset; addr < _addr + PMD_SIZE; pte++, addr += PAGE_SIZE) {
		pte_t pteval = *pte;
		struct page *page;
		int page_nid = -1;
		int target_nid;
		bool migrated = false;

		if (!pte_present(pteval))
			continue;
		if (!pte_numa(pteval))
			continue;
		if (addr >= vma->vm_end) {
			vma = find_vma(mm, addr);
			
			BUG_ON(!vma);
			BUG_ON(addr < vma->vm_start);
		}
		if (pte_numa(pteval)) {
			pteval = pte_mknonnuma(pteval);
			set_pte_at(mm, addr, pte, pteval);
		}
		page = vm_normal_page(vma, addr, pteval);
		if (unlikely(!page))
			continue;
		
		if (unlikely(page_mapcount(page) != 1))
			continue;

		page_nid = page_to_nid(page);
		target_nid = numa_migrate_prep(page, vma, addr, page_nid);
		pte_unmap_unlock(pte, ptl);
		if (target_nid != -1) {
			migrated = migrate_misplaced_page(page, target_nid);
			if (migrated)
				page_nid = target_nid;
		} else {
			put_page(page);
		}

		if (page_nid != -1)
			task_numa_fault(page_nid, 1, migrated);

		pte = pte_offset_map_lock(mm, pmdp, addr, &ptl);
	}
	pte_unmap_unlock(orig_pte, ptl);

	return 0;
}
#else
static int do_pmd_numa_page(struct mm_struct *mm, struct vm_area_struct *vma,
		     unsigned long addr, pmd_t *pmdp)
{
	BUG();
	return 0;
}
#endif 

int handle_pte_fault(struct mm_struct *mm,
		     struct vm_area_struct *vma, unsigned long address,
		     pte_t *pte, pmd_t *pmd, unsigned int flags)
{
	pte_t entry;
	spinlock_t *ptl;

	entry = *pte;
	if (!pte_present(entry)) {
		if (pte_none(entry)) {
			if (vma->vm_ops)
				return do_linear_fault(mm, vma, address,
						pte, pmd, flags, entry);
			return do_anonymous_page(mm, vma, address,
						 pte, pmd, flags);
		}
		if (pte_file(entry))
			return do_nonlinear_fault(mm, vma, address,
					pte, pmd, flags, entry);
		return do_swap_page(mm, vma, address,
					pte, pmd, flags, entry);
	}

	if (pte_numa(entry))
		return do_numa_page(mm, vma, address, entry, pte, pmd);

	ptl = pte_lockptr(mm, pmd);
	spin_lock(ptl);
	if (unlikely(!pte_same(*pte, entry)))
		goto unlock;
	if (flags & FAULT_FLAG_WRITE) {
		if (!pte_write(entry))
			return do_wp_page(mm, vma, address,
					pte, pmd, ptl, entry);
		entry = pte_mkdirty(entry);
	}
	entry = pte_mkyoung(entry);
	if (ptep_set_access_flags(vma, address, pte, entry, flags & FAULT_FLAG_WRITE)) {
		update_mmu_cache(vma, address, pte);
	} else {
		if (flags & FAULT_FLAG_WRITE)
			flush_tlb_fix_spurious_fault(vma, address);
	}
unlock:
	pte_unmap_unlock(pte, ptl);
	return 0;
}

static int __handle_mm_fault(struct mm_struct *mm, struct vm_area_struct *vma,
			     unsigned long address, unsigned int flags)
{
	pgd_t *pgd;
	pud_t *pud;
	pmd_t *pmd;
	pte_t *pte;

	if (unlikely(is_vm_hugetlb_page(vma)))
		return hugetlb_fault(mm, vma, address, flags);

retry:
	pgd = pgd_offset(mm, address);
	pud = pud_alloc(mm, pgd, address);
	if (!pud)
		return VM_FAULT_OOM;
	pmd = pmd_alloc(mm, pud, address);
	if (!pmd)
		return VM_FAULT_OOM;
	if (pmd_none(*pmd) && transparent_hugepage_enabled(vma)) {
		if (!vma->vm_ops)
			return do_huge_pmd_anonymous_page(mm, vma, address,
							  pmd, flags);
	} else {
		pmd_t orig_pmd = *pmd;
		int ret;

		barrier();
		if (pmd_trans_huge(orig_pmd)) {
			unsigned int dirty = flags & FAULT_FLAG_WRITE;

			if (pmd_trans_splitting(orig_pmd))
				return 0;

			if (pmd_numa(orig_pmd))
				return do_huge_pmd_numa_page(mm, vma, address,
							     orig_pmd, pmd);

			if (dirty && !pmd_write(orig_pmd)) {
				ret = do_huge_pmd_wp_page(mm, vma, address, pmd,
							  orig_pmd);
				if (unlikely(ret & VM_FAULT_OOM))
					goto retry;
				return ret;
			} else {
				huge_pmd_set_accessed(mm, vma, address, pmd,
						      orig_pmd, dirty);
			}

			return 0;
		}
	}

	if (pmd_numa(*pmd))
		return do_pmd_numa_page(mm, vma, address, pmd);

	if (unlikely(pmd_none(*pmd)) &&
	    unlikely(__pte_alloc(mm, vma, pmd, address)))
		return VM_FAULT_OOM;
<<<<<<< HEAD
	
	if (unlikely(pmd_trans_huge(*pmd)))
=======
	/*
	 * If a huge pmd materialized under us just retry later.  Use
	 * pmd_trans_unstable() instead of pmd_trans_huge() to ensure the pmd
	 * didn't become pmd_trans_huge under us and then back to pmd_none, as
	 * a result of MADV_DONTNEED running immediately after a huge pmd fault
	 * in a different thread of this mm, in turn leading to a misleading
	 * pmd_trans_huge() retval.  All we have to ensure is that it is a
	 * regular pmd that we can walk with pte_offset_map() and we can do that
	 * through an atomic read in C, which is what pmd_trans_unstable()
	 * provides.
	 */
	if (unlikely(pmd_trans_unstable(pmd)))
>>>>>>> 7828a965
		return 0;
	pte = pte_offset_map(pmd, address);

	return handle_pte_fault(mm, vma, address, pte, pmd, flags);
}

int handle_mm_fault(struct mm_struct *mm, struct vm_area_struct *vma,
		    unsigned long address, unsigned int flags)
{
	int ret;

	__set_current_state(TASK_RUNNING);

	count_vm_event(PGFAULT);
	mem_cgroup_count_vm_event(mm, PGFAULT);

	
	check_sync_rss_stat(current);

	if (flags & FAULT_FLAG_USER)
		mem_cgroup_oom_enable();

	ret = __handle_mm_fault(mm, vma, address, flags);

	if (flags & FAULT_FLAG_USER) {
		mem_cgroup_oom_disable();
                if (task_in_memcg_oom(current) && !(ret & VM_FAULT_OOM))
                        mem_cgroup_oom_synchronize(false);
	}

	return ret;
}

#ifndef __PAGETABLE_PUD_FOLDED
int __pud_alloc(struct mm_struct *mm, pgd_t *pgd, unsigned long address)
{
	pud_t *new = pud_alloc_one(mm, address);
	if (!new)
		return -ENOMEM;

	smp_wmb(); 

	spin_lock(&mm->page_table_lock);
	if (pgd_present(*pgd))		
		pud_free(mm, new);
	else
		pgd_populate(mm, pgd, new);
	spin_unlock(&mm->page_table_lock);
	return 0;
}
#endif 

#ifndef __PAGETABLE_PMD_FOLDED
int __pmd_alloc(struct mm_struct *mm, pud_t *pud, unsigned long address)
{
	pmd_t *new = pmd_alloc_one(mm, address);
	if (!new)
		return -ENOMEM;

	smp_wmb(); 

	spin_lock(&mm->page_table_lock);
#ifndef __ARCH_HAS_4LEVEL_HACK
	if (pud_present(*pud))		
		pmd_free(mm, new);
	else
		pud_populate(mm, pud, new);
#else
	if (pgd_present(*pud))		
		pmd_free(mm, new);
	else
		pgd_populate(mm, pud, new);
#endif 
	spin_unlock(&mm->page_table_lock);
	return 0;
}
#endif 

#if !defined(__HAVE_ARCH_GATE_AREA)

#if defined(AT_SYSINFO_EHDR)
static struct vm_area_struct gate_vma;

static int __init gate_vma_init(void)
{
	gate_vma.vm_mm = NULL;
	gate_vma.vm_start = FIXADDR_USER_START;
	gate_vma.vm_end = FIXADDR_USER_END;
	gate_vma.vm_flags = VM_READ | VM_MAYREAD | VM_EXEC | VM_MAYEXEC;
	gate_vma.vm_page_prot = __P101;

	return 0;
}
__initcall(gate_vma_init);
#endif

struct vm_area_struct *get_gate_vma(struct mm_struct *mm)
{
#ifdef AT_SYSINFO_EHDR
	return &gate_vma;
#else
	return NULL;
#endif
}

int in_gate_area_no_mm(unsigned long addr)
{
#ifdef AT_SYSINFO_EHDR
	if ((addr >= FIXADDR_USER_START) && (addr < FIXADDR_USER_END))
		return 1;
#endif
	return 0;
}

#endif	

static int __follow_pte(struct mm_struct *mm, unsigned long address,
		pte_t **ptepp, spinlock_t **ptlp)
{
	pgd_t *pgd;
	pud_t *pud;
	pmd_t *pmd;
	pte_t *ptep;

	pgd = pgd_offset(mm, address);
	if (pgd_none(*pgd) || unlikely(pgd_bad(*pgd)))
		goto out;

	pud = pud_offset(pgd, address);
	if (pud_none(*pud) || unlikely(pud_bad(*pud)))
		goto out;

	pmd = pmd_offset(pud, address);
	VM_BUG_ON(pmd_trans_huge(*pmd));
	if (pmd_none(*pmd) || unlikely(pmd_bad(*pmd)))
		goto out;

	
	if (pmd_huge(*pmd))
		goto out;

	ptep = pte_offset_map_lock(mm, pmd, address, ptlp);
	if (!ptep)
		goto out;
	if (!pte_present(*ptep))
		goto unlock;
	*ptepp = ptep;
	return 0;
unlock:
	pte_unmap_unlock(ptep, *ptlp);
out:
	return -EINVAL;
}

static inline int follow_pte(struct mm_struct *mm, unsigned long address,
			     pte_t **ptepp, spinlock_t **ptlp)
{
	int res;

	
	(void) __cond_lock(*ptlp,
			   !(res = __follow_pte(mm, address, ptepp, ptlp)));
	return res;
}

int follow_pfn(struct vm_area_struct *vma, unsigned long address,
	unsigned long *pfn)
{
	int ret = -EINVAL;
	spinlock_t *ptl;
	pte_t *ptep;

	if (!(vma->vm_flags & (VM_IO | VM_PFNMAP)))
		return ret;

	ret = follow_pte(vma->vm_mm, address, &ptep, &ptl);
	if (ret)
		return ret;
	*pfn = pte_pfn(*ptep);
	pte_unmap_unlock(ptep, ptl);
	return 0;
}
EXPORT_SYMBOL(follow_pfn);

#ifdef CONFIG_HAVE_IOREMAP_PROT
int follow_phys(struct vm_area_struct *vma,
		unsigned long address, unsigned int flags,
		unsigned long *prot, resource_size_t *phys)
{
	int ret = -EINVAL;
	pte_t *ptep, pte;
	spinlock_t *ptl;

	if (!(vma->vm_flags & (VM_IO | VM_PFNMAP)))
		goto out;

	if (follow_pte(vma->vm_mm, address, &ptep, &ptl))
		goto out;
	pte = *ptep;

	if ((flags & FOLL_WRITE) && !pte_write(pte))
		goto unlock;

	*prot = pgprot_val(pte_pgprot(pte));
	*phys = (resource_size_t)pte_pfn(pte) << PAGE_SHIFT;

	ret = 0;
unlock:
	pte_unmap_unlock(ptep, ptl);
out:
	return ret;
}

int generic_access_phys(struct vm_area_struct *vma, unsigned long addr,
			void *buf, int len, int write)
{
	resource_size_t phys_addr;
	unsigned long prot = 0;
	void __iomem *maddr;
	int offset = addr & (PAGE_SIZE-1);

	if (follow_phys(vma, addr, write, &prot, &phys_addr))
		return -EINVAL;

	maddr = ioremap_prot(phys_addr, PAGE_ALIGN(len + offset), prot);
	if (write)
		memcpy_toio(maddr + offset, buf, len);
	else
		memcpy_fromio(buf, maddr + offset, len);
	iounmap(maddr);

	return len;
}
EXPORT_SYMBOL_GPL(generic_access_phys);
#endif

static int __access_remote_vm(struct task_struct *tsk, struct mm_struct *mm,
		unsigned long addr, void *buf, int len, int write)
{
	struct vm_area_struct *vma;
	void *old_buf = buf;

	down_read(&mm->mmap_sem);
	
	while (len) {
		int bytes, ret, offset;
		void *maddr;
		struct page *page = NULL;

		ret = get_user_pages(tsk, mm, addr, 1,
				write, 1, &page, &vma);
		if (ret <= 0) {
#ifdef CONFIG_HAVE_IOREMAP_PROT
			vma = find_vma(mm, addr);
			if (!vma || vma->vm_start > addr)
				break;
			if (vma->vm_ops && vma->vm_ops->access)
				ret = vma->vm_ops->access(vma, addr, buf,
							  len, write);
			if (ret <= 0)
#endif
				break;
			bytes = ret;
		} else {
			bytes = len;
			offset = addr & (PAGE_SIZE-1);
			if (bytes > PAGE_SIZE-offset)
				bytes = PAGE_SIZE-offset;

			maddr = kmap(page);
			if (write) {
				copy_to_user_page(vma, page, addr,
						  maddr + offset, buf, bytes);
				set_page_dirty_lock(page);
			} else {
				copy_from_user_page(vma, page, addr,
						    buf, maddr + offset, bytes);
			}
			kunmap(page);
			page_cache_release(page);
		}
		len -= bytes;
		buf += bytes;
		addr += bytes;
	}
	up_read(&mm->mmap_sem);

	return buf - old_buf;
}

int access_remote_vm(struct mm_struct *mm, unsigned long addr,
		void *buf, int len, int write)
{
	return __access_remote_vm(NULL, mm, addr, buf, len, write);
}

int access_process_vm(struct task_struct *tsk, unsigned long addr,
		void *buf, int len, int write)
{
	struct mm_struct *mm;
	int ret;

	mm = get_task_mm(tsk);
	if (!mm)
		return 0;

	ret = __access_remote_vm(tsk, mm, addr, buf, len, write);
	mmput(mm);

	return ret;
}

void print_vma_addr(char *prefix, unsigned long ip)
{
	struct mm_struct *mm = current->mm;
	struct vm_area_struct *vma;

	if (preempt_count())
		return;

	down_read(&mm->mmap_sem);
	vma = find_vma(mm, ip);
	if (vma && vma->vm_file) {
		struct file *f = vma->vm_file;
		char *buf = (char *)__get_free_page(GFP_KERNEL);
		if (buf) {
			char *p;

			p = d_path(&f->f_path, buf, PAGE_SIZE);
			if (IS_ERR(p))
				p = "?";
			printk("%s%s[%lx+%lx]", prefix, kbasename(p),
					vma->vm_start,
					vma->vm_end - vma->vm_start);
			free_page((unsigned long)buf);
		}
	}
	up_read(&mm->mmap_sem);
}

#if defined(CONFIG_PROVE_LOCKING) || defined(CONFIG_DEBUG_ATOMIC_SLEEP)
void might_fault(void)
{
	if (segment_eq(get_fs(), KERNEL_DS))
		return;

	if (in_atomic())
		return;

	__might_sleep(__FILE__, __LINE__, 0);

	if (current->mm)
		might_lock_read(&current->mm->mmap_sem);
}
EXPORT_SYMBOL(might_fault);
#endif

#if defined(CONFIG_TRANSPARENT_HUGEPAGE) || defined(CONFIG_HUGETLBFS)
static void clear_gigantic_page(struct page *page,
				unsigned long addr,
				unsigned int pages_per_huge_page)
{
	int i;
	struct page *p = page;

	might_sleep();
	for (i = 0; i < pages_per_huge_page;
	     i++, p = mem_map_next(p, page, i)) {
		cond_resched();
		clear_user_highpage(p, addr + i * PAGE_SIZE);
	}
}
void clear_huge_page(struct page *page,
		     unsigned long addr, unsigned int pages_per_huge_page)
{
	int i;

	if (unlikely(pages_per_huge_page > MAX_ORDER_NR_PAGES)) {
		clear_gigantic_page(page, addr, pages_per_huge_page);
		return;
	}

	might_sleep();
	for (i = 0; i < pages_per_huge_page; i++) {
		cond_resched();
		clear_user_highpage(page + i, addr + i * PAGE_SIZE);
	}
}

static void copy_user_gigantic_page(struct page *dst, struct page *src,
				    unsigned long addr,
				    struct vm_area_struct *vma,
				    unsigned int pages_per_huge_page)
{
	int i;
	struct page *dst_base = dst;
	struct page *src_base = src;

	for (i = 0; i < pages_per_huge_page; ) {
		cond_resched();
		copy_user_highpage(dst, src, addr + i*PAGE_SIZE, vma);

		i++;
		dst = mem_map_next(dst, dst_base, i);
		src = mem_map_next(src, src_base, i);
	}
}

void copy_user_huge_page(struct page *dst, struct page *src,
			 unsigned long addr, struct vm_area_struct *vma,
			 unsigned int pages_per_huge_page)
{
	int i;

	if (unlikely(pages_per_huge_page > MAX_ORDER_NR_PAGES)) {
		copy_user_gigantic_page(dst, src, addr, vma,
					pages_per_huge_page);
		return;
	}

	might_sleep();
	for (i = 0; i < pages_per_huge_page; i++) {
		cond_resched();
		copy_user_highpage(dst + i, src + i, addr + i*PAGE_SIZE, vma);
	}
}
#endif <|MERGE_RESOLUTION|>--- conflicted
+++ resolved
@@ -1201,28 +1201,6 @@
 /*
  * FOLL_FORCE can write to even unwritable pte's, but only
  * after we've gone through a COW cycle and they are dirty.
-<<<<<<< HEAD
-=======
- */
-static inline bool can_follow_write_pte(pte_t pte, unsigned int flags)
-{
-	return pte_write(pte) ||
-		((flags & FOLL_FORCE) && (flags & FOLL_COW) && pte_dirty(pte));
-}
-
-/**
- * follow_page_mask - look up a page descriptor from a user-virtual address
- * @vma: vm_area_struct mapping @address
- * @address: virtual address to look up
- * @flags: flags modifying lookup behaviour
- * @page_mask: on output, *page_mask is set according to the size of the page
- *
- * @flags can have FOLL_ flags set, defined in <linux/mm.h>
- *
- * Returns the mapped (struct page *), %NULL if no mapping exists, or
- * an error pointer if there is a mapping to something not represented
- * by a page descriptor (see also vm_normal_page()).
->>>>>>> 7828a965
  */
 static inline bool can_follow_write_pte(pte_t pte, unsigned int flags)
 {
@@ -3069,10 +3047,6 @@
 	if (unlikely(pmd_none(*pmd)) &&
 	    unlikely(__pte_alloc(mm, vma, pmd, address)))
 		return VM_FAULT_OOM;
-<<<<<<< HEAD
-	
-	if (unlikely(pmd_trans_huge(*pmd)))
-=======
 	/*
 	 * If a huge pmd materialized under us just retry later.  Use
 	 * pmd_trans_unstable() instead of pmd_trans_huge() to ensure the pmd
@@ -3085,7 +3059,6 @@
 	 * provides.
 	 */
 	if (unlikely(pmd_trans_unstable(pmd)))
->>>>>>> 7828a965
 		return 0;
 	pte = pte_offset_map(pmd, address);
 
