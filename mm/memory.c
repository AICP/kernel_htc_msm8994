/*
 *  linux/mm/memory.c
 *
 *  Copyright (C) 1991, 1992, 1993, 1994  Linus Torvalds
 */





#include <linux/kernel_stat.h>
#include <linux/mm.h>
#include <linux/hugetlb.h>
#include <linux/mman.h>
#include <linux/swap.h>
#include <linux/highmem.h>
#include <linux/pagemap.h>
#include <linux/ksm.h>
#include <linux/rmap.h>
#include <linux/export.h>
#include <linux/delayacct.h>
#include <linux/delay.h>
#include <linux/init.h>
#include <linux/writeback.h>
#include <linux/memcontrol.h>
#include <linux/mmu_notifier.h>
#include <linux/kallsyms.h>
#include <linux/swapops.h>
#include <linux/elf.h>
#include <linux/gfp.h>
#include <linux/migrate.h>
#include <linux/string.h>
#include <linux/bug.h>
#include <linux/memblock.h>
#include <linux/memory.h>
#include <linux/mm_types.h>

#include <asm/io.h>
#include <asm/pgalloc.h>
#include <asm/uaccess.h>
#include <asm/tlb.h>
#include <asm/tlbflush.h>
#include <asm/pgtable.h>

#include "internal.h"

#ifdef LAST_NID_NOT_IN_PAGE_FLAGS
#warning Unfortunate NUMA and NUMA Balancing config, growing page-frame for last_nid.
#endif

#ifndef CONFIG_NEED_MULTIPLE_NODES
unsigned long max_mapnr;
struct page *mem_map;

EXPORT_SYMBOL(max_mapnr);
EXPORT_SYMBOL(mem_map);
#endif

unsigned long num_physpages;
void * high_memory;

EXPORT_SYMBOL(num_physpages);
EXPORT_SYMBOL(high_memory);

int randomize_va_space __read_mostly =
#ifdef CONFIG_COMPAT_BRK
					1;
#else
					2;
#endif

static int __init disable_randmaps(char *s)
{
	randomize_va_space = 0;
	return 1;
}
__setup("norandmaps", disable_randmaps);

unsigned long zero_pfn __read_mostly;
unsigned long highest_memmap_pfn __read_mostly;

static int __init init_zero_pfn(void)
{
	zero_pfn = page_to_pfn(ZERO_PAGE(0));
	return 0;
}
core_initcall(init_zero_pfn);


#if defined(SPLIT_RSS_COUNTING)

void sync_mm_rss(struct mm_struct *mm)
{
	int i;

	for (i = 0; i < NR_MM_COUNTERS; i++) {
		if (current->rss_stat.count[i]) {
			add_mm_counter(mm, i, current->rss_stat.count[i]);
			current->rss_stat.count[i] = 0;
		}
	}
	current->rss_stat.events = 0;
}

static void add_mm_counter_fast(struct mm_struct *mm, int member, int val)
{
	struct task_struct *task = current;

	if (likely(task->mm == mm))
		task->rss_stat.count[member] += val;
	else
		add_mm_counter(mm, member, val);
}
#define inc_mm_counter_fast(mm, member) add_mm_counter_fast(mm, member, 1)
#define dec_mm_counter_fast(mm, member) add_mm_counter_fast(mm, member, -1)

#define TASK_RSS_EVENTS_THRESH	(64)
static void check_sync_rss_stat(struct task_struct *task)
{
	if (unlikely(task != current))
		return;
	if (unlikely(task->rss_stat.events++ > TASK_RSS_EVENTS_THRESH))
		sync_mm_rss(task->mm);
}
#else 

#define inc_mm_counter_fast(mm, member) inc_mm_counter(mm, member)
#define dec_mm_counter_fast(mm, member) dec_mm_counter(mm, member)

static void check_sync_rss_stat(struct task_struct *task)
{
}

#endif 

#ifdef HAVE_GENERIC_MMU_GATHER

static int tlb_next_batch(struct mmu_gather *tlb)
{
	struct mmu_gather_batch *batch;

	batch = tlb->active;
	if (batch->next) {
		tlb->active = batch->next;
		return 1;
	}

	if (tlb->batch_count == MAX_GATHER_BATCH_COUNT)
		return 0;

	batch = (void *)__get_free_pages(GFP_NOWAIT | __GFP_NOWARN, 0);
	if (!batch)
		return 0;

	tlb->batch_count++;
	batch->next = NULL;
	batch->nr   = 0;
	batch->max  = MAX_GATHER_BATCH;

	tlb->active->next = batch;
	tlb->active = batch;

	return 1;
}

void tlb_gather_mmu(struct mmu_gather *tlb, struct mm_struct *mm, unsigned long start, unsigned long end)
{
	tlb->mm = mm;

	
	tlb->fullmm     = !(start | (end+1));
	tlb->need_flush_all = 0;
	tlb->start	= start;
	tlb->end	= end;
	tlb->need_flush = 0;
	tlb->local.next = NULL;
	tlb->local.nr   = 0;
	tlb->local.max  = ARRAY_SIZE(tlb->__pages);
	tlb->active     = &tlb->local;
	tlb->batch_count = 0;

#ifdef CONFIG_HAVE_RCU_TABLE_FREE
	tlb->batch = NULL;
#endif
}

void tlb_flush_mmu(struct mmu_gather *tlb)
{
	struct mmu_gather_batch *batch;

	if (!tlb->need_flush)
		return;
	tlb->need_flush = 0;
	tlb_flush(tlb);
#ifdef CONFIG_HAVE_RCU_TABLE_FREE
	tlb_table_flush(tlb);
#endif

	for (batch = &tlb->local; batch; batch = batch->next) {
		free_pages_and_swap_cache(batch->pages, batch->nr);
		batch->nr = 0;
	}
	tlb->active = &tlb->local;
}

void tlb_finish_mmu(struct mmu_gather *tlb, unsigned long start, unsigned long end)
{
	struct mmu_gather_batch *batch, *next;

	tlb_flush_mmu(tlb);

	
	check_pgt_cache();

	for (batch = tlb->local.next; batch; batch = next) {
		next = batch->next;
		free_pages((unsigned long)batch, 0);
	}
	tlb->local.next = NULL;
}

int __tlb_remove_page(struct mmu_gather *tlb, struct page *page)
{
	struct mmu_gather_batch *batch;

	VM_BUG_ON(!tlb->need_flush);

	batch = tlb->active;
	batch->pages[batch->nr++] = page;
	if (batch->nr == batch->max) {
		if (!tlb_next_batch(tlb))
			return 0;
		batch = tlb->active;
	}
	VM_BUG_ON(batch->nr > batch->max);

	return batch->max - batch->nr;
}

#endif 

#ifdef CONFIG_HAVE_RCU_TABLE_FREE


static void tlb_remove_table_smp_sync(void *arg)
{
	
}

static void tlb_remove_table_one(void *table)
{
	smp_call_function(tlb_remove_table_smp_sync, NULL, 1);
	__tlb_remove_table(table);
}

static void tlb_remove_table_rcu(struct rcu_head *head)
{
	struct mmu_table_batch *batch;
	int i;

	batch = container_of(head, struct mmu_table_batch, rcu);

	for (i = 0; i < batch->nr; i++)
		__tlb_remove_table(batch->tables[i]);

	free_page((unsigned long)batch);
}

void tlb_table_flush(struct mmu_gather *tlb)
{
	struct mmu_table_batch **batch = &tlb->batch;

	if (*batch) {
		call_rcu_sched(&(*batch)->rcu, tlb_remove_table_rcu);
		*batch = NULL;
	}
}

void tlb_remove_table(struct mmu_gather *tlb, void *table)
{
	struct mmu_table_batch **batch = &tlb->batch;

	tlb->need_flush = 1;

	if (atomic_read(&tlb->mm->mm_users) < 2) {
		__tlb_remove_table(table);
		return;
	}

	if (*batch == NULL) {
		*batch = (struct mmu_table_batch *)__get_free_page(GFP_NOWAIT | __GFP_NOWARN);
		if (*batch == NULL) {
			tlb_remove_table_one(table);
			return;
		}
		(*batch)->nr = 0;
	}
	(*batch)->tables[(*batch)->nr++] = table;
	if ((*batch)->nr == MAX_TABLE_BATCH)
		tlb_table_flush(tlb);
}

#endif 


void pgd_clear_bad(pgd_t *pgd)
{
	pgd_ERROR(*pgd);
	pgd_clear(pgd);
}

void pud_clear_bad(pud_t *pud)
{
	pud_ERROR(*pud);
	pud_clear(pud);
}

void pmd_clear_bad(pmd_t *pmd)
{
	pmd_ERROR(*pmd);
	pmd_clear(pmd);
}

static void free_pte_range(struct mmu_gather *tlb, pmd_t *pmd,
			   unsigned long addr)
{
	pgtable_t token = pmd_pgtable(*pmd);
	pmd_clear(pmd);
	pte_free_tlb(tlb, token, addr);
	tlb->mm->nr_ptes--;
}

static inline void free_pmd_range(struct mmu_gather *tlb, pud_t *pud,
				unsigned long addr, unsigned long end,
				unsigned long floor, unsigned long ceiling)
{
	pmd_t *pmd;
	unsigned long next;
	unsigned long start;

	start = addr;
	pmd = pmd_offset(pud, addr);
	do {
		next = pmd_addr_end(addr, end);
		if (pmd_none_or_clear_bad(pmd))
			continue;
		free_pte_range(tlb, pmd, addr);
	} while (pmd++, addr = next, addr != end);

	start &= PUD_MASK;
	if (start < floor)
		return;
	if (ceiling) {
		ceiling &= PUD_MASK;
		if (!ceiling)
			return;
	}
	if (end - 1 > ceiling - 1)
		return;

	pmd = pmd_offset(pud, start);
	pud_clear(pud);
	pmd_free_tlb(tlb, pmd, start);
}

static inline void free_pud_range(struct mmu_gather *tlb, pgd_t *pgd,
				unsigned long addr, unsigned long end,
				unsigned long floor, unsigned long ceiling)
{
	pud_t *pud;
	unsigned long next;
	unsigned long start;

	start = addr;
	pud = pud_offset(pgd, addr);
	do {
		next = pud_addr_end(addr, end);
		if (pud_none_or_clear_bad(pud))
			continue;
		free_pmd_range(tlb, pud, addr, next, floor, ceiling);
	} while (pud++, addr = next, addr != end);

	start &= PGDIR_MASK;
	if (start < floor)
		return;
	if (ceiling) {
		ceiling &= PGDIR_MASK;
		if (!ceiling)
			return;
	}
	if (end - 1 > ceiling - 1)
		return;

	pud = pud_offset(pgd, start);
	pgd_clear(pgd);
	pud_free_tlb(tlb, pud, start);
}

void free_pgd_range(struct mmu_gather *tlb,
			unsigned long addr, unsigned long end,
			unsigned long floor, unsigned long ceiling)
{
	pgd_t *pgd;
	unsigned long next;


	addr &= PMD_MASK;
	if (addr < floor) {
		addr += PMD_SIZE;
		if (!addr)
			return;
	}
	if (ceiling) {
		ceiling &= PMD_MASK;
		if (!ceiling)
			return;
	}
	if (end - 1 > ceiling - 1)
		end -= PMD_SIZE;
	if (addr > end - 1)
		return;

	pgd = pgd_offset(tlb->mm, addr);
	do {
		next = pgd_addr_end(addr, end);
		if (pgd_none_or_clear_bad(pgd))
			continue;
		free_pud_range(tlb, pgd, addr, next, floor, ceiling);
	} while (pgd++, addr = next, addr != end);
}

void free_pgtables(struct mmu_gather *tlb, struct vm_area_struct *vma,
		unsigned long floor, unsigned long ceiling)
{
	while (vma) {
		struct vm_area_struct *next = vma->vm_next;
		unsigned long addr = vma->vm_start;

		unlink_anon_vmas(vma);
		unlink_file_vma(vma);

		if (is_vm_hugetlb_page(vma)) {
			hugetlb_free_pgd_range(tlb, addr, vma->vm_end,
				floor, next? next->vm_start: ceiling);
		} else {
			while (next && next->vm_start <= vma->vm_end + PMD_SIZE
			       && !is_vm_hugetlb_page(next)) {
				vma = next;
				next = vma->vm_next;
				unlink_anon_vmas(vma);
				unlink_file_vma(vma);
			}
			free_pgd_range(tlb, addr, vma->vm_end,
				floor, next? next->vm_start: ceiling);
		}
		vma = next;
	}
}

int __pte_alloc(struct mm_struct *mm, struct vm_area_struct *vma,
		pmd_t *pmd, unsigned long address)
{
	pgtable_t new = pte_alloc_one(mm, address);
	int wait_split_huge_page;
	if (!new)
		return -ENOMEM;

	smp_wmb(); 

	spin_lock(&mm->page_table_lock);
	wait_split_huge_page = 0;
	if (likely(pmd_none(*pmd))) {	
		mm->nr_ptes++;
		pmd_populate(mm, pmd, new);
		new = NULL;
	} else if (unlikely(pmd_trans_splitting(*pmd)))
		wait_split_huge_page = 1;
	spin_unlock(&mm->page_table_lock);
	if (new)
		pte_free(mm, new);
	if (wait_split_huge_page)
		wait_split_huge_page(vma->anon_vma, pmd);
	return 0;
}

int __pte_alloc_kernel(pmd_t *pmd, unsigned long address)
{
	pte_t *new = pte_alloc_one_kernel(&init_mm, address);
	if (!new)
		return -ENOMEM;

	smp_wmb(); 

	spin_lock(&init_mm.page_table_lock);
	if (likely(pmd_none(*pmd))) {	
		pmd_populate_kernel(&init_mm, pmd, new);
		new = NULL;
	} else
		VM_BUG_ON(pmd_trans_splitting(*pmd));
	spin_unlock(&init_mm.page_table_lock);
	if (new)
		pte_free_kernel(&init_mm, new);
	return 0;
}

static inline void init_rss_vec(int *rss)
{
	memset(rss, 0, sizeof(int) * NR_MM_COUNTERS);
}

static inline void add_mm_rss_vec(struct mm_struct *mm, int *rss)
{
	int i;

	if (current->mm == mm)
		sync_mm_rss(mm);
	for (i = 0; i < NR_MM_COUNTERS; i++)
		if (rss[i])
			add_mm_counter(mm, i, rss[i]);
}

static bool is_similar_page(struct page* p, pgoff_t index,
		struct address_space** maps, size_t map_count)
{
	if (unlikely(p->index == index))
		for (; map_count > 0; map_count--, maps++)
			if (*maps && p->mapping == *maps)
				return true;

	return false;
}

static void debug_scan_page(struct vm_area_struct *vma, pgoff_t index)
{
	struct memblock_region *reg;
	struct address_space *maps[] = {
		vma->vm_file ? vma->vm_file->f_mapping : NULL,
		vma->anon_vma ? (void *) vma->anon_vma + PAGE_MAPPING_ANON : NULL,
	};

	for_each_memblock(memory, reg) {
		unsigned long start = memblock_region_memory_base_pfn(reg);
		unsigned long end = memblock_region_memory_end_pfn(reg);

		while (start < end) {
			struct page* p = pfn_to_page(start++);
			if (is_similar_page(p, index, maps, ARRAY_SIZE(maps)))
				pr_warn_ratelimited("%s: found similar page: %p paddr=%p\n",
						__func__,
						p, (void*) page_to_phys(p));
		}
	}
}

static void debug_dump_pmd(pmd_t *pmd, unsigned long addr)
{
	const size_t pte_sz = sizeof(long);
	const size_t pmd_sz = pte_sz * PTRS_PER_PMD;

	unsigned long ptep = (unsigned long) pte_offset_map(pmd, addr);
	unsigned long ptep_end = round_up(ptep + 1, pmd_sz);

	print_hex_dump(KERN_ERR, "pmd-", DUMP_PREFIX_ADDRESS,
			pte_sz * 4, pte_sz, (void*) ptep,
			min(ptep_end - ptep, pte_sz * 8), 1);

	pte_unmap((pte_t*) ptep);
}

static void print_bad_pte(struct vm_area_struct *vma, unsigned long addr,
			  pte_t pte, struct page *page)
{
	pgd_t *pgd = pgd_offset(vma->vm_mm, addr);
	pud_t *pud = pud_offset(pgd, addr);
	pmd_t *pmd = pmd_offset(pud, addr);
	struct address_space *mapping;
	pgoff_t index;
	static unsigned long resume;
	static unsigned long nr_shown;
	static unsigned long nr_unshown;

	if (nr_shown == 60) {
		if (time_before(jiffies, resume)) {
			nr_unshown++;
			return;
		}
		if (nr_unshown) {
			printk(KERN_ALERT
				"BUG: Bad page map: %lu messages suppressed\n",
				nr_unshown);
			nr_unshown = 0;
		}
		nr_shown = 0;
	}
	if (nr_shown++ == 0)
		resume = jiffies + 60 * HZ;

	mapping = vma->vm_file ? vma->vm_file->f_mapping : NULL;
	index = linear_page_index(vma, addr);

	printk(KERN_ALERT
		"BUG: Bad page map in process %s  pte:%08llx pmd:%08llx\n",
		current->comm,
		(long long)pte_val(pte), (long long)pmd_val(*pmd));
	if (page)
		dump_page(page);
	printk(KERN_ALERT
		"addr:%p vm_flags:%08lx anon_vma:%p mapping:%p index:%lx\n",
		(void *)addr, vma->vm_flags, vma->anon_vma, mapping, index);
	if (vma->vm_ops)
		printk(KERN_ALERT "vma->vm_ops->fault: %pSR\n",
		       vma->vm_ops->fault);
	if (vma->vm_file && vma->vm_file->f_op)
		printk(KERN_ALERT "vma->vm_file->f_op->mmap: %pSR\n",
		       vma->vm_file->f_op->mmap);

	debug_dump_pmd(pmd, addr);
	debug_scan_page(vma, index);
	BUG_ON(PANIC_CORRUPTION);

	dump_stack();
	add_taint(TAINT_BAD_PAGE, LOCKDEP_NOW_UNRELIABLE);
}

static inline bool is_cow_mapping(vm_flags_t flags)
{
	return (flags & (VM_SHARED | VM_MAYWRITE)) == VM_MAYWRITE;
}

#ifdef __HAVE_ARCH_PTE_SPECIAL
# define HAVE_PTE_SPECIAL 1
#else
# define HAVE_PTE_SPECIAL 0
#endif
struct page *vm_normal_page(struct vm_area_struct *vma, unsigned long addr,
				pte_t pte)
{
	unsigned long pfn = pte_pfn(pte);

	if (HAVE_PTE_SPECIAL) {
		if (likely(!pte_special(pte)))
			goto check_pfn;
		if (vma->vm_flags & (VM_PFNMAP | VM_MIXEDMAP))
			return NULL;
		if (!is_zero_pfn(pfn))
			print_bad_pte(vma, addr, pte, NULL);
		return NULL;
	}

	

	if (unlikely(vma->vm_flags & (VM_PFNMAP|VM_MIXEDMAP))) {
		if (vma->vm_flags & VM_MIXEDMAP) {
			if (!pfn_valid(pfn))
				return NULL;
			goto out;
		} else {
			unsigned long off;
			off = (addr - vma->vm_start) >> PAGE_SHIFT;
			if (pfn == vma->vm_pgoff + off)
				return NULL;
			if (!is_cow_mapping(vma->vm_flags))
				return NULL;
		}
	}

	if (is_zero_pfn(pfn))
		return NULL;
check_pfn:
	if (unlikely(pfn > highest_memmap_pfn)) {
		print_bad_pte(vma, addr, pte, NULL);
		return NULL;
	}

out:
	return pfn_to_page(pfn);
}


static inline unsigned long
copy_one_pte(struct mm_struct *dst_mm, struct mm_struct *src_mm,
		pte_t *dst_pte, pte_t *src_pte, struct vm_area_struct *vma,
		unsigned long addr, int *rss)
{
	unsigned long vm_flags = vma->vm_flags;
	pte_t pte = *src_pte;
	struct page *page;

	
	if (unlikely(!pte_present(pte))) {
		if (!pte_file(pte)) {
			swp_entry_t entry = pte_to_swp_entry(pte);

			if (likely(!non_swap_entry(entry))) {
				if (swap_duplicate(entry) < 0)
					return entry.val;

				
				if (unlikely(list_empty(&dst_mm->mmlist))) {
					spin_lock(&mmlist_lock);
					if (list_empty(&dst_mm->mmlist))
						list_add(&dst_mm->mmlist,
							 &src_mm->mmlist);
					spin_unlock(&mmlist_lock);
				}
				rss[MM_SWAPENTS]++;
			} else if (is_migration_entry(entry)) {
				page = migration_entry_to_page(entry);

				if (PageAnon(page))
					rss[MM_ANONPAGES]++;
				else
					rss[MM_FILEPAGES]++;

				if (is_write_migration_entry(entry) &&
				    is_cow_mapping(vm_flags)) {
					make_migration_entry_read(&entry);
					pte = swp_entry_to_pte(entry);
					set_pte_at(src_mm, addr, src_pte, pte);
				}
			}
		}
		goto out_set_pte;
	}

	if (is_cow_mapping(vm_flags)) {
		ptep_set_wrprotect(src_mm, addr, src_pte);
		pte = pte_wrprotect(pte);
	}

	if (vm_flags & VM_SHARED)
		pte = pte_mkclean(pte);
	pte = pte_mkold(pte);

	page = vm_normal_page(vma, addr, pte);
	if (page) {
		get_page(page);
		page_dup_rmap(page);
		if (PageAnon(page))
			rss[MM_ANONPAGES]++;
		else
			rss[MM_FILEPAGES]++;
	}

out_set_pte:
	set_pte_at(dst_mm, addr, dst_pte, pte);
	return 0;
}

int copy_pte_range(struct mm_struct *dst_mm, struct mm_struct *src_mm,
		   pmd_t *dst_pmd, pmd_t *src_pmd, struct vm_area_struct *vma,
		   unsigned long addr, unsigned long end)
{
	pte_t *orig_src_pte, *orig_dst_pte;
	pte_t *src_pte, *dst_pte;
	spinlock_t *src_ptl, *dst_ptl;
	int progress = 0;
	int rss[NR_MM_COUNTERS];
	swp_entry_t entry = (swp_entry_t){0};

again:
	init_rss_vec(rss);

	dst_pte = pte_alloc_map_lock(dst_mm, dst_pmd, addr, &dst_ptl);
	if (!dst_pte)
		return -ENOMEM;
	src_pte = pte_offset_map(src_pmd, addr);
	src_ptl = pte_lockptr(src_mm, src_pmd);
	spin_lock_nested(src_ptl, SINGLE_DEPTH_NESTING);
	orig_src_pte = src_pte;
	orig_dst_pte = dst_pte;
	arch_enter_lazy_mmu_mode();

	do {
		if (progress >= 32) {
			progress = 0;
			if (need_resched() ||
			    spin_needbreak(src_ptl) || spin_needbreak(dst_ptl))
				break;
		}
		if (pte_none(*src_pte)) {
			progress++;
			continue;
		}
		entry.val = copy_one_pte(dst_mm, src_mm, dst_pte, src_pte,
							vma, addr, rss);
		if (entry.val)
			break;
		progress += 8;
	} while (dst_pte++, src_pte++, addr += PAGE_SIZE, addr != end);

	arch_leave_lazy_mmu_mode();
	spin_unlock(src_ptl);
	pte_unmap(orig_src_pte);
	add_mm_rss_vec(dst_mm, rss);
	pte_unmap_unlock(orig_dst_pte, dst_ptl);
	cond_resched();

	if (entry.val) {
		if (add_swap_count_continuation(entry, GFP_KERNEL) < 0)
			return -ENOMEM;
		progress = 0;
	}
	if (addr != end)
		goto again;
	return 0;
}

static inline int copy_pmd_range(struct mm_struct *dst_mm, struct mm_struct *src_mm,
		pud_t *dst_pud, pud_t *src_pud, struct vm_area_struct *vma,
		unsigned long addr, unsigned long end)
{
	pmd_t *src_pmd, *dst_pmd;
	unsigned long next;

	dst_pmd = pmd_alloc(dst_mm, dst_pud, addr);
	if (!dst_pmd)
		return -ENOMEM;
	src_pmd = pmd_offset(src_pud, addr);
	do {
		next = pmd_addr_end(addr, end);
		if (pmd_trans_huge(*src_pmd)) {
			int err;
			VM_BUG_ON(next-addr != HPAGE_PMD_SIZE);
			err = copy_huge_pmd(dst_mm, src_mm,
					    dst_pmd, src_pmd, addr, vma);
			if (err == -ENOMEM)
				return -ENOMEM;
			if (!err)
				continue;
			
		}
		if (pmd_none_or_clear_bad(src_pmd))
			continue;
		if (copy_pte_range(dst_mm, src_mm, dst_pmd, src_pmd,
						vma, addr, next))
			return -ENOMEM;
	} while (dst_pmd++, src_pmd++, addr = next, addr != end);
	return 0;
}

static inline int copy_pud_range(struct mm_struct *dst_mm, struct mm_struct *src_mm,
		pgd_t *dst_pgd, pgd_t *src_pgd, struct vm_area_struct *vma,
		unsigned long addr, unsigned long end)
{
	pud_t *src_pud, *dst_pud;
	unsigned long next;

	dst_pud = pud_alloc(dst_mm, dst_pgd, addr);
	if (!dst_pud)
		return -ENOMEM;
	src_pud = pud_offset(src_pgd, addr);
	do {
		next = pud_addr_end(addr, end);
		if (pud_none_or_clear_bad(src_pud))
			continue;
		if (copy_pmd_range(dst_mm, src_mm, dst_pud, src_pud,
						vma, addr, next))
			return -ENOMEM;
	} while (dst_pud++, src_pud++, addr = next, addr != end);
	return 0;
}

int copy_page_range(struct mm_struct *dst_mm, struct mm_struct *src_mm,
		struct vm_area_struct *vma)
{
	pgd_t *src_pgd, *dst_pgd;
	unsigned long next;
	unsigned long addr = vma->vm_start;
	unsigned long end = vma->vm_end;
	unsigned long mmun_start;	
	unsigned long mmun_end;		
	bool is_cow;
	int ret;

	if (!(vma->vm_flags & (VM_HUGETLB | VM_NONLINEAR |
			       VM_PFNMAP | VM_MIXEDMAP))) {
		if (!vma->anon_vma)
			return 0;
	}

	if (is_vm_hugetlb_page(vma))
		return copy_hugetlb_page_range(dst_mm, src_mm, vma);

	if (unlikely(vma->vm_flags & VM_PFNMAP)) {
		ret = track_pfn_copy(vma);
		if (ret)
			return ret;
	}

	is_cow = is_cow_mapping(vma->vm_flags);
	mmun_start = addr;
	mmun_end   = end;
	if (is_cow)
		mmu_notifier_invalidate_range_start(src_mm, mmun_start,
						    mmun_end);

	ret = 0;
	dst_pgd = pgd_offset(dst_mm, addr);
	src_pgd = pgd_offset(src_mm, addr);
	do {
		next = pgd_addr_end(addr, end);
		if (pgd_none_or_clear_bad(src_pgd))
			continue;
		if (unlikely(copy_pud_range(dst_mm, src_mm, dst_pgd, src_pgd,
					    vma, addr, next))) {
			ret = -ENOMEM;
			break;
		}
	} while (dst_pgd++, src_pgd++, addr = next, addr != end);

	if (is_cow)
		mmu_notifier_invalidate_range_end(src_mm, mmun_start, mmun_end);
	return ret;
}

static unsigned long zap_pte_range(struct mmu_gather *tlb,
				struct vm_area_struct *vma, pmd_t *pmd,
				unsigned long addr, unsigned long end,
				struct zap_details *details)
{
	struct mm_struct *mm = tlb->mm;
	int force_flush = 0;
	int rss[NR_MM_COUNTERS];
	spinlock_t *ptl;
	pte_t *start_pte;
	pte_t *pte;

again:
	init_rss_vec(rss);
	start_pte = pte_offset_map_lock(mm, pmd, addr, &ptl);
	pte = start_pte;
	arch_enter_lazy_mmu_mode();
	do {
		pte_t ptent = *pte;
		if (pte_none(ptent)) {
			continue;
		}

		if (pte_present(ptent)) {
			struct page *page;

			page = vm_normal_page(vma, addr, ptent);
			if (unlikely(details) && page) {
				if (details->check_mapping &&
				    details->check_mapping != page->mapping)
					continue;
				if (details->nonlinear_vma &&
				    (page->index < details->first_index ||
				     page->index > details->last_index))
					continue;
			}
			ptent = ptep_get_and_clear_full(mm, addr, pte,
							tlb->fullmm);
			tlb_remove_tlb_entry(tlb, pte, addr);
			if (unlikely(!page))
				continue;
			if (unlikely(details) && details->nonlinear_vma
			    && linear_page_index(details->nonlinear_vma,
						addr) != page->index)
				set_pte_at(mm, addr, pte,
					   pgoff_to_pte(page->index));
			if (PageAnon(page))
				rss[MM_ANONPAGES]--;
			else {
				if (pte_dirty(ptent))
					set_page_dirty(page);
				if (pte_young(ptent) &&
				    likely(!VM_SequentialReadHint(vma)))
					mark_page_accessed(page);
				rss[MM_FILEPAGES]--;
			}
			page_remove_rmap(page);
			if (unlikely(page_mapcount(page) < 0))
				print_bad_pte(vma, addr, ptent, page);
			force_flush = !__tlb_remove_page(tlb, page);
			if (force_flush)
				break;
			continue;
		}
		if (unlikely(details))
			continue;
		if (pte_file(ptent)) {
			if (unlikely(!(vma->vm_flags & VM_NONLINEAR)))
				print_bad_pte(vma, addr, ptent, NULL);
		} else {
			swp_entry_t entry = pte_to_swp_entry(ptent);

			if (!non_swap_entry(entry))
				rss[MM_SWAPENTS]--;
			else if (is_migration_entry(entry)) {
				struct page *page;

				page = migration_entry_to_page(entry);

				if (PageAnon(page))
					rss[MM_ANONPAGES]--;
				else
					rss[MM_FILEPAGES]--;
			}
			if (unlikely(!free_swap_and_cache(entry)))
				print_bad_pte(vma, addr, ptent, NULL);
		}
		pte_clear_not_present_full(mm, addr, pte, tlb->fullmm);
	} while (pte++, addr += PAGE_SIZE, addr != end);

	add_mm_rss_vec(mm, rss);
	arch_leave_lazy_mmu_mode();
	pte_unmap_unlock(start_pte, ptl);

	if (force_flush) {
		unsigned long old_end;

		force_flush = 0;

		old_end = tlb->end;
		tlb->end = addr;

		tlb_flush_mmu(tlb);

		tlb->start = addr;
		tlb->end = old_end;

		if (addr != end)
			goto again;
	}

	return addr;
}

static inline unsigned long zap_pmd_range(struct mmu_gather *tlb,
				struct vm_area_struct *vma, pud_t *pud,
				unsigned long addr, unsigned long end,
				struct zap_details *details)
{
	pmd_t *pmd;
	unsigned long next;

	pmd = pmd_offset(pud, addr);
	do {
		next = pmd_addr_end(addr, end);
		if (pmd_trans_huge(*pmd)) {
			if (next - addr != HPAGE_PMD_SIZE) {
#ifdef CONFIG_DEBUG_VM
				if (!rwsem_is_locked(&tlb->mm->mmap_sem)) {
					pr_err("%s: mmap_sem is unlocked! addr=0x%lx end=0x%lx vma->vm_start=0x%lx vma->vm_end=0x%lx\n",
						__func__, addr, end,
						vma->vm_start,
						vma->vm_end);
					BUG();
				}
#endif
				split_huge_page_pmd(vma, addr, pmd);
			} else if (zap_huge_pmd(tlb, vma, pmd, addr))
				goto next;
			
		}
		if (pmd_none_or_trans_huge_or_clear_bad(pmd))
			goto next;
		next = zap_pte_range(tlb, vma, pmd, addr, next, details);
next:
		cond_resched();
	} while (pmd++, addr = next, addr != end);

	return addr;
}

static inline unsigned long zap_pud_range(struct mmu_gather *tlb,
				struct vm_area_struct *vma, pgd_t *pgd,
				unsigned long addr, unsigned long end,
				struct zap_details *details)
{
	pud_t *pud;
	unsigned long next;

	pud = pud_offset(pgd, addr);
	do {
		next = pud_addr_end(addr, end);
		if (pud_none_or_clear_bad(pud))
			continue;
		next = zap_pmd_range(tlb, vma, pud, addr, next, details);
	} while (pud++, addr = next, addr != end);

	return addr;
}

static void unmap_page_range(struct mmu_gather *tlb,
			     struct vm_area_struct *vma,
			     unsigned long addr, unsigned long end,
			     struct zap_details *details)
{
	pgd_t *pgd;
	unsigned long next;

	if (details && !details->check_mapping && !details->nonlinear_vma)
		details = NULL;

	BUG_ON(addr >= end);
	mem_cgroup_uncharge_start();
	tlb_start_vma(tlb, vma);
	pgd = pgd_offset(vma->vm_mm, addr);
	do {
		next = pgd_addr_end(addr, end);
		if (pgd_none_or_clear_bad(pgd))
			continue;
		next = zap_pud_range(tlb, vma, pgd, addr, next, details);
	} while (pgd++, addr = next, addr != end);
	tlb_end_vma(tlb, vma);
	mem_cgroup_uncharge_end();
}


static void unmap_single_vma(struct mmu_gather *tlb,
		struct vm_area_struct *vma, unsigned long start_addr,
		unsigned long end_addr,
		struct zap_details *details)
{
	unsigned long start = max(vma->vm_start, start_addr);
	unsigned long end;

	if (start >= vma->vm_end)
		return;
	end = min(vma->vm_end, end_addr);
	if (end <= vma->vm_start)
		return;

	if (vma->vm_file)
		uprobe_munmap(vma, start, end);

	if (unlikely(vma->vm_flags & VM_PFNMAP))
		untrack_pfn(vma, 0, 0);

	if (start != end) {
		if (unlikely(is_vm_hugetlb_page(vma))) {
			if (vma->vm_file) {
				mutex_lock(&vma->vm_file->f_mapping->i_mmap_mutex);
				__unmap_hugepage_range_final(tlb, vma, start, end, NULL);
				mutex_unlock(&vma->vm_file->f_mapping->i_mmap_mutex);
			}
		} else
			unmap_page_range(tlb, vma, start, end, details);
	}
}

void unmap_vmas(struct mmu_gather *tlb,
		struct vm_area_struct *vma, unsigned long start_addr,
		unsigned long end_addr)
{
	struct mm_struct *mm = vma->vm_mm;

	mmu_notifier_invalidate_range_start(mm, start_addr, end_addr);
	for ( ; vma && vma->vm_start < end_addr; vma = vma->vm_next)
		unmap_single_vma(tlb, vma, start_addr, end_addr, NULL);
	mmu_notifier_invalidate_range_end(mm, start_addr, end_addr);
}

void zap_page_range(struct vm_area_struct *vma, unsigned long start,
		unsigned long size, struct zap_details *details)
{
	struct mm_struct *mm = vma->vm_mm;
	struct mmu_gather tlb;
	unsigned long end = start + size;

	lru_add_drain();
	tlb_gather_mmu(&tlb, mm, start, end);
	update_hiwater_rss(mm);
	mmu_notifier_invalidate_range_start(mm, start, end);
	for ( ; vma && vma->vm_start < end; vma = vma->vm_next)
		unmap_single_vma(&tlb, vma, start, end, details);
	mmu_notifier_invalidate_range_end(mm, start, end);
	tlb_finish_mmu(&tlb, start, end);
}

static void zap_page_range_single(struct vm_area_struct *vma, unsigned long address,
		unsigned long size, struct zap_details *details)
{
	struct mm_struct *mm = vma->vm_mm;
	struct mmu_gather tlb;
	unsigned long end = address + size;

	lru_add_drain();
	tlb_gather_mmu(&tlb, mm, address, end);
	update_hiwater_rss(mm);
	mmu_notifier_invalidate_range_start(mm, address, end);
	unmap_single_vma(&tlb, vma, address, end, details);
	mmu_notifier_invalidate_range_end(mm, address, end);
	tlb_finish_mmu(&tlb, address, end);
}

int zap_vma_ptes(struct vm_area_struct *vma, unsigned long address,
		unsigned long size)
{
	if (address < vma->vm_start || address + size > vma->vm_end ||
	    		!(vma->vm_flags & VM_PFNMAP))
		return -1;
	zap_page_range_single(vma, address, size, NULL);
	return 0;
}
EXPORT_SYMBOL_GPL(zap_vma_ptes);

/*
 * FOLL_FORCE can write to even unwritable pte's, but only
 * after we've gone through a COW cycle and they are dirty.
<<<<<<< HEAD
=======
 */
static inline bool can_follow_write_pte(pte_t pte, unsigned int flags)
{
	return pte_write(pte) ||
		((flags & FOLL_FORCE) && (flags & FOLL_COW) && pte_dirty(pte));
}

/**
 * follow_page_mask - look up a page descriptor from a user-virtual address
 * @vma: vm_area_struct mapping @address
 * @address: virtual address to look up
 * @flags: flags modifying lookup behaviour
 * @page_mask: on output, *page_mask is set according to the size of the page
 *
 * @flags can have FOLL_ flags set, defined in <linux/mm.h>
 *
 * Returns the mapped (struct page *), %NULL if no mapping exists, or
 * an error pointer if there is a mapping to something not represented
 * by a page descriptor (see also vm_normal_page()).
>>>>>>> 27228629
 */
static inline bool can_follow_write_pte(pte_t pte, unsigned int flags)
{
	return pte_write(pte) ||
		((flags & FOLL_FORCE) && (flags & FOLL_COW) && pte_dirty(pte));
}

struct page *follow_page_mask(struct vm_area_struct *vma,
			      unsigned long address, unsigned int flags,
			      unsigned int *page_mask)
{
	pgd_t *pgd;
	pud_t *pud;
	pmd_t *pmd;
	pte_t *ptep, pte;
	spinlock_t *ptl;
	struct page *page;
	struct mm_struct *mm = vma->vm_mm;

	*page_mask = 0;

	page = follow_huge_addr(mm, address, flags & FOLL_WRITE);
	if (!IS_ERR(page)) {
		BUG_ON(flags & FOLL_GET);
		goto out;
	}

	page = NULL;
	pgd = pgd_offset(mm, address);
	if (pgd_none(*pgd) || unlikely(pgd_bad(*pgd)))
		goto no_page_table;

	pud = pud_offset(pgd, address);
	if (pud_none(*pud))
		goto no_page_table;
	if (pud_huge(*pud) && vma->vm_flags & VM_HUGETLB) {
		BUG_ON(flags & FOLL_GET);
		page = follow_huge_pud(mm, address, pud, flags & FOLL_WRITE);
		goto out;
	}
	if (unlikely(pud_bad(*pud)))
		goto no_page_table;

	pmd = pmd_offset(pud, address);
	if (pmd_none(*pmd))
		goto no_page_table;
	if (pmd_huge(*pmd) && vma->vm_flags & VM_HUGETLB) {
		BUG_ON(flags & FOLL_GET);
		page = follow_huge_pmd(mm, address, pmd, flags & FOLL_WRITE);
		goto out;
	}
	if ((flags & FOLL_NUMA) && pmd_numa(*pmd))
		goto no_page_table;
	if (pmd_trans_huge(*pmd)) {
		if (flags & FOLL_SPLIT) {
			split_huge_page_pmd(vma, address, pmd);
			goto split_fallthrough;
		}
		spin_lock(&mm->page_table_lock);
		if (likely(pmd_trans_huge(*pmd))) {
			if (unlikely(pmd_trans_splitting(*pmd))) {
				spin_unlock(&mm->page_table_lock);
				wait_split_huge_page(vma->anon_vma, pmd);
			} else {
				page = follow_trans_huge_pmd(vma, address,
							     pmd, flags);
				spin_unlock(&mm->page_table_lock);
				*page_mask = HPAGE_PMD_NR - 1;
				goto out;
			}
		} else
			spin_unlock(&mm->page_table_lock);
		
	}
split_fallthrough:
	if (unlikely(pmd_bad(*pmd)))
		goto no_page_table;

	ptep = pte_offset_map_lock(mm, pmd, address, &ptl);

	pte = *ptep;
	if (!pte_present(pte)) {
		swp_entry_t entry;
		if (likely(!(flags & FOLL_MIGRATION)))
			goto no_page;
		if (pte_none(pte) || pte_file(pte))
			goto no_page;
		entry = pte_to_swp_entry(pte);
		if (!is_migration_entry(entry))
			goto no_page;
		pte_unmap_unlock(ptep, ptl);
		migration_entry_wait(mm, pmd, address);
		goto split_fallthrough;
	}
	if ((flags & FOLL_NUMA) && pte_numa(pte))
		goto no_page;
	if ((flags & FOLL_WRITE) && !can_follow_write_pte(pte, flags))
		goto unlock;

	page = vm_normal_page(vma, address, pte);
	if (unlikely(!page)) {
		if ((flags & FOLL_DUMP) ||
		    !is_zero_pfn(pte_pfn(pte)))
			goto bad_page;
		page = pte_page(pte);
	}

	if (flags & FOLL_GET)
		get_page_foll(page);
	if (flags & FOLL_TOUCH) {
		if ((flags & FOLL_WRITE) &&
		    !pte_dirty(pte) && !PageDirty(page))
			set_page_dirty(page);
		mark_page_accessed(page);
	}
	if ((flags & FOLL_MLOCK) && (vma->vm_flags & VM_LOCKED)) {
		if (page->mapping && trylock_page(page)) {
			lru_add_drain();  
			mlock_vma_page(page);
			unlock_page(page);
		}
	}
unlock:
	pte_unmap_unlock(ptep, ptl);
out:
	return page;

bad_page:
	pte_unmap_unlock(ptep, ptl);
	return ERR_PTR(-EFAULT);

no_page:
	pte_unmap_unlock(ptep, ptl);
	if (!pte_none(pte))
		return page;

no_page_table:
	if ((flags & FOLL_DUMP) &&
	    (!vma->vm_ops || !vma->vm_ops->fault))
		return ERR_PTR(-EFAULT);
	return page;
}

static inline int stack_guard_page(struct vm_area_struct *vma, unsigned long addr)
{
	return stack_guard_page_start(vma, addr) ||
	       stack_guard_page_end(vma, addr+PAGE_SIZE);
}

/**
 * __get_user_pages() - pin user pages in memory
 * @tsk:	task_struct of target task
 * @mm:		mm_struct of target mm
 * @start:	starting user address
 * @nr_pages:	number of pages from start to pin
 * @gup_flags:	flags modifying pin behaviour
 * @pages:	array that receives pointers to the pages pinned.
 *		Should be at least nr_pages long. Or NULL, if caller
 *		only intends to ensure the pages are faulted in.
 * @vmas:	array of pointers to vmas corresponding to each page.
 *		Or NULL if the caller does not require them.
 * @nonblocking: whether waiting for disk IO or mmap_sem contention
 *
 * Returns number of pages pinned. This may be fewer than the number
 * requested. If nr_pages is 0 or negative, returns 0. If no pages
 * were pinned, returns -errno. Each page returned must be released
 * with a put_page() call when it is finished with. vmas will only
 * remain valid while mmap_sem is held.
 *
 * Must be called with mmap_sem held for read or write.
 *
 * __get_user_pages walks a process's page tables and takes a reference to
 * each struct page that each user address corresponds to at a given
 * instant. That is, it takes the page that would be accessed if a user
 * thread accesses the given user virtual address at that instant.
 *
 * This does not guarantee that the page exists in the user mappings when
 * __get_user_pages returns, and there may even be a completely different
 * page there in some cases (eg. if mmapped pagecache has been invalidated
 * and subsequently re faulted). However it does guarantee that the page
 * won't be freed completely. And mostly callers simply care that the page
 * contains data that was valid *at some point in time*. Typically, an IO
 * or similar operation cannot guarantee anything stronger anyway because
 * locks can't be held over the syscall boundary.
 *
 * If @gup_flags & FOLL_WRITE == 0, the page must not be written to. If
 * the page is written to, set_page_dirty (or set_page_dirty_lock, as
 * appropriate) must be called after the page is finished with, and
 * before put_page is called.
 *
 * If @nonblocking != NULL, __get_user_pages will not wait for disk IO
 * or mmap_sem contention, and if waiting is needed to pin all pages,
 * *@nonblocking will be set to 0.
 *
 * In most cases, get_user_pages or get_user_pages_fast should be used
 * instead of __get_user_pages. __get_user_pages should be used only if
 * you need some special @gup_flags.
 */
long __get_user_pages(struct task_struct *tsk, struct mm_struct *mm,
		unsigned long start, unsigned long nr_pages,
		unsigned int gup_flags, struct page **pages,
		struct vm_area_struct **vmas, int *nonblocking)
{
	long i;
	unsigned long vm_flags;
	unsigned int page_mask;

	if (!nr_pages)
		return 0;

	VM_BUG_ON(!!pages != !!(gup_flags & FOLL_GET));

	vm_flags  = (gup_flags & FOLL_WRITE) ?
			(VM_WRITE | VM_MAYWRITE) : (VM_READ | VM_MAYREAD);
	vm_flags &= (gup_flags & FOLL_FORCE) ?
			(VM_MAYREAD | VM_MAYWRITE) : (VM_READ | VM_WRITE);

	if (!(gup_flags & FOLL_FORCE))
		gup_flags |= FOLL_NUMA;

	i = 0;

	do {
		struct vm_area_struct *vma;

		vma = find_extend_vma(mm, start);
		if (!vma && in_gate_area(mm, start)) {
			unsigned long pg = start & PAGE_MASK;
			pgd_t *pgd;
			pud_t *pud;
			pmd_t *pmd;
			pte_t *pte;

			
			if (gup_flags & FOLL_WRITE)
				return i ? : -EFAULT;
			if (pg > TASK_SIZE)
				pgd = pgd_offset_k(pg);
			else
				pgd = pgd_offset_gate(mm, pg);
			BUG_ON(pgd_none(*pgd));
			pud = pud_offset(pgd, pg);
			BUG_ON(pud_none(*pud));
			pmd = pmd_offset(pud, pg);
			if (pmd_none(*pmd))
				return i ? : -EFAULT;
			VM_BUG_ON(pmd_trans_huge(*pmd));
			pte = pte_offset_map(pmd, pg);
			if (pte_none(*pte)) {
				pte_unmap(pte);
				return i ? : -EFAULT;
			}
			vma = get_gate_vma(mm);
			if (pages) {
				struct page *page;

				page = vm_normal_page(vma, start, *pte);
				if (!page) {
					if (!(gup_flags & FOLL_DUMP) &&
					     is_zero_pfn(pte_pfn(*pte)))
						page = pte_page(*pte);
					else {
						pte_unmap(pte);
						return i ? : -EFAULT;
					}
				}
				pages[i] = page;
				get_page(page);
			}
			pte_unmap(pte);
			page_mask = 0;
			goto next_page;
		}

		if (use_user_accessible_timers()) {
			if (!vma && in_user_timers_area(mm, start)) {
				int goto_next_page = 0;
				int user_timer_ret = get_user_timer_page(vma,
					mm, start, gup_flags, pages, i,
					&goto_next_page);
				if (goto_next_page)
					goto next_page;
				else
					return user_timer_ret;
			}
		}

		if (!vma ||
		    (vma->vm_flags & (VM_IO | VM_PFNMAP)) ||
		    !(vm_flags & vma->vm_flags))
			return i ? : -EFAULT;

		if (is_vm_hugetlb_page(vma)) {
			i = follow_hugetlb_page(mm, vma, pages, vmas,
					&start, &nr_pages, i, gup_flags);
			continue;
		}

		do {
			struct page *page;
			unsigned int foll_flags = gup_flags;
			unsigned int page_increm;

			if (unlikely(fatal_signal_pending(current)))
				return i ? i : -ERESTARTSYS;

			cond_resched();
			while (!(page = follow_page_mask(vma, start,
						foll_flags, &page_mask))) {
				int ret;
				unsigned int fault_flags = 0;

				
				if (foll_flags & FOLL_MLOCK) {
					if (stack_guard_page(vma, start))
						goto next_page;
				}
				if (foll_flags & FOLL_WRITE)
					fault_flags |= FAULT_FLAG_WRITE;
				if (nonblocking)
					fault_flags |= FAULT_FLAG_ALLOW_RETRY;
				if (foll_flags & FOLL_NOWAIT)
					fault_flags |= (FAULT_FLAG_ALLOW_RETRY | FAULT_FLAG_RETRY_NOWAIT);

				ret = handle_mm_fault(mm, vma, start,
							fault_flags);

				if (ret & VM_FAULT_ERROR) {
					if (ret & VM_FAULT_OOM)
						return i ? i : -ENOMEM;
					if (ret & (VM_FAULT_HWPOISON |
						   VM_FAULT_HWPOISON_LARGE)) {
						if (i)
							return i;
						else if (gup_flags & FOLL_HWPOISON)
							return -EHWPOISON;
						else
							return -EFAULT;
					}
					if (ret & (VM_FAULT_SIGBUS |
						   VM_FAULT_SIGSEGV))
						return i ? i : -EFAULT;
					BUG();
				}

				if (tsk) {
					if (ret & VM_FAULT_MAJOR)
						tsk->maj_flt++;
					else
						tsk->min_flt++;
				}

				if (ret & VM_FAULT_RETRY) {
					if (nonblocking)
						*nonblocking = 0;
					return i;
				}

				if ((ret & VM_FAULT_WRITE) &&
				    !(vma->vm_flags & VM_WRITE))
					foll_flags |= FOLL_COW;

				cond_resched();
			}
			if (IS_ERR(page))
				return i ? i : PTR_ERR(page);
			if (pages) {
				pages[i] = page;

				flush_anon_page(vma, page, start);
				flush_dcache_page(page);
				page_mask = 0;
			}
next_page:
			if (vmas) {
				vmas[i] = vma;
				page_mask = 0;
			}
			page_increm = 1 + (~(start >> PAGE_SHIFT) & page_mask);
			if (page_increm > nr_pages)
				page_increm = nr_pages;
			i += page_increm;
			start += page_increm * PAGE_SIZE;
			nr_pages -= page_increm;
		} while (nr_pages && start < vma->vm_end);
	} while (nr_pages);
	return i;
}
EXPORT_SYMBOL(__get_user_pages);

int fixup_user_fault(struct task_struct *tsk, struct mm_struct *mm,
		     unsigned long address, unsigned int fault_flags)
{
	struct vm_area_struct *vma;
	vm_flags_t vm_flags;
	int ret;

	vma = find_extend_vma(mm, address);
	if (!vma || address < vma->vm_start)
		return -EFAULT;

	vm_flags = (fault_flags & FAULT_FLAG_WRITE) ? VM_WRITE : VM_READ;
	if (!(vm_flags & vma->vm_flags))
		return -EFAULT;

	ret = handle_mm_fault(mm, vma, address, fault_flags);
	if (ret & VM_FAULT_ERROR) {
		if (ret & VM_FAULT_OOM)
			return -ENOMEM;
		if (ret & (VM_FAULT_HWPOISON | VM_FAULT_HWPOISON_LARGE))
			return -EHWPOISON;
		if (ret & (VM_FAULT_SIGBUS | VM_FAULT_SIGSEGV))
			return -EFAULT;
		BUG();
	}
	if (tsk) {
		if (ret & VM_FAULT_MAJOR)
			tsk->maj_flt++;
		else
			tsk->min_flt++;
	}
	return 0;
}

/*
 * get_user_pages() - pin user pages in memory
 * @tsk:	the task_struct to use for page fault accounting, or
 *		NULL if faults are not to be recorded.
 * @mm:		mm_struct of target mm
 * @start:	starting user address
 * @nr_pages:	number of pages from start to pin
 * @write:	whether pages will be written to by the caller
 * @force:	whether to force write access even if user mapping is
 *		readonly. This will result in the page being COWed even
 *		in MAP_SHARED mappings. You do not want this.
 * @pages:	array that receives pointers to the pages pinned.
 *		Should be at least nr_pages long. Or NULL, if caller
 *		only intends to ensure the pages are faulted in.
 * @vmas:	array of pointers to vmas corresponding to each page.
 *		Or NULL if the caller does not require them.
 *
 * Returns number of pages pinned. This may be fewer than the number
 * requested. If nr_pages is 0 or negative, returns 0. If no pages
 * were pinned, returns -errno. Each page returned must be released
 * with a put_page() call when it is finished with. vmas will only
 * remain valid while mmap_sem is held.
 *
 * Must be called with mmap_sem held for read or write.
 *
 * get_user_pages walks a process's page tables and takes a reference to
 * each struct page that each user address corresponds to at a given
 * instant. That is, it takes the page that would be accessed if a user
 * thread accesses the given user virtual address at that instant.
 *
 * This does not guarantee that the page exists in the user mappings when
 * get_user_pages returns, and there may even be a completely different
 * page there in some cases (eg. if mmapped pagecache has been invalidated
 * and subsequently re faulted). However it does guarantee that the page
 * won't be freed completely. And mostly callers simply care that the page
 * contains data that was valid *at some point in time*. Typically, an IO
 * or similar operation cannot guarantee anything stronger anyway because
 * locks can't be held over the syscall boundary.
 *
 * If write=0, the page must not be written to. If the page is written to,
 * set_page_dirty (or set_page_dirty_lock, as appropriate) must be called
 * after the page is finished with, and before put_page is called.
 *
 * get_user_pages is typically used for fewer-copy IO operations, to get a
 * handle on the memory by some means other than accesses via the user virtual
 * addresses. The pages may be submitted for DMA to devices or accessed via
 * their kernel linear mapping (via the kmap APIs). Care should be taken to
 * use the correct cache flushing APIs.
 *
 * See also get_user_pages_fast, for performance critical applications.
 */
long get_user_pages(struct task_struct *tsk, struct mm_struct *mm,
		unsigned long start, unsigned long nr_pages, int write,
		int force, struct page **pages, struct vm_area_struct **vmas)
{
	int flags = FOLL_TOUCH;

	if (pages)
		flags |= FOLL_GET;
	if (write)
		flags |= FOLL_WRITE;
	if (force)
		flags |= FOLL_FORCE;

	return __get_user_pages(tsk, mm, start, nr_pages, flags, pages, vmas,
				NULL);
}
EXPORT_SYMBOL(get_user_pages);

#ifdef CONFIG_ELF_CORE
struct page *get_dump_page(unsigned long addr)
{
	struct vm_area_struct *vma;
	struct page *page;

	if (__get_user_pages(current, current->mm, addr, 1,
			     FOLL_FORCE | FOLL_DUMP | FOLL_GET, &page, &vma,
			     NULL) < 1)
		return NULL;
	flush_cache_page(vma, addr, page_to_pfn(page));
	return page;
}
#endif 

pte_t *__get_locked_pte(struct mm_struct *mm, unsigned long addr,
			spinlock_t **ptl)
{
	pgd_t * pgd = pgd_offset(mm, addr);
	pud_t * pud = pud_alloc(mm, pgd, addr);
	if (pud) {
		pmd_t * pmd = pmd_alloc(mm, pud, addr);
		if (pmd) {
			VM_BUG_ON(pmd_trans_huge(*pmd));
			return pte_alloc_map_lock(mm, pmd, addr, ptl);
		}
	}
	return NULL;
}

static int insert_page(struct vm_area_struct *vma, unsigned long addr,
			struct page *page, pgprot_t prot)
{
	struct mm_struct *mm = vma->vm_mm;
	int retval;
	pte_t *pte;
	spinlock_t *ptl;

	retval = -EINVAL;
	if (PageAnon(page))
		goto out;
	retval = -ENOMEM;
	flush_dcache_page(page);
	pte = get_locked_pte(mm, addr, &ptl);
	if (!pte)
		goto out;
	retval = -EBUSY;
	if (!pte_none(*pte))
		goto out_unlock;

	
	get_page(page);
	inc_mm_counter_fast(mm, MM_FILEPAGES);
	page_add_file_rmap(page);
	set_pte_at(mm, addr, pte, mk_pte(page, prot));

	retval = 0;
	pte_unmap_unlock(pte, ptl);
	return retval;
out_unlock:
	pte_unmap_unlock(pte, ptl);
out:
	return retval;
}

int vm_insert_page(struct vm_area_struct *vma, unsigned long addr,
			struct page *page)
{
	if (addr < vma->vm_start || addr >= vma->vm_end)
		return -EFAULT;
	if (!page_count(page))
		return -EINVAL;
	if (!(vma->vm_flags & VM_MIXEDMAP)) {
		BUG_ON(down_read_trylock(&vma->vm_mm->mmap_sem));
		BUG_ON(vma->vm_flags & VM_PFNMAP);
		vma->vm_flags |= VM_MIXEDMAP;
	}
	return insert_page(vma, addr, page, vma->vm_page_prot);
}
EXPORT_SYMBOL(vm_insert_page);

static int insert_pfn(struct vm_area_struct *vma, unsigned long addr,
			unsigned long pfn, pgprot_t prot)
{
	struct mm_struct *mm = vma->vm_mm;
	int retval;
	pte_t *pte, entry;
	spinlock_t *ptl;

	retval = -ENOMEM;
	pte = get_locked_pte(mm, addr, &ptl);
	if (!pte)
		goto out;
	retval = -EBUSY;
	if (!pte_none(*pte))
		goto out_unlock;

	
	entry = pte_mkspecial(pfn_pte(pfn, prot));
	set_pte_at(mm, addr, pte, entry);
	update_mmu_cache(vma, addr, pte); 

	retval = 0;
out_unlock:
	pte_unmap_unlock(pte, ptl);
out:
	return retval;
}

int vm_insert_pfn(struct vm_area_struct *vma, unsigned long addr,
			unsigned long pfn)
{
	int ret;
	pgprot_t pgprot = vma->vm_page_prot;
	BUG_ON(!(vma->vm_flags & (VM_PFNMAP|VM_MIXEDMAP)));
	BUG_ON((vma->vm_flags & (VM_PFNMAP|VM_MIXEDMAP)) ==
						(VM_PFNMAP|VM_MIXEDMAP));
	BUG_ON((vma->vm_flags & VM_PFNMAP) && is_cow_mapping(vma->vm_flags));
	BUG_ON((vma->vm_flags & VM_MIXEDMAP) && pfn_valid(pfn));

	if (addr < vma->vm_start || addr >= vma->vm_end)
		return -EFAULT;
	if (track_pfn_insert(vma, &pgprot, pfn))
		return -EINVAL;

	ret = insert_pfn(vma, addr, pfn, pgprot);

	return ret;
}
EXPORT_SYMBOL(vm_insert_pfn);

int vm_insert_mixed(struct vm_area_struct *vma, unsigned long addr,
			unsigned long pfn)
{
	BUG_ON(!(vma->vm_flags & VM_MIXEDMAP));

	if (addr < vma->vm_start || addr >= vma->vm_end)
		return -EFAULT;

	if (!HAVE_PTE_SPECIAL && pfn_valid(pfn)) {
		struct page *page;

		page = pfn_to_page(pfn);
		return insert_page(vma, addr, page, vma->vm_page_prot);
	}
	return insert_pfn(vma, addr, pfn, vma->vm_page_prot);
}
EXPORT_SYMBOL(vm_insert_mixed);

static int remap_pte_range(struct mm_struct *mm, pmd_t *pmd,
			unsigned long addr, unsigned long end,
			unsigned long pfn, pgprot_t prot)
{
	pte_t *pte;
	spinlock_t *ptl;

	pte = pte_alloc_map_lock(mm, pmd, addr, &ptl);
	if (!pte)
		return -ENOMEM;
	arch_enter_lazy_mmu_mode();
	do {
		BUG_ON(!pte_none(*pte));
		set_pte_at(mm, addr, pte, pte_mkspecial(pfn_pte(pfn, prot)));
		pfn++;
	} while (pte++, addr += PAGE_SIZE, addr != end);
	arch_leave_lazy_mmu_mode();
	pte_unmap_unlock(pte - 1, ptl);
	return 0;
}

static inline int remap_pmd_range(struct mm_struct *mm, pud_t *pud,
			unsigned long addr, unsigned long end,
			unsigned long pfn, pgprot_t prot)
{
	pmd_t *pmd;
	unsigned long next;

	pfn -= addr >> PAGE_SHIFT;
	pmd = pmd_alloc(mm, pud, addr);
	if (!pmd)
		return -ENOMEM;
	VM_BUG_ON(pmd_trans_huge(*pmd));
	do {
		next = pmd_addr_end(addr, end);
		if (remap_pte_range(mm, pmd, addr, next,
				pfn + (addr >> PAGE_SHIFT), prot))
			return -ENOMEM;
	} while (pmd++, addr = next, addr != end);
	return 0;
}

static inline int remap_pud_range(struct mm_struct *mm, pgd_t *pgd,
			unsigned long addr, unsigned long end,
			unsigned long pfn, pgprot_t prot)
{
	pud_t *pud;
	unsigned long next;

	pfn -= addr >> PAGE_SHIFT;
	pud = pud_alloc(mm, pgd, addr);
	if (!pud)
		return -ENOMEM;
	do {
		next = pud_addr_end(addr, end);
		if (remap_pmd_range(mm, pud, addr, next,
				pfn + (addr >> PAGE_SHIFT), prot))
			return -ENOMEM;
	} while (pud++, addr = next, addr != end);
	return 0;
}

int remap_pfn_range(struct vm_area_struct *vma, unsigned long addr,
		    unsigned long pfn, unsigned long size, pgprot_t prot)
{
	pgd_t *pgd;
	unsigned long next;
	unsigned long end = addr + PAGE_ALIGN(size);
	struct mm_struct *mm = vma->vm_mm;
	int err;

	if (is_cow_mapping(vma->vm_flags)) {
		if (addr != vma->vm_start || end != vma->vm_end)
			return -EINVAL;
		vma->vm_pgoff = pfn;
	}

	err = track_pfn_remap(vma, &prot, pfn, addr, PAGE_ALIGN(size));
	if (err)
		return -EINVAL;

	vma->vm_flags |= VM_IO | VM_PFNMAP | VM_DONTEXPAND | VM_DONTDUMP;

	BUG_ON(addr >= end);
	pfn -= addr >> PAGE_SHIFT;
	pgd = pgd_offset(mm, addr);
	flush_cache_range(vma, addr, end);
	do {
		next = pgd_addr_end(addr, end);
		err = remap_pud_range(mm, pgd, addr, next,
				pfn + (addr >> PAGE_SHIFT), prot);
		if (err)
			break;
	} while (pgd++, addr = next, addr != end);

	if (err)
		untrack_pfn(vma, pfn, PAGE_ALIGN(size));

	return err;
}
EXPORT_SYMBOL(remap_pfn_range);

int vm_iomap_memory(struct vm_area_struct *vma, phys_addr_t start, unsigned long len)
{
	unsigned long vm_len, pfn, pages;

	
	if (start + len < start)
		return -EINVAL;
	len += start & ~PAGE_MASK;
	pfn = start >> PAGE_SHIFT;
	pages = (len + ~PAGE_MASK) >> PAGE_SHIFT;
	if (pfn + pages < pfn)
		return -EINVAL;

	
	if (vma->vm_pgoff > pages)
		return -EINVAL;
	pfn += vma->vm_pgoff;
	pages -= vma->vm_pgoff;

	
	vm_len = vma->vm_end - vma->vm_start;
	if (vm_len >> PAGE_SHIFT > pages)
		return -EINVAL;

	
	return io_remap_pfn_range(vma, vma->vm_start, pfn, vm_len, vma->vm_page_prot);
}
EXPORT_SYMBOL(vm_iomap_memory);

static int apply_to_pte_range(struct mm_struct *mm, pmd_t *pmd,
				     unsigned long addr, unsigned long end,
				     pte_fn_t fn, void *data)
{
	pte_t *pte;
	int err;
	pgtable_t token;
	spinlock_t *uninitialized_var(ptl);

	pte = (mm == &init_mm) ?
		pte_alloc_kernel(pmd, addr) :
		pte_alloc_map_lock(mm, pmd, addr, &ptl);
	if (!pte)
		return -ENOMEM;

	BUG_ON(pmd_huge(*pmd));

	arch_enter_lazy_mmu_mode();

	token = pmd_pgtable(*pmd);

	do {
		err = fn(pte++, token, addr, data);
		if (err)
			break;
	} while (addr += PAGE_SIZE, addr != end);

	arch_leave_lazy_mmu_mode();

	if (mm != &init_mm)
		pte_unmap_unlock(pte-1, ptl);
	return err;
}

static int apply_to_pmd_range(struct mm_struct *mm, pud_t *pud,
				     unsigned long addr, unsigned long end,
				     pte_fn_t fn, void *data)
{
	pmd_t *pmd;
	unsigned long next;
	int err;

	BUG_ON(pud_huge(*pud));

	pmd = pmd_alloc(mm, pud, addr);
	if (!pmd)
		return -ENOMEM;
	do {
		next = pmd_addr_end(addr, end);
		err = apply_to_pte_range(mm, pmd, addr, next, fn, data);
		if (err)
			break;
	} while (pmd++, addr = next, addr != end);
	return err;
}

static int apply_to_pud_range(struct mm_struct *mm, pgd_t *pgd,
				     unsigned long addr, unsigned long end,
				     pte_fn_t fn, void *data)
{
	pud_t *pud;
	unsigned long next;
	int err;

	pud = pud_alloc(mm, pgd, addr);
	if (!pud)
		return -ENOMEM;
	do {
		next = pud_addr_end(addr, end);
		err = apply_to_pmd_range(mm, pud, addr, next, fn, data);
		if (err)
			break;
	} while (pud++, addr = next, addr != end);
	return err;
}

int apply_to_page_range(struct mm_struct *mm, unsigned long addr,
			unsigned long size, pte_fn_t fn, void *data)
{
	pgd_t *pgd;
	unsigned long next;
	unsigned long end = addr + size;
	int err;

	BUG_ON(addr >= end);
	pgd = pgd_offset(mm, addr);
	do {
		next = pgd_addr_end(addr, end);
		err = apply_to_pud_range(mm, pgd, addr, next, fn, data);
		if (err)
			break;
	} while (pgd++, addr = next, addr != end);

	return err;
}
EXPORT_SYMBOL_GPL(apply_to_page_range);

static inline int pte_unmap_same(struct mm_struct *mm, pmd_t *pmd,
				pte_t *page_table, pte_t orig_pte)
{
	int same = 1;
#if defined(CONFIG_SMP) || defined(CONFIG_PREEMPT)
	if (sizeof(pte_t) > sizeof(unsigned long)) {
		spinlock_t *ptl = pte_lockptr(mm, pmd);
		spin_lock(ptl);
		same = pte_same(*page_table, orig_pte);
		spin_unlock(ptl);
	}
#endif
	pte_unmap(page_table);
	return same;
}

static inline void cow_user_page(struct page *dst, struct page *src, unsigned long va, struct vm_area_struct *vma)
{
	if (unlikely(!src)) {
		void *kaddr = kmap_atomic(dst);
		void __user *uaddr = (void __user *)(va & PAGE_MASK);

		if (__copy_from_user_inatomic(kaddr, uaddr, PAGE_SIZE))
			clear_page(kaddr);
		kunmap_atomic(kaddr);
		flush_dcache_page(dst);
	} else
		copy_user_highpage(dst, src, va, vma);
}

static int do_wp_page(struct mm_struct *mm, struct vm_area_struct *vma,
		unsigned long address, pte_t *page_table, pmd_t *pmd,
		spinlock_t *ptl, pte_t orig_pte)
	__releases(ptl)
{
	struct page *old_page, *new_page = NULL;
	pte_t entry;
	int ret = 0;
	int page_mkwrite = 0;
	struct page *dirty_page = NULL;
	unsigned long mmun_start = 0;	
	unsigned long mmun_end = 0;	

	old_page = vm_normal_page(vma, address, orig_pte);
	if (!old_page) {
		if ((vma->vm_flags & (VM_WRITE|VM_SHARED)) ==
				     (VM_WRITE|VM_SHARED))
			goto reuse;
		goto gotten;
	}

	if (PageAnon(old_page) && !PageKsm(old_page)) {
		if (!trylock_page(old_page)) {
			page_cache_get(old_page);
			pte_unmap_unlock(page_table, ptl);
			lock_page(old_page);
			page_table = pte_offset_map_lock(mm, pmd, address,
							 &ptl);
			if (!pte_same(*page_table, orig_pte)) {
				unlock_page(old_page);
				goto unlock;
			}
			page_cache_release(old_page);
		}
		if (reuse_swap_page(old_page)) {
			page_move_anon_rmap(old_page, vma, address);
			unlock_page(old_page);
			goto reuse;
		}
		unlock_page(old_page);
	} else if (unlikely((vma->vm_flags & (VM_WRITE|VM_SHARED)) ==
					(VM_WRITE|VM_SHARED))) {
		if (vma->vm_ops && vma->vm_ops->page_mkwrite) {
			struct vm_fault vmf;
			int tmp;

			vmf.virtual_address = (void __user *)(address &
								PAGE_MASK);
			vmf.pgoff = old_page->index;
			vmf.flags = FAULT_FLAG_WRITE|FAULT_FLAG_MKWRITE;
			vmf.page = old_page;

			page_cache_get(old_page);
			pte_unmap_unlock(page_table, ptl);

			tmp = vma->vm_ops->page_mkwrite(vma, &vmf);
			if (unlikely(tmp &
					(VM_FAULT_ERROR | VM_FAULT_NOPAGE))) {
				ret = tmp;
				goto unwritable_page;
			}
			if (unlikely(!(tmp & VM_FAULT_LOCKED))) {
				lock_page(old_page);
				if (!old_page->mapping) {
					ret = 0; 
					unlock_page(old_page);
					goto unwritable_page;
				}
			} else
				VM_BUG_ON(!PageLocked(old_page));

			page_table = pte_offset_map_lock(mm, pmd, address,
							 &ptl);
			if (!pte_same(*page_table, orig_pte)) {
				unlock_page(old_page);
				goto unlock;
			}

			page_mkwrite = 1;
		}
		dirty_page = old_page;
		get_page(dirty_page);

reuse:
		flush_cache_page(vma, address, pte_pfn(orig_pte));
		entry = pte_mkyoung(orig_pte);
		entry = maybe_mkwrite(pte_mkdirty(entry), vma);
		if (ptep_set_access_flags(vma, address, page_table, entry,1))
			update_mmu_cache(vma, address, page_table);
		pte_unmap_unlock(page_table, ptl);
		ret |= VM_FAULT_WRITE;

		if (!dirty_page)
			return ret;

		if (!page_mkwrite) {
			wait_on_page_locked(dirty_page);
			set_page_dirty_balance(dirty_page, page_mkwrite);
			
			if (vma->vm_file)
				file_update_time(vma->vm_file);
		}
		put_page(dirty_page);
		if (page_mkwrite) {
			struct address_space *mapping = dirty_page->mapping;

			set_page_dirty(dirty_page);
			unlock_page(dirty_page);
			page_cache_release(dirty_page);
			if (mapping)	{
				balance_dirty_pages_ratelimited(mapping);
			}
		}

		return ret;
	}

	page_cache_get(old_page);
gotten:
	pte_unmap_unlock(page_table, ptl);

	if (unlikely(anon_vma_prepare(vma)))
		goto oom;

	if (is_zero_pfn(pte_pfn(orig_pte))) {
		new_page = alloc_zeroed_user_highpage_movable(vma, address);
		if (!new_page)
			goto oom;
	} else {
		new_page = alloc_page_vma(GFP_HIGHUSER_MOVABLE, vma, address);
		if (!new_page)
			goto oom;
		cow_user_page(new_page, old_page, address, vma);
	}
	__SetPageUptodate(new_page);

	if (mem_cgroup_newpage_charge(new_page, mm, GFP_KERNEL))
		goto oom_free_new;

	mmun_start  = address & PAGE_MASK;
	mmun_end    = mmun_start + PAGE_SIZE;
	mmu_notifier_invalidate_range_start(mm, mmun_start, mmun_end);

	page_table = pte_offset_map_lock(mm, pmd, address, &ptl);
	if (likely(pte_same(*page_table, orig_pte))) {
		if (old_page) {
			if (!PageAnon(old_page)) {
				dec_mm_counter_fast(mm, MM_FILEPAGES);
				inc_mm_counter_fast(mm, MM_ANONPAGES);
			}
		} else
			inc_mm_counter_fast(mm, MM_ANONPAGES);
		flush_cache_page(vma, address, pte_pfn(orig_pte));
		entry = mk_pte(new_page, vma->vm_page_prot);
		entry = maybe_mkwrite(pte_mkdirty(entry), vma);
		ptep_clear_flush(vma, address, page_table);
		page_add_new_anon_rmap(new_page, vma, address);
		set_pte_at_notify(mm, address, page_table, entry);
		update_mmu_cache(vma, address, page_table);
		if (old_page) {
			page_remove_rmap(old_page);
		}

		
		new_page = old_page;
		ret |= VM_FAULT_WRITE;
	} else
		mem_cgroup_uncharge_page(new_page);

	if (new_page)
		page_cache_release(new_page);
unlock:
	pte_unmap_unlock(page_table, ptl);
	if (mmun_end > mmun_start)
		mmu_notifier_invalidate_range_end(mm, mmun_start, mmun_end);
	if (old_page) {
		if ((ret & VM_FAULT_WRITE) && (vma->vm_flags & VM_LOCKED)) {
			lock_page(old_page);	
			munlock_vma_page(old_page);
			unlock_page(old_page);
		}
		page_cache_release(old_page);
	}
	return ret;
oom_free_new:
	page_cache_release(new_page);
oom:
	if (old_page)
		page_cache_release(old_page);
	return VM_FAULT_OOM;

unwritable_page:
	page_cache_release(old_page);
	return ret;
}

static void unmap_mapping_range_vma(struct vm_area_struct *vma,
		unsigned long start_addr, unsigned long end_addr,
		struct zap_details *details)
{
	zap_page_range_single(vma, start_addr, end_addr - start_addr, details);
}

static inline void unmap_mapping_range_tree(struct rb_root *root,
					    struct zap_details *details)
{
	struct vm_area_struct *vma;
	pgoff_t vba, vea, zba, zea;

	vma_interval_tree_foreach(vma, root,
			details->first_index, details->last_index) {

		vba = vma->vm_pgoff;
		vea = vba + ((vma->vm_end - vma->vm_start) >> PAGE_SHIFT) - 1;
		
		zba = details->first_index;
		if (zba < vba)
			zba = vba;
		zea = details->last_index;
		if (zea > vea)
			zea = vea;

		unmap_mapping_range_vma(vma,
			((zba - vba) << PAGE_SHIFT) + vma->vm_start,
			((zea - vba + 1) << PAGE_SHIFT) + vma->vm_start,
				details);
	}
}

static inline void unmap_mapping_range_list(struct list_head *head,
					    struct zap_details *details)
{
	struct vm_area_struct *vma;

	list_for_each_entry(vma, head, shared.nonlinear) {
		details->nonlinear_vma = vma;
		unmap_mapping_range_vma(vma, vma->vm_start, vma->vm_end, details);
	}
}

void unmap_mapping_range(struct address_space *mapping,
		loff_t const holebegin, loff_t const holelen, int even_cows)
{
	struct zap_details details;
	pgoff_t hba = holebegin >> PAGE_SHIFT;
	pgoff_t hlen = (holelen + PAGE_SIZE - 1) >> PAGE_SHIFT;

	
	if (sizeof(holelen) > sizeof(hlen)) {
		long long holeend =
			(holebegin + holelen + PAGE_SIZE - 1) >> PAGE_SHIFT;
		if (holeend & ~(long long)ULONG_MAX)
			hlen = ULONG_MAX - hba + 1;
	}

	details.check_mapping = even_cows? NULL: mapping;
	details.nonlinear_vma = NULL;
	details.first_index = hba;
	details.last_index = hba + hlen - 1;
	if (details.last_index < details.first_index)
		details.last_index = ULONG_MAX;


	mutex_lock(&mapping->i_mmap_mutex);
	if (unlikely(!RB_EMPTY_ROOT(&mapping->i_mmap)))
		unmap_mapping_range_tree(&mapping->i_mmap, &details);
	if (unlikely(!list_empty(&mapping->i_mmap_nonlinear)))
		unmap_mapping_range_list(&mapping->i_mmap_nonlinear, &details);
	mutex_unlock(&mapping->i_mmap_mutex);
}
EXPORT_SYMBOL(unmap_mapping_range);

static int do_swap_page(struct mm_struct *mm, struct vm_area_struct *vma,
		unsigned long address, pte_t *page_table, pmd_t *pmd,
		unsigned int flags, pte_t orig_pte)
{
	spinlock_t *ptl;
	struct page *page, *swapcache;
	swp_entry_t entry;
	pte_t pte;
	int locked;
	struct mem_cgroup *ptr;
	int exclusive = 0;
	int ret = 0;

	if (!pte_unmap_same(mm, pmd, page_table, orig_pte))
		goto out;

	entry = pte_to_swp_entry(orig_pte);
	if (unlikely(non_swap_entry(entry))) {
		if (is_migration_entry(entry)) {
#ifdef CONFIG_CMA
			mdelay(10);
#endif
			migration_entry_wait(mm, pmd, address);
		} else if (is_hwpoison_entry(entry)) {
			ret = VM_FAULT_HWPOISON;
		} else {
			print_bad_pte(vma, address, orig_pte, NULL);
			ret = VM_FAULT_SIGBUS;
		}
		goto out;
	}
	delayacct_set_flag(DELAYACCT_PF_SWAPIN);
	page = lookup_swap_cache(entry);
	if (!page) {
		page = swapin_readahead(entry,
					GFP_HIGHUSER_MOVABLE, vma, address);
		if (!page) {
			page_table = pte_offset_map_lock(mm, pmd, address, &ptl);
			if (likely(pte_same(*page_table, orig_pte)))
				ret = VM_FAULT_OOM;
			delayacct_clear_flag(DELAYACCT_PF_SWAPIN);
			goto unlock;
		}

		
		ret = VM_FAULT_MAJOR;
		count_vm_event(PGMAJFAULT);
		mem_cgroup_count_vm_event(mm, PGMAJFAULT);
	} else if (PageHWPoison(page)) {
		ret = VM_FAULT_HWPOISON;
		delayacct_clear_flag(DELAYACCT_PF_SWAPIN);
		swapcache = page;
		goto out_release;
	}

	swapcache = page;
	locked = lock_page_or_retry(page, mm, flags);

	delayacct_clear_flag(DELAYACCT_PF_SWAPIN);
	if (!locked) {
		ret |= VM_FAULT_RETRY;
		goto out_release;
	}

	if (unlikely(!PageSwapCache(page) || page_private(page) != entry.val))
		goto out_page;

	page = ksm_might_need_to_copy(page, vma, address);
	if (unlikely(!page)) {
		ret = VM_FAULT_OOM;
		page = swapcache;
		goto out_page;
	}

	if (mem_cgroup_try_charge_swapin(mm, page, GFP_KERNEL, &ptr)) {
		ret = VM_FAULT_OOM;
		goto out_page;
	}

	page_table = pte_offset_map_lock(mm, pmd, address, &ptl);
	if (unlikely(!pte_same(*page_table, orig_pte)))
		goto out_nomap;

	if (unlikely(!PageUptodate(page))) {
		ret = VM_FAULT_SIGBUS;
		goto out_nomap;
	}


	inc_mm_counter_fast(mm, MM_ANONPAGES);
	dec_mm_counter_fast(mm, MM_SWAPENTS);
	pte = mk_pte(page, vma->vm_page_prot);
	if ((flags & FAULT_FLAG_WRITE) && reuse_swap_page(page)) {
		pte = maybe_mkwrite(pte_mkdirty(pte), vma);
		flags &= ~FAULT_FLAG_WRITE;
		ret |= VM_FAULT_WRITE;
		exclusive = 1;
	}
	flush_icache_page(vma, page);
	set_pte_at(mm, address, page_table, pte);
	if (page == swapcache)
		do_page_add_anon_rmap(page, vma, address, exclusive);
	else 
		page_add_new_anon_rmap(page, vma, address);
	
	mem_cgroup_commit_charge_swapin(page, ptr);

	swap_free(entry);
	if ((PageSwapCache(page) && vm_swap_full(page_swap_info(page))) ||
		(vma->vm_flags & VM_LOCKED) || PageMlocked(page))
		try_to_free_swap(page);
	unlock_page(page);
	if (page != swapcache) {
		unlock_page(swapcache);
		page_cache_release(swapcache);
	}

	if (flags & FAULT_FLAG_WRITE) {
		ret |= do_wp_page(mm, vma, address, page_table, pmd, ptl, pte);
		if (ret & VM_FAULT_ERROR)
			ret &= VM_FAULT_ERROR;
		goto out;
	}

	
	update_mmu_cache(vma, address, page_table);
unlock:
	pte_unmap_unlock(page_table, ptl);
out:
	return ret;
out_nomap:
	mem_cgroup_cancel_charge_swapin(ptr);
	pte_unmap_unlock(page_table, ptl);
out_page:
	unlock_page(page);
out_release:
	page_cache_release(page);
	if (page != swapcache) {
		unlock_page(swapcache);
		page_cache_release(swapcache);
	}
	return ret;
}

static inline int check_stack_guard_page(struct vm_area_struct *vma, unsigned long address)
{
	address &= PAGE_MASK;
	if ((vma->vm_flags & VM_GROWSDOWN) && address == vma->vm_start) {
		struct vm_area_struct *prev = vma->vm_prev;

		if (prev && prev->vm_end == address)
			return prev->vm_flags & VM_GROWSDOWN ? 0 : -ENOMEM;

		return expand_downwards(vma, address - PAGE_SIZE);
	}
	if ((vma->vm_flags & VM_GROWSUP) && address + PAGE_SIZE == vma->vm_end) {
		struct vm_area_struct *next = vma->vm_next;

		
		if (next && next->vm_start == address + PAGE_SIZE)
			return next->vm_flags & VM_GROWSUP ? 0 : -ENOMEM;

		return expand_upwards(vma, address + PAGE_SIZE);
	}
	return 0;
}

static int do_anonymous_page(struct mm_struct *mm, struct vm_area_struct *vma,
		unsigned long address, pte_t *page_table, pmd_t *pmd,
		unsigned int flags)
{
	struct page *page;
	spinlock_t *ptl;
	pte_t entry;

	pte_unmap(page_table);

<<<<<<< HEAD
	
=======
	/* File mapping without ->vm_ops ? */
	if (vma->vm_flags & VM_SHARED)
		return VM_FAULT_SIGBUS;

	/* Check if we need to add a guard page to the stack */
>>>>>>> 27228629
	if (check_stack_guard_page(vma, address) < 0)
		return VM_FAULT_SIGSEGV;

	
	if (!(flags & FAULT_FLAG_WRITE)) {
		entry = pte_mkspecial(pfn_pte(my_zero_pfn(address),
						vma->vm_page_prot));
		page_table = pte_offset_map_lock(mm, pmd, address, &ptl);
		if (!pte_none(*page_table))
			goto unlock;
		goto setpte;
	}

	
	if (unlikely(anon_vma_prepare(vma)))
		goto oom;
	page = alloc_zeroed_user_highpage_movable(vma, address);
	if (!page)
		goto oom;
	__SetPageUptodate(page);

	if (mem_cgroup_newpage_charge(page, mm, GFP_KERNEL))
		goto oom_free_page;

	entry = mk_pte(page, vma->vm_page_prot);
	if (vma->vm_flags & VM_WRITE)
		entry = pte_mkwrite(pte_mkdirty(entry));

	page_table = pte_offset_map_lock(mm, pmd, address, &ptl);
	if (!pte_none(*page_table))
		goto release;

	inc_mm_counter_fast(mm, MM_ANONPAGES);
	page_add_new_anon_rmap(page, vma, address);
setpte:
	set_pte_at(mm, address, page_table, entry);

	
	update_mmu_cache(vma, address, page_table);
unlock:
	pte_unmap_unlock(page_table, ptl);
	return 0;
release:
	mem_cgroup_uncharge_page(page);
	page_cache_release(page);
	goto unlock;
oom_free_page:
	page_cache_release(page);
oom:
	return VM_FAULT_OOM;
}

static int __do_fault(struct mm_struct *mm, struct vm_area_struct *vma,
		unsigned long address, pmd_t *pmd,
		pgoff_t pgoff, unsigned int flags, pte_t orig_pte)
{
	pte_t *page_table;
	spinlock_t *ptl;
	struct page *page;
	struct page *cow_page;
	pte_t entry;
	int anon = 0;
	struct page *dirty_page = NULL;
	struct vm_fault vmf;
	int ret;
	int page_mkwrite = 0;

	if ((flags & FAULT_FLAG_WRITE) && !(vma->vm_flags & VM_SHARED)) {

		if (unlikely(anon_vma_prepare(vma)))
			return VM_FAULT_OOM;

		cow_page = alloc_page_vma(GFP_HIGHUSER_MOVABLE, vma, address);
		if (!cow_page)
			return VM_FAULT_OOM;

		if (mem_cgroup_newpage_charge(cow_page, mm, GFP_KERNEL)) {
			page_cache_release(cow_page);
			return VM_FAULT_OOM;
		}
	} else
		cow_page = NULL;

	vmf.virtual_address = (void __user *)(address & PAGE_MASK);
	vmf.pgoff = pgoff;
	vmf.flags = flags;
	vmf.page = NULL;

	ret = vma->vm_ops->fault(vma, &vmf);
	if (unlikely(ret & (VM_FAULT_ERROR | VM_FAULT_NOPAGE |
			    VM_FAULT_RETRY)))
		goto uncharge_out;

	if (unlikely(PageHWPoison(vmf.page))) {
		if (ret & VM_FAULT_LOCKED)
			unlock_page(vmf.page);
		ret = VM_FAULT_HWPOISON;
		goto uncharge_out;
	}

	if (unlikely(!(ret & VM_FAULT_LOCKED)))
		lock_page(vmf.page);
	else
		VM_BUG_ON(!PageLocked(vmf.page));

	page = vmf.page;
	if (flags & FAULT_FLAG_WRITE) {
		if (!(vma->vm_flags & VM_SHARED)) {
			page = cow_page;
			anon = 1;
			copy_user_highpage(page, vmf.page, address, vma);
			__SetPageUptodate(page);
		} else {
			if (vma->vm_ops->page_mkwrite) {
				int tmp;

				unlock_page(page);
				vmf.flags = FAULT_FLAG_WRITE|FAULT_FLAG_MKWRITE;
				tmp = vma->vm_ops->page_mkwrite(vma, &vmf);
				if (unlikely(tmp &
					  (VM_FAULT_ERROR | VM_FAULT_NOPAGE))) {
					ret = tmp;
					goto unwritable_page;
				}
				if (unlikely(!(tmp & VM_FAULT_LOCKED))) {
					lock_page(page);
					if (!page->mapping) {
						ret = 0; 
						unlock_page(page);
						goto unwritable_page;
					}
				} else
					VM_BUG_ON(!PageLocked(page));
				page_mkwrite = 1;
			}
		}

	}

	page_table = pte_offset_map_lock(mm, pmd, address, &ptl);

	
	if (likely(pte_same(*page_table, orig_pte))) {
		flush_icache_page(vma, page);
		entry = mk_pte(page, vma->vm_page_prot);
		if (flags & FAULT_FLAG_WRITE)
			entry = maybe_mkwrite(pte_mkdirty(entry), vma);
		if (anon) {
			inc_mm_counter_fast(mm, MM_ANONPAGES);
			page_add_new_anon_rmap(page, vma, address);
		} else {
			inc_mm_counter_fast(mm, MM_FILEPAGES);
			page_add_file_rmap(page);
			if (flags & FAULT_FLAG_WRITE) {
				dirty_page = page;
				get_page(dirty_page);
			}
		}
		set_pte_at(mm, address, page_table, entry);

		
		update_mmu_cache(vma, address, page_table);
	} else {
		if (cow_page)
			mem_cgroup_uncharge_page(cow_page);
		if (anon)
			page_cache_release(page);
		else
			anon = 1; 
	}

	pte_unmap_unlock(page_table, ptl);

	if (dirty_page) {
		struct address_space *mapping = page->mapping;
		int dirtied = 0;

		if (set_page_dirty(dirty_page))
			dirtied = 1;
		unlock_page(dirty_page);
		put_page(dirty_page);
		if ((dirtied || page_mkwrite) && mapping) {
			balance_dirty_pages_ratelimited(mapping);
		}

		
		if (vma->vm_file && !page_mkwrite)
			file_update_time(vma->vm_file);
	} else {
		unlock_page(vmf.page);
		if (anon)
			page_cache_release(vmf.page);
	}

	return ret;

unwritable_page:
	page_cache_release(page);
	return ret;
uncharge_out:
	
	if (cow_page) {
		mem_cgroup_uncharge_page(cow_page);
		page_cache_release(cow_page);
	}
	return ret;
}

static int do_linear_fault(struct mm_struct *mm, struct vm_area_struct *vma,
		unsigned long address, pte_t *page_table, pmd_t *pmd,
		unsigned int flags, pte_t orig_pte)
{
	pgoff_t pgoff = (((address & PAGE_MASK)
			- vma->vm_start) >> PAGE_SHIFT) + vma->vm_pgoff;

	pte_unmap(page_table);
	/* The VMA was not fully populated on mmap() or missing VM_DONTEXPAND */
	if (!vma->vm_ops->fault)
		return VM_FAULT_SIGBUS;
	return __do_fault(mm, vma, address, pmd, pgoff, flags, orig_pte);
}

static int do_nonlinear_fault(struct mm_struct *mm, struct vm_area_struct *vma,
		unsigned long address, pte_t *page_table, pmd_t *pmd,
		unsigned int flags, pte_t orig_pte)
{
	pgoff_t pgoff;

	flags |= FAULT_FLAG_NONLINEAR;

	if (!pte_unmap_same(mm, pmd, page_table, orig_pte))
		return 0;

	if (unlikely(!(vma->vm_flags & VM_NONLINEAR))) {
		print_bad_pte(vma, address, orig_pte, NULL);
		return VM_FAULT_SIGBUS;
	}

	pgoff = pte_to_pgoff(orig_pte);
	return __do_fault(mm, vma, address, pmd, pgoff, flags, orig_pte);
}

int numa_migrate_prep(struct page *page, struct vm_area_struct *vma,
				unsigned long addr, int page_nid)
{
	get_page(page);

	count_vm_numa_event(NUMA_HINT_FAULTS);
	if (page_nid == numa_node_id())
		count_vm_numa_event(NUMA_HINT_FAULTS_LOCAL);

	return mpol_misplaced(page, vma, addr);
}

int do_numa_page(struct mm_struct *mm, struct vm_area_struct *vma,
		   unsigned long addr, pte_t pte, pte_t *ptep, pmd_t *pmd)
{
	struct page *page = NULL;
	spinlock_t *ptl;
	int page_nid = -1;
	int target_nid;
	bool migrated = false;

	ptl = pte_lockptr(mm, pmd);
	spin_lock(ptl);
	if (unlikely(!pte_same(*ptep, pte))) {
		pte_unmap_unlock(ptep, ptl);
		goto out;
	}

	pte = pte_mknonnuma(pte);
	set_pte_at(mm, addr, ptep, pte);
	update_mmu_cache(vma, addr, ptep);

	page = vm_normal_page(vma, addr, pte);
	if (!page) {
		pte_unmap_unlock(ptep, ptl);
		return 0;
	}

	page_nid = page_to_nid(page);
	target_nid = numa_migrate_prep(page, vma, addr, page_nid);
	pte_unmap_unlock(ptep, ptl);
	if (target_nid == -1) {
		put_page(page);
		goto out;
	}

	
	migrated = migrate_misplaced_page(page, target_nid);
	if (migrated)
		page_nid = target_nid;

out:
	if (page_nid != -1)
		task_numa_fault(page_nid, 1, migrated);
	return 0;
}

#ifdef CONFIG_NUMA_BALANCING
static int do_pmd_numa_page(struct mm_struct *mm, struct vm_area_struct *vma,
		     unsigned long addr, pmd_t *pmdp)
{
	pmd_t pmd;
	pte_t *pte, *orig_pte;
	unsigned long _addr = addr & PMD_MASK;
	unsigned long offset;
	spinlock_t *ptl;
	bool numa = false;

	spin_lock(&mm->page_table_lock);
	pmd = *pmdp;
	if (pmd_numa(pmd)) {
		set_pmd_at(mm, _addr, pmdp, pmd_mknonnuma(pmd));
		numa = true;
	}
	spin_unlock(&mm->page_table_lock);

	if (!numa)
		return 0;

	
	BUG_ON(!vma);
	BUG_ON(vma->vm_start >= _addr + PMD_SIZE);
	offset = max(_addr, vma->vm_start) & ~PMD_MASK;
	VM_BUG_ON(offset >= PMD_SIZE);
	orig_pte = pte = pte_offset_map_lock(mm, pmdp, _addr, &ptl);
	pte += offset >> PAGE_SHIFT;
	for (addr = _addr + offset; addr < _addr + PMD_SIZE; pte++, addr += PAGE_SIZE) {
		pte_t pteval = *pte;
		struct page *page;
		int page_nid = -1;
		int target_nid;
		bool migrated = false;

		if (!pte_present(pteval))
			continue;
		if (!pte_numa(pteval))
			continue;
		if (addr >= vma->vm_end) {
			vma = find_vma(mm, addr);
			
			BUG_ON(!vma);
			BUG_ON(addr < vma->vm_start);
		}
		if (pte_numa(pteval)) {
			pteval = pte_mknonnuma(pteval);
			set_pte_at(mm, addr, pte, pteval);
		}
		page = vm_normal_page(vma, addr, pteval);
		if (unlikely(!page))
			continue;
		
		if (unlikely(page_mapcount(page) != 1))
			continue;

		page_nid = page_to_nid(page);
		target_nid = numa_migrate_prep(page, vma, addr, page_nid);
		pte_unmap_unlock(pte, ptl);
		if (target_nid != -1) {
			migrated = migrate_misplaced_page(page, target_nid);
			if (migrated)
				page_nid = target_nid;
		} else {
			put_page(page);
		}

		if (page_nid != -1)
			task_numa_fault(page_nid, 1, migrated);

		pte = pte_offset_map_lock(mm, pmdp, addr, &ptl);
	}
	pte_unmap_unlock(orig_pte, ptl);

	return 0;
}
#else
static int do_pmd_numa_page(struct mm_struct *mm, struct vm_area_struct *vma,
		     unsigned long addr, pmd_t *pmdp)
{
	BUG();
	return 0;
}
#endif 

int handle_pte_fault(struct mm_struct *mm,
		     struct vm_area_struct *vma, unsigned long address,
		     pte_t *pte, pmd_t *pmd, unsigned int flags)
{
	pte_t entry;
	spinlock_t *ptl;

	entry = *pte;
	if (!pte_present(entry)) {
		if (pte_none(entry)) {
			if (vma->vm_ops)
				return do_linear_fault(mm, vma, address,
						pte, pmd, flags, entry);
			return do_anonymous_page(mm, vma, address,
						 pte, pmd, flags);
		}
		if (pte_file(entry))
			return do_nonlinear_fault(mm, vma, address,
					pte, pmd, flags, entry);
		return do_swap_page(mm, vma, address,
					pte, pmd, flags, entry);
	}

	if (pte_numa(entry))
		return do_numa_page(mm, vma, address, entry, pte, pmd);

	ptl = pte_lockptr(mm, pmd);
	spin_lock(ptl);
	if (unlikely(!pte_same(*pte, entry)))
		goto unlock;
	if (flags & FAULT_FLAG_WRITE) {
		if (!pte_write(entry))
			return do_wp_page(mm, vma, address,
					pte, pmd, ptl, entry);
		entry = pte_mkdirty(entry);
	}
	entry = pte_mkyoung(entry);
	if (ptep_set_access_flags(vma, address, pte, entry, flags & FAULT_FLAG_WRITE)) {
		update_mmu_cache(vma, address, pte);
	} else {
		if (flags & FAULT_FLAG_WRITE)
			flush_tlb_fix_spurious_fault(vma, address);
	}
unlock:
	pte_unmap_unlock(pte, ptl);
	return 0;
}

static int __handle_mm_fault(struct mm_struct *mm, struct vm_area_struct *vma,
			     unsigned long address, unsigned int flags)
{
	pgd_t *pgd;
	pud_t *pud;
	pmd_t *pmd;
	pte_t *pte;

	if (unlikely(is_vm_hugetlb_page(vma)))
		return hugetlb_fault(mm, vma, address, flags);

retry:
	pgd = pgd_offset(mm, address);
	pud = pud_alloc(mm, pgd, address);
	if (!pud)
		return VM_FAULT_OOM;
	pmd = pmd_alloc(mm, pud, address);
	if (!pmd)
		return VM_FAULT_OOM;
	if (pmd_none(*pmd) && transparent_hugepage_enabled(vma)) {
		if (!vma->vm_ops)
			return do_huge_pmd_anonymous_page(mm, vma, address,
							  pmd, flags);
	} else {
		pmd_t orig_pmd = *pmd;
		int ret;

		barrier();
		if (pmd_trans_huge(orig_pmd)) {
			unsigned int dirty = flags & FAULT_FLAG_WRITE;

			if (pmd_trans_splitting(orig_pmd))
				return 0;

			if (pmd_numa(orig_pmd))
				return do_huge_pmd_numa_page(mm, vma, address,
							     orig_pmd, pmd);

			if (dirty && !pmd_write(orig_pmd)) {
				ret = do_huge_pmd_wp_page(mm, vma, address, pmd,
							  orig_pmd);
				if (unlikely(ret & VM_FAULT_OOM))
					goto retry;
				return ret;
			} else {
				huge_pmd_set_accessed(mm, vma, address, pmd,
						      orig_pmd, dirty);
			}

			return 0;
		}
	}

	if (pmd_numa(*pmd))
		return do_pmd_numa_page(mm, vma, address, pmd);

	if (unlikely(pmd_none(*pmd)) &&
	    unlikely(__pte_alloc(mm, vma, pmd, address)))
		return VM_FAULT_OOM;
	
	if (unlikely(pmd_trans_huge(*pmd)))
		return 0;
	pte = pte_offset_map(pmd, address);

	return handle_pte_fault(mm, vma, address, pte, pmd, flags);
}

int handle_mm_fault(struct mm_struct *mm, struct vm_area_struct *vma,
		    unsigned long address, unsigned int flags)
{
	int ret;

	__set_current_state(TASK_RUNNING);

	count_vm_event(PGFAULT);
	mem_cgroup_count_vm_event(mm, PGFAULT);

	
	check_sync_rss_stat(current);

	if (flags & FAULT_FLAG_USER)
		mem_cgroup_oom_enable();

	ret = __handle_mm_fault(mm, vma, address, flags);

	if (flags & FAULT_FLAG_USER) {
		mem_cgroup_oom_disable();
                if (task_in_memcg_oom(current) && !(ret & VM_FAULT_OOM))
                        mem_cgroup_oom_synchronize(false);
	}

	return ret;
}

#ifndef __PAGETABLE_PUD_FOLDED
int __pud_alloc(struct mm_struct *mm, pgd_t *pgd, unsigned long address)
{
	pud_t *new = pud_alloc_one(mm, address);
	if (!new)
		return -ENOMEM;

	smp_wmb(); 

	spin_lock(&mm->page_table_lock);
	if (pgd_present(*pgd))		
		pud_free(mm, new);
	else
		pgd_populate(mm, pgd, new);
	spin_unlock(&mm->page_table_lock);
	return 0;
}
#endif 

#ifndef __PAGETABLE_PMD_FOLDED
int __pmd_alloc(struct mm_struct *mm, pud_t *pud, unsigned long address)
{
	pmd_t *new = pmd_alloc_one(mm, address);
	if (!new)
		return -ENOMEM;

	smp_wmb(); 

	spin_lock(&mm->page_table_lock);
#ifndef __ARCH_HAS_4LEVEL_HACK
	if (pud_present(*pud))		
		pmd_free(mm, new);
	else
		pud_populate(mm, pud, new);
#else
	if (pgd_present(*pud))		
		pmd_free(mm, new);
	else
		pgd_populate(mm, pud, new);
#endif 
	spin_unlock(&mm->page_table_lock);
	return 0;
}
#endif 

#if !defined(__HAVE_ARCH_GATE_AREA)

#if defined(AT_SYSINFO_EHDR)
static struct vm_area_struct gate_vma;

static int __init gate_vma_init(void)
{
	gate_vma.vm_mm = NULL;
	gate_vma.vm_start = FIXADDR_USER_START;
	gate_vma.vm_end = FIXADDR_USER_END;
	gate_vma.vm_flags = VM_READ | VM_MAYREAD | VM_EXEC | VM_MAYEXEC;
	gate_vma.vm_page_prot = __P101;

	return 0;
}
__initcall(gate_vma_init);
#endif

struct vm_area_struct *get_gate_vma(struct mm_struct *mm)
{
#ifdef AT_SYSINFO_EHDR
	return &gate_vma;
#else
	return NULL;
#endif
}

int in_gate_area_no_mm(unsigned long addr)
{
#ifdef AT_SYSINFO_EHDR
	if ((addr >= FIXADDR_USER_START) && (addr < FIXADDR_USER_END))
		return 1;
#endif
	return 0;
}

#endif	

static int __follow_pte(struct mm_struct *mm, unsigned long address,
		pte_t **ptepp, spinlock_t **ptlp)
{
	pgd_t *pgd;
	pud_t *pud;
	pmd_t *pmd;
	pte_t *ptep;

	pgd = pgd_offset(mm, address);
	if (pgd_none(*pgd) || unlikely(pgd_bad(*pgd)))
		goto out;

	pud = pud_offset(pgd, address);
	if (pud_none(*pud) || unlikely(pud_bad(*pud)))
		goto out;

	pmd = pmd_offset(pud, address);
	VM_BUG_ON(pmd_trans_huge(*pmd));
	if (pmd_none(*pmd) || unlikely(pmd_bad(*pmd)))
		goto out;

	
	if (pmd_huge(*pmd))
		goto out;

	ptep = pte_offset_map_lock(mm, pmd, address, ptlp);
	if (!ptep)
		goto out;
	if (!pte_present(*ptep))
		goto unlock;
	*ptepp = ptep;
	return 0;
unlock:
	pte_unmap_unlock(ptep, *ptlp);
out:
	return -EINVAL;
}

static inline int follow_pte(struct mm_struct *mm, unsigned long address,
			     pte_t **ptepp, spinlock_t **ptlp)
{
	int res;

	
	(void) __cond_lock(*ptlp,
			   !(res = __follow_pte(mm, address, ptepp, ptlp)));
	return res;
}

int follow_pfn(struct vm_area_struct *vma, unsigned long address,
	unsigned long *pfn)
{
	int ret = -EINVAL;
	spinlock_t *ptl;
	pte_t *ptep;

	if (!(vma->vm_flags & (VM_IO | VM_PFNMAP)))
		return ret;

	ret = follow_pte(vma->vm_mm, address, &ptep, &ptl);
	if (ret)
		return ret;
	*pfn = pte_pfn(*ptep);
	pte_unmap_unlock(ptep, ptl);
	return 0;
}
EXPORT_SYMBOL(follow_pfn);

#ifdef CONFIG_HAVE_IOREMAP_PROT
int follow_phys(struct vm_area_struct *vma,
		unsigned long address, unsigned int flags,
		unsigned long *prot, resource_size_t *phys)
{
	int ret = -EINVAL;
	pte_t *ptep, pte;
	spinlock_t *ptl;

	if (!(vma->vm_flags & (VM_IO | VM_PFNMAP)))
		goto out;

	if (follow_pte(vma->vm_mm, address, &ptep, &ptl))
		goto out;
	pte = *ptep;

	if ((flags & FOLL_WRITE) && !pte_write(pte))
		goto unlock;

	*prot = pgprot_val(pte_pgprot(pte));
	*phys = (resource_size_t)pte_pfn(pte) << PAGE_SHIFT;

	ret = 0;
unlock:
	pte_unmap_unlock(ptep, ptl);
out:
	return ret;
}

int generic_access_phys(struct vm_area_struct *vma, unsigned long addr,
			void *buf, int len, int write)
{
	resource_size_t phys_addr;
	unsigned long prot = 0;
	void __iomem *maddr;
	int offset = addr & (PAGE_SIZE-1);

	if (follow_phys(vma, addr, write, &prot, &phys_addr))
		return -EINVAL;

	maddr = ioremap_prot(phys_addr, PAGE_ALIGN(len + offset), prot);
	if (write)
		memcpy_toio(maddr + offset, buf, len);
	else
		memcpy_fromio(buf, maddr + offset, len);
	iounmap(maddr);

	return len;
}
EXPORT_SYMBOL_GPL(generic_access_phys);
#endif

static int __access_remote_vm(struct task_struct *tsk, struct mm_struct *mm,
		unsigned long addr, void *buf, int len, int write)
{
	struct vm_area_struct *vma;
	void *old_buf = buf;

	down_read(&mm->mmap_sem);
	
	while (len) {
		int bytes, ret, offset;
		void *maddr;
		struct page *page = NULL;

		ret = get_user_pages(tsk, mm, addr, 1,
				write, 1, &page, &vma);
		if (ret <= 0) {
#ifdef CONFIG_HAVE_IOREMAP_PROT
			vma = find_vma(mm, addr);
			if (!vma || vma->vm_start > addr)
				break;
			if (vma->vm_ops && vma->vm_ops->access)
				ret = vma->vm_ops->access(vma, addr, buf,
							  len, write);
			if (ret <= 0)
#endif
				break;
			bytes = ret;
		} else {
			bytes = len;
			offset = addr & (PAGE_SIZE-1);
			if (bytes > PAGE_SIZE-offset)
				bytes = PAGE_SIZE-offset;

			maddr = kmap(page);
			if (write) {
				copy_to_user_page(vma, page, addr,
						  maddr + offset, buf, bytes);
				set_page_dirty_lock(page);
			} else {
				copy_from_user_page(vma, page, addr,
						    buf, maddr + offset, bytes);
			}
			kunmap(page);
			page_cache_release(page);
		}
		len -= bytes;
		buf += bytes;
		addr += bytes;
	}
	up_read(&mm->mmap_sem);

	return buf - old_buf;
}

int access_remote_vm(struct mm_struct *mm, unsigned long addr,
		void *buf, int len, int write)
{
	return __access_remote_vm(NULL, mm, addr, buf, len, write);
}

int access_process_vm(struct task_struct *tsk, unsigned long addr,
		void *buf, int len, int write)
{
	struct mm_struct *mm;
	int ret;

	mm = get_task_mm(tsk);
	if (!mm)
		return 0;

	ret = __access_remote_vm(tsk, mm, addr, buf, len, write);
	mmput(mm);

	return ret;
}

void print_vma_addr(char *prefix, unsigned long ip)
{
	struct mm_struct *mm = current->mm;
	struct vm_area_struct *vma;

	if (preempt_count())
		return;

	down_read(&mm->mmap_sem);
	vma = find_vma(mm, ip);
	if (vma && vma->vm_file) {
		struct file *f = vma->vm_file;
		char *buf = (char *)__get_free_page(GFP_KERNEL);
		if (buf) {
			char *p;

			p = d_path(&f->f_path, buf, PAGE_SIZE);
			if (IS_ERR(p))
				p = "?";
			printk("%s%s[%lx+%lx]", prefix, kbasename(p),
					vma->vm_start,
					vma->vm_end - vma->vm_start);
			free_page((unsigned long)buf);
		}
	}
	up_read(&mm->mmap_sem);
}

#if defined(CONFIG_PROVE_LOCKING) || defined(CONFIG_DEBUG_ATOMIC_SLEEP)
void might_fault(void)
{
	if (segment_eq(get_fs(), KERNEL_DS))
		return;

	if (in_atomic())
		return;

	__might_sleep(__FILE__, __LINE__, 0);

	if (current->mm)
		might_lock_read(&current->mm->mmap_sem);
}
EXPORT_SYMBOL(might_fault);
#endif

#if defined(CONFIG_TRANSPARENT_HUGEPAGE) || defined(CONFIG_HUGETLBFS)
static void clear_gigantic_page(struct page *page,
				unsigned long addr,
				unsigned int pages_per_huge_page)
{
	int i;
	struct page *p = page;

	might_sleep();
	for (i = 0; i < pages_per_huge_page;
	     i++, p = mem_map_next(p, page, i)) {
		cond_resched();
		clear_user_highpage(p, addr + i * PAGE_SIZE);
	}
}
void clear_huge_page(struct page *page,
		     unsigned long addr, unsigned int pages_per_huge_page)
{
	int i;

	if (unlikely(pages_per_huge_page > MAX_ORDER_NR_PAGES)) {
		clear_gigantic_page(page, addr, pages_per_huge_page);
		return;
	}

	might_sleep();
	for (i = 0; i < pages_per_huge_page; i++) {
		cond_resched();
		clear_user_highpage(page + i, addr + i * PAGE_SIZE);
	}
}

static void copy_user_gigantic_page(struct page *dst, struct page *src,
				    unsigned long addr,
				    struct vm_area_struct *vma,
				    unsigned int pages_per_huge_page)
{
	int i;
	struct page *dst_base = dst;
	struct page *src_base = src;

	for (i = 0; i < pages_per_huge_page; ) {
		cond_resched();
		copy_user_highpage(dst, src, addr + i*PAGE_SIZE, vma);

		i++;
		dst = mem_map_next(dst, dst_base, i);
		src = mem_map_next(src, src_base, i);
	}
}

void copy_user_huge_page(struct page *dst, struct page *src,
			 unsigned long addr, struct vm_area_struct *vma,
			 unsigned int pages_per_huge_page)
{
	int i;

	if (unlikely(pages_per_huge_page > MAX_ORDER_NR_PAGES)) {
		copy_user_gigantic_page(dst, src, addr, vma,
					pages_per_huge_page);
		return;
	}

	might_sleep();
	for (i = 0; i < pages_per_huge_page; i++) {
		cond_resched();
		copy_user_highpage(dst + i, src + i, addr + i*PAGE_SIZE, vma);
	}
}
#endif <|MERGE_RESOLUTION|>--- conflicted
+++ resolved
@@ -1201,28 +1201,6 @@
 /*
  * FOLL_FORCE can write to even unwritable pte's, but only
  * after we've gone through a COW cycle and they are dirty.
-<<<<<<< HEAD
-=======
- */
-static inline bool can_follow_write_pte(pte_t pte, unsigned int flags)
-{
-	return pte_write(pte) ||
-		((flags & FOLL_FORCE) && (flags & FOLL_COW) && pte_dirty(pte));
-}
-
-/**
- * follow_page_mask - look up a page descriptor from a user-virtual address
- * @vma: vm_area_struct mapping @address
- * @address: virtual address to look up
- * @flags: flags modifying lookup behaviour
- * @page_mask: on output, *page_mask is set according to the size of the page
- *
- * @flags can have FOLL_ flags set, defined in <linux/mm.h>
- *
- * Returns the mapped (struct page *), %NULL if no mapping exists, or
- * an error pointer if there is a mapping to something not represented
- * by a page descriptor (see also vm_normal_page()).
->>>>>>> 27228629
  */
 static inline bool can_follow_write_pte(pte_t pte, unsigned int flags)
 {
@@ -2572,15 +2550,9 @@
 
 	pte_unmap(page_table);
 
-<<<<<<< HEAD
-	
-=======
-	/* File mapping without ->vm_ops ? */
 	if (vma->vm_flags & VM_SHARED)
 		return VM_FAULT_SIGBUS;
-
-	/* Check if we need to add a guard page to the stack */
->>>>>>> 27228629
+	
 	if (check_stack_guard_page(vma, address) < 0)
 		return VM_FAULT_SIGSEGV;
 
