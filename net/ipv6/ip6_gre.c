/*
 *	GRE over IPv6 protocol decoder.
 *
 *	Authors: Dmitry Kozlov (xeb@mail.ru)
 *
 *	This program is free software; you can redistribute it and/or
 *	modify it under the terms of the GNU General Public License
 *	as published by the Free Software Foundation; either version
 *	2 of the License, or (at your option) any later version.
 *
 */

#define pr_fmt(fmt) KBUILD_MODNAME ": " fmt

#include <linux/capability.h>
#include <linux/module.h>
#include <linux/types.h>
#include <linux/kernel.h>
#include <linux/slab.h>
#include <linux/uaccess.h>
#include <linux/skbuff.h>
#include <linux/netdevice.h>
#include <linux/in.h>
#include <linux/tcp.h>
#include <linux/udp.h>
#include <linux/if_arp.h>
#include <linux/mroute.h>
#include <linux/init.h>
#include <linux/in6.h>
#include <linux/inetdevice.h>
#include <linux/igmp.h>
#include <linux/netfilter_ipv4.h>
#include <linux/etherdevice.h>
#include <linux/if_ether.h>
#include <linux/hash.h>
#include <linux/if_tunnel.h>
#include <linux/ip6_tunnel.h>

#include <net/sock.h>
#include <net/ip.h>
#include <net/ip_tunnels.h>
#include <net/icmp.h>
#include <net/protocol.h>
#include <net/addrconf.h>
#include <net/arp.h>
#include <net/checksum.h>
#include <net/dsfield.h>
#include <net/inet_ecn.h>
#include <net/xfrm.h>
#include <net/net_namespace.h>
#include <net/netns/generic.h>
#include <net/rtnetlink.h>

#include <net/ipv6.h>
#include <net/ip6_fib.h>
#include <net/ip6_route.h>
#include <net/ip6_tunnel.h>
#include <net/gre.h>


static bool log_ecn_error = true;
module_param(log_ecn_error, bool, 0644);
MODULE_PARM_DESC(log_ecn_error, "Log packets received with corrupted ECN");

#define IPV6_TCLASS_MASK (IPV6_FLOWINFO_MASK & ~IPV6_FLOWLABEL_MASK)
#define IPV6_TCLASS_SHIFT 20

#define HASH_SIZE_SHIFT  5
#define HASH_SIZE (1 << HASH_SIZE_SHIFT)

static int ip6gre_net_id __read_mostly;
struct ip6gre_net {
	struct ip6_tnl __rcu *tunnels[4][HASH_SIZE];

	struct net_device *fb_tunnel_dev;
};

static struct rtnl_link_ops ip6gre_link_ops __read_mostly;
static int ip6gre_tunnel_init(struct net_device *dev);
static void ip6gre_tunnel_setup(struct net_device *dev);
static void ip6gre_tunnel_link(struct ip6gre_net *ign, struct ip6_tnl *t);
static void ip6gre_tnl_link_config(struct ip6_tnl *t, int set_mtu);

/* Tunnel hash table */

/*
   4 hash tables:

   3: (remote,local)
   2: (remote,*)
   1: (*,local)
   0: (*,*)

   We require exact key match i.e. if a key is present in packet
   it will match only tunnel with the same key; if it is not present,
   it will match only keyless tunnel.

   All keysless packets, if not matched configured keyless tunnels
   will match fallback tunnel.
 */

#define HASH_KEY(key) (((__force u32)key^((__force u32)key>>4))&(HASH_SIZE - 1))
static u32 HASH_ADDR(const struct in6_addr *addr)
{
	u32 hash = ipv6_addr_hash(addr);

	return hash_32(hash, HASH_SIZE_SHIFT);
}

#define tunnels_r_l	tunnels[3]
#define tunnels_r	tunnels[2]
#define tunnels_l	tunnels[1]
#define tunnels_wc	tunnels[0]

/* Given src, dst and key, find appropriate for input tunnel. */

static struct ip6_tnl *ip6gre_tunnel_lookup(struct net_device *dev,
		const struct in6_addr *remote, const struct in6_addr *local,
		__be32 key, __be16 gre_proto)
{
	struct net *net = dev_net(dev);
	int link = dev->ifindex;
	unsigned int h0 = HASH_ADDR(remote);
	unsigned int h1 = HASH_KEY(key);
	struct ip6_tnl *t, *cand = NULL;
	struct ip6gre_net *ign = net_generic(net, ip6gre_net_id);
	int dev_type = (gre_proto == htons(ETH_P_TEB)) ?
		       ARPHRD_ETHER : ARPHRD_IP6GRE;
	int score, cand_score = 4;

	for_each_ip_tunnel_rcu(t, ign->tunnels_r_l[h0 ^ h1]) {
		if (!ipv6_addr_equal(local, &t->parms.laddr) ||
		    !ipv6_addr_equal(remote, &t->parms.raddr) ||
		    key != t->parms.i_key ||
		    !(t->dev->flags & IFF_UP))
			continue;

		if (t->dev->type != ARPHRD_IP6GRE &&
		    t->dev->type != dev_type)
			continue;

		score = 0;
		if (t->parms.link != link)
			score |= 1;
		if (t->dev->type != dev_type)
			score |= 2;
		if (score == 0)
			return t;

		if (score < cand_score) {
			cand = t;
			cand_score = score;
		}
	}

	for_each_ip_tunnel_rcu(t, ign->tunnels_r[h0 ^ h1]) {
		if (!ipv6_addr_equal(remote, &t->parms.raddr) ||
		    key != t->parms.i_key ||
		    !(t->dev->flags & IFF_UP))
			continue;

		if (t->dev->type != ARPHRD_IP6GRE &&
		    t->dev->type != dev_type)
			continue;

		score = 0;
		if (t->parms.link != link)
			score |= 1;
		if (t->dev->type != dev_type)
			score |= 2;
		if (score == 0)
			return t;

		if (score < cand_score) {
			cand = t;
			cand_score = score;
		}
	}

	for_each_ip_tunnel_rcu(t, ign->tunnels_l[h1]) {
		if ((!ipv6_addr_equal(local, &t->parms.laddr) &&
			  (!ipv6_addr_equal(local, &t->parms.raddr) ||
				 !ipv6_addr_is_multicast(local))) ||
		    key != t->parms.i_key ||
		    !(t->dev->flags & IFF_UP))
			continue;

		if (t->dev->type != ARPHRD_IP6GRE &&
		    t->dev->type != dev_type)
			continue;

		score = 0;
		if (t->parms.link != link)
			score |= 1;
		if (t->dev->type != dev_type)
			score |= 2;
		if (score == 0)
			return t;

		if (score < cand_score) {
			cand = t;
			cand_score = score;
		}
	}

	for_each_ip_tunnel_rcu(t, ign->tunnels_wc[h1]) {
		if (t->parms.i_key != key ||
		    !(t->dev->flags & IFF_UP))
			continue;

		if (t->dev->type != ARPHRD_IP6GRE &&
		    t->dev->type != dev_type)
			continue;

		score = 0;
		if (t->parms.link != link)
			score |= 1;
		if (t->dev->type != dev_type)
			score |= 2;
		if (score == 0)
			return t;

		if (score < cand_score) {
			cand = t;
			cand_score = score;
		}
	}

	if (cand != NULL)
		return cand;

	dev = ign->fb_tunnel_dev;
	if (dev->flags & IFF_UP)
		return netdev_priv(dev);

	return NULL;
}

static struct ip6_tnl __rcu **__ip6gre_bucket(struct ip6gre_net *ign,
		const struct __ip6_tnl_parm *p)
{
	const struct in6_addr *remote = &p->raddr;
	const struct in6_addr *local = &p->laddr;
	unsigned int h = HASH_KEY(p->i_key);
	int prio = 0;

	if (!ipv6_addr_any(local))
		prio |= 1;
	if (!ipv6_addr_any(remote) && !ipv6_addr_is_multicast(remote)) {
		prio |= 2;
		h ^= HASH_ADDR(remote);
	}

	return &ign->tunnels[prio][h];
}

static inline struct ip6_tnl __rcu **ip6gre_bucket(struct ip6gre_net *ign,
		const struct ip6_tnl *t)
{
	return __ip6gre_bucket(ign, &t->parms);
}

static void ip6gre_tunnel_link(struct ip6gre_net *ign, struct ip6_tnl *t)
{
	struct ip6_tnl __rcu **tp = ip6gre_bucket(ign, t);

	rcu_assign_pointer(t->next, rtnl_dereference(*tp));
	rcu_assign_pointer(*tp, t);
}

static void ip6gre_tunnel_unlink(struct ip6gre_net *ign, struct ip6_tnl *t)
{
	struct ip6_tnl __rcu **tp;
	struct ip6_tnl *iter;

	for (tp = ip6gre_bucket(ign, t);
	     (iter = rtnl_dereference(*tp)) != NULL;
	     tp = &iter->next) {
		if (t == iter) {
			rcu_assign_pointer(*tp, t->next);
			break;
		}
	}
}

static struct ip6_tnl *ip6gre_tunnel_find(struct net *net,
					   const struct __ip6_tnl_parm *parms,
					   int type)
{
	const struct in6_addr *remote = &parms->raddr;
	const struct in6_addr *local = &parms->laddr;
	__be32 key = parms->i_key;
	int link = parms->link;
	struct ip6_tnl *t;
	struct ip6_tnl __rcu **tp;
	struct ip6gre_net *ign = net_generic(net, ip6gre_net_id);

	for (tp = __ip6gre_bucket(ign, parms);
	     (t = rtnl_dereference(*tp)) != NULL;
	     tp = &t->next)
		if (ipv6_addr_equal(local, &t->parms.laddr) &&
		    ipv6_addr_equal(remote, &t->parms.raddr) &&
		    key == t->parms.i_key &&
		    link == t->parms.link &&
		    type == t->dev->type)
			break;

	return t;
}

static struct ip6_tnl *ip6gre_tunnel_locate(struct net *net,
		const struct __ip6_tnl_parm *parms, int create)
{
	struct ip6_tnl *t, *nt;
	struct net_device *dev;
	char name[IFNAMSIZ];
	struct ip6gre_net *ign = net_generic(net, ip6gre_net_id);

	t = ip6gre_tunnel_find(net, parms, ARPHRD_IP6GRE);
	if (t || !create)
		return t;

	if (parms->name[0])
		strlcpy(name, parms->name, IFNAMSIZ);
	else
		strcpy(name, "ip6gre%d");

	dev = alloc_netdev(sizeof(*t), name, ip6gre_tunnel_setup);
	if (!dev)
		return NULL;

	dev_net_set(dev, net);

	nt = netdev_priv(dev);
	nt->parms = *parms;
	dev->rtnl_link_ops = &ip6gre_link_ops;

	nt->dev = dev;
	ip6gre_tnl_link_config(nt, 1);

	if (register_netdevice(dev) < 0)
		goto failed_free;

	/* Can use a lockless transmit, unless we generate output sequences */
	if (!(nt->parms.o_flags & GRE_SEQ))
		dev->features |= NETIF_F_LLTX;

	dev_hold(dev);
	ip6gre_tunnel_link(ign, nt);
	return nt;

failed_free:
	free_netdev(dev);
	return NULL;
}

static void ip6gre_tunnel_uninit(struct net_device *dev)
{
	struct net *net = dev_net(dev);
	struct ip6gre_net *ign = net_generic(net, ip6gre_net_id);

	ip6gre_tunnel_unlink(ign, netdev_priv(dev));
	ip6_tnl_dst_reset(netdev_priv(dev));
	dev_put(dev);
}


static void ip6gre_err(struct sk_buff *skb, struct inet6_skb_parm *opt,
<<<<<<< HEAD
			u8 type, u8 code, int offset, __be32 info)
=======
		       u8 type, u8 code, int offset, __be32 info)
>>>>>>> a07ea939
{
	const struct gre_base_hdr *greh;
	const struct ipv6hdr *ipv6h;
	int grehlen = sizeof(*greh);
	struct ip6_tnl *t;
	int key_off = 0;
	__be16 flags;
	__be32 key;

	if (!pskb_may_pull(skb, offset + grehlen))
		return;
	greh = (const struct gre_base_hdr *)(skb->data + offset);
	flags = greh->flags;
	if (flags & (GRE_VERSION | GRE_ROUTING))
		return;
	if (flags & GRE_CSUM)
		grehlen += 4;
	if (flags & GRE_KEY) {
		key_off = grehlen + offset;
		grehlen += 4;
	}

<<<<<<< HEAD
	/* If only 8 bytes returned, keyed message will be dropped here */
=======
>>>>>>> a07ea939
	if (!pskb_may_pull(skb, offset + grehlen))
		return;
	ipv6h = (const struct ipv6hdr *)skb->data;
	greh = (const struct gre_base_hdr *)(skb->data + offset);
	key = key_off ? *(__be32 *)(skb->data + key_off) : 0;

	t = ip6gre_tunnel_lookup(skb->dev, &ipv6h->daddr, &ipv6h->saddr,
<<<<<<< HEAD
				key, greh->protocol);
	if (!t)
=======
				 key, greh->protocol);
	if (t == NULL)
>>>>>>> a07ea939
		return;

	switch (type) {
		__u32 teli;
		struct ipv6_tlv_tnl_enc_lim *tel;
		__u32 mtu;
	case ICMPV6_DEST_UNREACH:
		net_warn_ratelimited("%s: Path to destination invalid or inactive!\n",
				     t->parms.name);
		break;
	case ICMPV6_TIME_EXCEED:
		if (code == ICMPV6_EXC_HOPLIMIT) {
			net_warn_ratelimited("%s: Too small hop limit or routing loop in tunnel!\n",
					     t->parms.name);
		}
		break;
	case ICMPV6_PARAMPROB:
		teli = 0;
		if (code == ICMPV6_HDR_FIELD)
			teli = ip6_tnl_parse_tlv_enc_lim(skb, skb->data);

		if (teli && teli == info - 2) {
			tel = (struct ipv6_tlv_tnl_enc_lim *) &skb->data[teli];
			if (tel->encap_limit == 0) {
				net_warn_ratelimited("%s: Too small encapsulation limit or routing loop in tunnel!\n",
						     t->parms.name);
			}
		} else {
			net_warn_ratelimited("%s: Recipient unable to parse tunneled packet!\n",
					     t->parms.name);
		}
		break;
	case ICMPV6_PKT_TOOBIG:
		mtu = info - offset;
		if (mtu < IPV6_MIN_MTU)
			mtu = IPV6_MIN_MTU;
		t->dev->mtu = mtu;
		break;
	}

	if (time_before(jiffies, t->err_time + IP6TUNNEL_ERR_TIMEO))
		t->err_count++;
	else
		t->err_count = 1;
	t->err_time = jiffies;
}

static int ip6gre_rcv(struct sk_buff *skb)
{
	const struct ipv6hdr *ipv6h;
	u8     *h;
	__be16    flags;
	__sum16   csum = 0;
	__be32 key = 0;
	u32    seqno = 0;
	struct ip6_tnl *tunnel;
	int    offset = 4;
	__be16 gre_proto;
	int err;

	if (!pskb_may_pull(skb, sizeof(struct in6_addr)))
		goto drop;

	ipv6h = ipv6_hdr(skb);
	h = skb->data;
	flags = *(__be16 *)h;

	if (flags&(GRE_CSUM|GRE_KEY|GRE_ROUTING|GRE_SEQ|GRE_VERSION)) {
		/* - Version must be 0.
		   - We do not support routing headers.
		 */
		if (flags&(GRE_VERSION|GRE_ROUTING))
			goto drop;

		if (flags&GRE_CSUM) {
			switch (skb->ip_summed) {
			case CHECKSUM_COMPLETE:
				csum = csum_fold(skb->csum);
				if (!csum)
					break;
				/* fall through */
			case CHECKSUM_NONE:
				skb->csum = 0;
				csum = __skb_checksum_complete(skb);
				skb->ip_summed = CHECKSUM_COMPLETE;
			}
			offset += 4;
		}
		if (flags&GRE_KEY) {
			key = *(__be32 *)(h + offset);
			offset += 4;
		}
		if (flags&GRE_SEQ) {
			seqno = ntohl(*(__be32 *)(h + offset));
			offset += 4;
		}
	}

	gre_proto = *(__be16 *)(h + 2);

	tunnel = ip6gre_tunnel_lookup(skb->dev,
					  &ipv6h->saddr, &ipv6h->daddr, key,
					  gre_proto);
	if (tunnel) {
		struct pcpu_tstats *tstats;

		if (!xfrm6_policy_check(NULL, XFRM_POLICY_IN, skb))
			goto drop;

		if (!ip6_tnl_rcv_ctl(tunnel, &ipv6h->daddr, &ipv6h->saddr)) {
			tunnel->dev->stats.rx_dropped++;
			goto drop;
		}

		secpath_reset(skb);

		skb->protocol = gre_proto;
		/* WCCP version 1 and 2 protocol decoding.
		 * - Change protocol to IPv6
		 * - When dealing with WCCPv2, Skip extra 4 bytes in GRE header
		 */
		if (flags == 0 && gre_proto == htons(ETH_P_WCCP)) {
			skb->protocol = htons(ETH_P_IPV6);
			if ((*(h + offset) & 0xF0) != 0x40)
				offset += 4;
		}

		skb->mac_header = skb->network_header;
		__pskb_pull(skb, offset);
		skb_postpull_rcsum(skb, skb_transport_header(skb), offset);
		skb->pkt_type = PACKET_HOST;

		if (((flags&GRE_CSUM) && csum) ||
		    (!(flags&GRE_CSUM) && tunnel->parms.i_flags&GRE_CSUM)) {
			tunnel->dev->stats.rx_crc_errors++;
			tunnel->dev->stats.rx_errors++;
			goto drop;
		}
		if (tunnel->parms.i_flags&GRE_SEQ) {
			if (!(flags&GRE_SEQ) ||
			    (tunnel->i_seqno &&
					(s32)(seqno - tunnel->i_seqno) < 0)) {
				tunnel->dev->stats.rx_fifo_errors++;
				tunnel->dev->stats.rx_errors++;
				goto drop;
			}
			tunnel->i_seqno = seqno + 1;
		}

		/* Warning: All skb pointers will be invalidated! */
		if (tunnel->dev->type == ARPHRD_ETHER) {
			if (!pskb_may_pull(skb, ETH_HLEN)) {
				tunnel->dev->stats.rx_length_errors++;
				tunnel->dev->stats.rx_errors++;
				goto drop;
			}

			ipv6h = ipv6_hdr(skb);
			skb->protocol = eth_type_trans(skb, tunnel->dev);
			skb_postpull_rcsum(skb, eth_hdr(skb), ETH_HLEN);
		}

		__skb_tunnel_rx(skb, tunnel->dev);

		skb_reset_network_header(skb);

		err = IP6_ECN_decapsulate(ipv6h, skb);
		if (unlikely(err)) {
			if (log_ecn_error)
				net_info_ratelimited("non-ECT from %pI6 with dsfield=%#x\n",
						     &ipv6h->saddr,
						     ipv6_get_dsfield(ipv6h));
			if (err > 1) {
				++tunnel->dev->stats.rx_frame_errors;
				++tunnel->dev->stats.rx_errors;
				goto drop;
			}
		}

		tstats = this_cpu_ptr(tunnel->dev->tstats);
		u64_stats_update_begin(&tstats->syncp);
		tstats->rx_packets++;
		tstats->rx_bytes += skb->len;
		u64_stats_update_end(&tstats->syncp);

		netif_rx(skb);

		return 0;
	}
	icmpv6_send(skb, ICMPV6_DEST_UNREACH, ICMPV6_PORT_UNREACH, 0);

drop:
	kfree_skb(skb);
	return 0;
}

struct ipv6_tel_txoption {
	struct ipv6_txoptions ops;
	__u8 dst_opt[8];
};

static void init_tel_txopt(struct ipv6_tel_txoption *opt, __u8 encap_limit)
{
	memset(opt, 0, sizeof(struct ipv6_tel_txoption));

	opt->dst_opt[2] = IPV6_TLV_TNL_ENCAP_LIMIT;
	opt->dst_opt[3] = 1;
	opt->dst_opt[4] = encap_limit;
	opt->dst_opt[5] = IPV6_TLV_PADN;
	opt->dst_opt[6] = 1;

	opt->ops.dst0opt = (struct ipv6_opt_hdr *) opt->dst_opt;
	opt->ops.opt_nflen = 8;
}

static netdev_tx_t ip6gre_xmit2(struct sk_buff *skb,
			 struct net_device *dev,
			 __u8 dsfield,
			 struct flowi6 *fl6,
			 int encap_limit,
			 __u32 *pmtu)
{
	struct net *net = dev_net(dev);
	struct ip6_tnl *tunnel = netdev_priv(dev);
	struct net_device *tdev;    /* Device to other host */
	struct ipv6hdr  *ipv6h;     /* Our new IP header */
	unsigned int max_headroom = 0; /* The extra header space needed */
	int    gre_hlen;
	struct ipv6_tel_txoption opt;
	int    mtu;
	struct dst_entry *dst = NULL, *ndst = NULL;
	struct net_device_stats *stats = &tunnel->dev->stats;
	int err = -1;
	u8 proto;
	struct sk_buff *new_skb;

	if (dev->type == ARPHRD_ETHER)
		IPCB(skb)->flags = 0;

	if (dev->header_ops && dev->type == ARPHRD_IP6GRE) {
		gre_hlen = 0;
		ipv6h = (struct ipv6hdr *)skb->data;
		fl6->daddr = ipv6h->daddr;
	} else {
		gre_hlen = tunnel->hlen;
		fl6->daddr = tunnel->parms.raddr;
	}

	if (!fl6->flowi6_mark)
		dst = ip6_tnl_dst_check(tunnel);

	if (!dst) {
		ndst = ip6_route_output(net, NULL, fl6);

		if (ndst->error)
			goto tx_err_link_failure;
		ndst = xfrm_lookup(net, ndst, flowi6_to_flowi(fl6), NULL, 0);
		if (IS_ERR(ndst)) {
			err = PTR_ERR(ndst);
			ndst = NULL;
			goto tx_err_link_failure;
		}
		dst = ndst;
	}

	tdev = dst->dev;

	if (tdev == dev) {
		stats->collisions++;
		net_warn_ratelimited("%s: Local routing loop detected!\n",
				     tunnel->parms.name);
		goto tx_err_dst_release;
	}

	mtu = dst_mtu(dst) - sizeof(*ipv6h);
	if (encap_limit >= 0) {
		max_headroom += 8;
		mtu -= 8;
	}
	if (mtu < IPV6_MIN_MTU)
		mtu = IPV6_MIN_MTU;
	if (skb_dst(skb))
		skb_dst(skb)->ops->update_pmtu(skb_dst(skb), NULL, skb, mtu);
	if (skb->len > mtu) {
		*pmtu = mtu;
		err = -EMSGSIZE;
		goto tx_err_dst_release;
	}

	if (tunnel->err_count > 0) {
		if (time_before(jiffies,
				tunnel->err_time + IP6TUNNEL_ERR_TIMEO)) {
			tunnel->err_count--;

			dst_link_failure(skb);
		} else
			tunnel->err_count = 0;
	}

	max_headroom += LL_RESERVED_SPACE(tdev) + gre_hlen + dst->header_len;

	if (skb_headroom(skb) < max_headroom || skb_shared(skb) ||
	    (skb_cloned(skb) && !skb_clone_writable(skb, 0))) {
		new_skb = skb_realloc_headroom(skb, max_headroom);
		if (max_headroom > dev->needed_headroom)
			dev->needed_headroom = max_headroom;
		if (!new_skb)
			goto tx_err_dst_release;

		if (skb->sk)
			skb_set_owner_w(new_skb, skb->sk);
		consume_skb(skb);
		skb = new_skb;
	}

	skb_dst_drop(skb);

	if (fl6->flowi6_mark) {
		skb_dst_set(skb, dst);
		ndst = NULL;
	} else {
		skb_dst_set_noref(skb, dst);
	}

	proto = NEXTHDR_GRE;
	if (encap_limit >= 0) {
		init_tel_txopt(&opt, encap_limit);
		ipv6_push_nfrag_opts(skb, &opt.ops, &proto, NULL);
	}

	skb_push(skb, gre_hlen);
	skb_reset_network_header(skb);
	skb_set_transport_header(skb, sizeof(*ipv6h));

	/*
	 *	Push down and install the IP header.
	 */
	ipv6h = ipv6_hdr(skb);
	ip6_flow_hdr(ipv6h, INET_ECN_encapsulate(0, dsfield), fl6->flowlabel);
	ipv6h->hop_limit = tunnel->parms.hop_limit;
	ipv6h->nexthdr = proto;
	ipv6h->saddr = fl6->saddr;
	ipv6h->daddr = fl6->daddr;

	((__be16 *)(ipv6h + 1))[0] = tunnel->parms.o_flags;
	((__be16 *)(ipv6h + 1))[1] = (dev->type == ARPHRD_ETHER) ?
				   htons(ETH_P_TEB) : skb->protocol;

	if (tunnel->parms.o_flags&(GRE_KEY|GRE_CSUM|GRE_SEQ)) {
		__be32 *ptr = (__be32 *)(((u8 *)ipv6h) + tunnel->hlen - 4);

		if (tunnel->parms.o_flags&GRE_SEQ) {
			++tunnel->o_seqno;
			*ptr = htonl(tunnel->o_seqno);
			ptr--;
		}
		if (tunnel->parms.o_flags&GRE_KEY) {
			*ptr = tunnel->parms.o_key;
			ptr--;
		}
		if (tunnel->parms.o_flags&GRE_CSUM) {
			*ptr = 0;
			*(__sum16 *)ptr = ip_compute_csum((void *)(ipv6h+1),
				skb->len - sizeof(struct ipv6hdr));
		}
	}

	ip6tunnel_xmit(skb, dev);
	if (ndst)
		ip6_tnl_dst_store(tunnel, ndst);
	return 0;
tx_err_link_failure:
	stats->tx_carrier_errors++;
	dst_link_failure(skb);
tx_err_dst_release:
	dst_release(ndst);
	return err;
}

static inline int ip6gre_xmit_ipv4(struct sk_buff *skb, struct net_device *dev)
{
	struct ip6_tnl *t = netdev_priv(dev);
	const struct iphdr  *iph = ip_hdr(skb);
	int encap_limit = -1;
	struct flowi6 fl6;
	__u8 dsfield;
	__u32 mtu;
	int err;

	if (!(t->parms.flags & IP6_TNL_F_IGN_ENCAP_LIMIT))
		encap_limit = t->parms.encap_limit;

	memcpy(&fl6, &t->fl.u.ip6, sizeof(fl6));
	fl6.flowi6_proto = IPPROTO_GRE;

	dsfield = ipv4_get_dsfield(iph);

	if (t->parms.flags & IP6_TNL_F_USE_ORIG_TCLASS)
		fl6.flowlabel |= htonl((__u32)iph->tos << IPV6_TCLASS_SHIFT)
					  & IPV6_TCLASS_MASK;
	if (t->parms.flags & IP6_TNL_F_USE_ORIG_FWMARK)
		fl6.flowi6_mark = skb->mark;

	err = ip6gre_xmit2(skb, dev, dsfield, &fl6, encap_limit, &mtu);
	if (err != 0) {
		/* XXX: send ICMP error even if DF is not set. */
		if (err == -EMSGSIZE)
			icmp_send(skb, ICMP_DEST_UNREACH, ICMP_FRAG_NEEDED,
				  htonl(mtu));
		return -1;
	}

	return 0;
}

static inline int ip6gre_xmit_ipv6(struct sk_buff *skb, struct net_device *dev)
{
	struct ip6_tnl *t = netdev_priv(dev);
	struct ipv6hdr *ipv6h = ipv6_hdr(skb);
	int encap_limit = -1;
	__u16 offset;
	struct flowi6 fl6;
	__u8 dsfield;
	__u32 mtu;
	int err;

	if (ipv6_addr_equal(&t->parms.raddr, &ipv6h->saddr))
		return -1;

	offset = ip6_tnl_parse_tlv_enc_lim(skb, skb_network_header(skb));
	if (offset > 0) {
		struct ipv6_tlv_tnl_enc_lim *tel;
		tel = (struct ipv6_tlv_tnl_enc_lim *)&skb_network_header(skb)[offset];
		if (tel->encap_limit == 0) {
			icmpv6_send(skb, ICMPV6_PARAMPROB,
				    ICMPV6_HDR_FIELD, offset + 2);
			return -1;
		}
		encap_limit = tel->encap_limit - 1;
	} else if (!(t->parms.flags & IP6_TNL_F_IGN_ENCAP_LIMIT))
		encap_limit = t->parms.encap_limit;

	memcpy(&fl6, &t->fl.u.ip6, sizeof(fl6));
	fl6.flowi6_proto = IPPROTO_GRE;

	dsfield = ipv6_get_dsfield(ipv6h);
	if (t->parms.flags & IP6_TNL_F_USE_ORIG_TCLASS)
		fl6.flowlabel |= (*(__be32 *) ipv6h & IPV6_TCLASS_MASK);
	if (t->parms.flags & IP6_TNL_F_USE_ORIG_FLOWLABEL)
		fl6.flowlabel |= (*(__be32 *) ipv6h & IPV6_FLOWLABEL_MASK);
	if (t->parms.flags & IP6_TNL_F_USE_ORIG_FWMARK)
		fl6.flowi6_mark = skb->mark;

	err = ip6gre_xmit2(skb, dev, dsfield, &fl6, encap_limit, &mtu);
	if (err != 0) {
		if (err == -EMSGSIZE)
			icmpv6_send(skb, ICMPV6_PKT_TOOBIG, 0, mtu);
		return -1;
	}

	return 0;
}

/**
 * ip6_tnl_addr_conflict - compare packet addresses to tunnel's own
 *   @t: the outgoing tunnel device
 *   @hdr: IPv6 header from the incoming packet
 *
 * Description:
 *   Avoid trivial tunneling loop by checking that tunnel exit-point
 *   doesn't match source of incoming packet.
 *
 * Return:
 *   1 if conflict,
 *   0 else
 **/

static inline bool ip6gre_tnl_addr_conflict(const struct ip6_tnl *t,
	const struct ipv6hdr *hdr)
{
	return ipv6_addr_equal(&t->parms.raddr, &hdr->saddr);
}

static int ip6gre_xmit_other(struct sk_buff *skb, struct net_device *dev)
{
	struct ip6_tnl *t = netdev_priv(dev);
	int encap_limit = -1;
	struct flowi6 fl6;
	__u32 mtu;
	int err;

	if (!(t->parms.flags & IP6_TNL_F_IGN_ENCAP_LIMIT))
		encap_limit = t->parms.encap_limit;

	memcpy(&fl6, &t->fl.u.ip6, sizeof(fl6));

	err = ip6gre_xmit2(skb, dev, 0, &fl6, encap_limit, &mtu);

	return err;
}

static netdev_tx_t ip6gre_tunnel_xmit(struct sk_buff *skb,
	struct net_device *dev)
{
	struct ip6_tnl *t = netdev_priv(dev);
	struct net_device_stats *stats = &t->dev->stats;
	int ret;

	if (!ip6_tnl_xmit_ctl(t))
		goto tx_err;

	switch (skb->protocol) {
	case htons(ETH_P_IP):
		ret = ip6gre_xmit_ipv4(skb, dev);
		break;
	case htons(ETH_P_IPV6):
		ret = ip6gre_xmit_ipv6(skb, dev);
		break;
	default:
		ret = ip6gre_xmit_other(skb, dev);
		break;
	}

	if (ret < 0)
		goto tx_err;

	return NETDEV_TX_OK;

tx_err:
	stats->tx_errors++;
	stats->tx_dropped++;
	kfree_skb(skb);
	return NETDEV_TX_OK;
}

static void ip6gre_tnl_link_config(struct ip6_tnl *t, int set_mtu)
{
	struct net_device *dev = t->dev;
	struct __ip6_tnl_parm *p = &t->parms;
	struct flowi6 *fl6 = &t->fl.u.ip6;
	int addend = sizeof(struct ipv6hdr) + 4;

	if (dev->type != ARPHRD_ETHER) {
		memcpy(dev->dev_addr, &p->laddr, sizeof(struct in6_addr));
		memcpy(dev->broadcast, &p->raddr, sizeof(struct in6_addr));
	}

	/* Set up flowi template */
	fl6->saddr = p->laddr;
	fl6->daddr = p->raddr;
	fl6->flowi6_oif = p->link;
	fl6->flowlabel = 0;

	if (!(p->flags&IP6_TNL_F_USE_ORIG_TCLASS))
		fl6->flowlabel |= IPV6_TCLASS_MASK & p->flowinfo;
	if (!(p->flags&IP6_TNL_F_USE_ORIG_FLOWLABEL))
		fl6->flowlabel |= IPV6_FLOWLABEL_MASK & p->flowinfo;

	p->flags &= ~(IP6_TNL_F_CAP_XMIT|IP6_TNL_F_CAP_RCV|IP6_TNL_F_CAP_PER_PACKET);
	p->flags |= ip6_tnl_get_cap(t, &p->laddr, &p->raddr);

	if (p->flags&IP6_TNL_F_CAP_XMIT &&
			p->flags&IP6_TNL_F_CAP_RCV && dev->type != ARPHRD_ETHER)
		dev->flags |= IFF_POINTOPOINT;
	else
		dev->flags &= ~IFF_POINTOPOINT;

	/* Precalculate GRE options length */
	if (t->parms.o_flags&(GRE_CSUM|GRE_KEY|GRE_SEQ)) {
		if (t->parms.o_flags&GRE_CSUM)
			addend += 4;
		if (t->parms.o_flags&GRE_KEY)
			addend += 4;
		if (t->parms.o_flags&GRE_SEQ)
			addend += 4;
	}

	if (p->flags & IP6_TNL_F_CAP_XMIT) {
		int strict = (ipv6_addr_type(&p->raddr) &
			      (IPV6_ADDR_MULTICAST|IPV6_ADDR_LINKLOCAL));

		struct rt6_info *rt = rt6_lookup(dev_net(dev),
						 &p->raddr, &p->laddr,
						 p->link, strict);

		if (rt == NULL)
			return;

		if (rt->dst.dev) {
			dev->hard_header_len = rt->dst.dev->hard_header_len + addend;

			if (set_mtu) {
				dev->mtu = rt->dst.dev->mtu - addend;
				if (!(t->parms.flags & IP6_TNL_F_IGN_ENCAP_LIMIT))
					dev->mtu -= 8;

				if (dev->mtu < IPV6_MIN_MTU)
					dev->mtu = IPV6_MIN_MTU;
			}
		}
		ip6_rt_put(rt);
	}

	t->hlen = addend;
}

static int ip6gre_tnl_change(struct ip6_tnl *t,
	const struct __ip6_tnl_parm *p, int set_mtu)
{
	t->parms.laddr = p->laddr;
	t->parms.raddr = p->raddr;
	t->parms.flags = p->flags;
	t->parms.hop_limit = p->hop_limit;
	t->parms.encap_limit = p->encap_limit;
	t->parms.flowinfo = p->flowinfo;
	t->parms.link = p->link;
	t->parms.proto = p->proto;
	t->parms.i_key = p->i_key;
	t->parms.o_key = p->o_key;
	t->parms.i_flags = p->i_flags;
	t->parms.o_flags = p->o_flags;
	ip6_tnl_dst_reset(t);
	ip6gre_tnl_link_config(t, set_mtu);
	return 0;
}

static void ip6gre_tnl_parm_from_user(struct __ip6_tnl_parm *p,
	const struct ip6_tnl_parm2 *u)
{
	p->laddr = u->laddr;
	p->raddr = u->raddr;
	p->flags = u->flags;
	p->hop_limit = u->hop_limit;
	p->encap_limit = u->encap_limit;
	p->flowinfo = u->flowinfo;
	p->link = u->link;
	p->i_key = u->i_key;
	p->o_key = u->o_key;
	p->i_flags = u->i_flags;
	p->o_flags = u->o_flags;
	memcpy(p->name, u->name, sizeof(u->name));
}

static void ip6gre_tnl_parm_to_user(struct ip6_tnl_parm2 *u,
	const struct __ip6_tnl_parm *p)
{
	u->proto = IPPROTO_GRE;
	u->laddr = p->laddr;
	u->raddr = p->raddr;
	u->flags = p->flags;
	u->hop_limit = p->hop_limit;
	u->encap_limit = p->encap_limit;
	u->flowinfo = p->flowinfo;
	u->link = p->link;
	u->i_key = p->i_key;
	u->o_key = p->o_key;
	u->i_flags = p->i_flags;
	u->o_flags = p->o_flags;
	memcpy(u->name, p->name, sizeof(u->name));
}

static int ip6gre_tunnel_ioctl(struct net_device *dev,
	struct ifreq *ifr, int cmd)
{
	int err = 0;
	struct ip6_tnl_parm2 p;
	struct __ip6_tnl_parm p1;
	struct ip6_tnl *t;
	struct net *net = dev_net(dev);
	struct ip6gre_net *ign = net_generic(net, ip6gre_net_id);

	switch (cmd) {
	case SIOCGETTUNNEL:
		t = NULL;
		if (dev == ign->fb_tunnel_dev) {
			if (copy_from_user(&p, ifr->ifr_ifru.ifru_data, sizeof(p))) {
				err = -EFAULT;
				break;
			}
			ip6gre_tnl_parm_from_user(&p1, &p);
			t = ip6gre_tunnel_locate(net, &p1, 0);
		}
		if (t == NULL)
			t = netdev_priv(dev);
		memset(&p, 0, sizeof(p));
		ip6gre_tnl_parm_to_user(&p, &t->parms);
		if (copy_to_user(ifr->ifr_ifru.ifru_data, &p, sizeof(p)))
			err = -EFAULT;
		break;

	case SIOCADDTUNNEL:
	case SIOCCHGTUNNEL:
		err = -EPERM;
		if (!ns_capable(net->user_ns, CAP_NET_ADMIN))
			goto done;

		err = -EFAULT;
		if (copy_from_user(&p, ifr->ifr_ifru.ifru_data, sizeof(p)))
			goto done;

		err = -EINVAL;
		if ((p.i_flags|p.o_flags)&(GRE_VERSION|GRE_ROUTING))
			goto done;

		if (!(p.i_flags&GRE_KEY))
			p.i_key = 0;
		if (!(p.o_flags&GRE_KEY))
			p.o_key = 0;

		ip6gre_tnl_parm_from_user(&p1, &p);
		t = ip6gre_tunnel_locate(net, &p1, cmd == SIOCADDTUNNEL);

		if (dev != ign->fb_tunnel_dev && cmd == SIOCCHGTUNNEL) {
			if (t != NULL) {
				if (t->dev != dev) {
					err = -EEXIST;
					break;
				}
			} else {
				t = netdev_priv(dev);

				ip6gre_tunnel_unlink(ign, t);
				synchronize_net();
				ip6gre_tnl_change(t, &p1, 1);
				ip6gre_tunnel_link(ign, t);
				netdev_state_change(dev);
			}
		}

		if (t) {
			err = 0;

			memset(&p, 0, sizeof(p));
			ip6gre_tnl_parm_to_user(&p, &t->parms);
			if (copy_to_user(ifr->ifr_ifru.ifru_data, &p, sizeof(p)))
				err = -EFAULT;
		} else
			err = (cmd == SIOCADDTUNNEL ? -ENOBUFS : -ENOENT);
		break;

	case SIOCDELTUNNEL:
		err = -EPERM;
		if (!ns_capable(net->user_ns, CAP_NET_ADMIN))
			goto done;

		if (dev == ign->fb_tunnel_dev) {
			err = -EFAULT;
			if (copy_from_user(&p, ifr->ifr_ifru.ifru_data, sizeof(p)))
				goto done;
			err = -ENOENT;
			ip6gre_tnl_parm_from_user(&p1, &p);
			t = ip6gre_tunnel_locate(net, &p1, 0);
			if (t == NULL)
				goto done;
			err = -EPERM;
			if (t == netdev_priv(ign->fb_tunnel_dev))
				goto done;
			dev = t->dev;
		}
		unregister_netdevice(dev);
		err = 0;
		break;

	default:
		err = -EINVAL;
	}

done:
	return err;
}

static int ip6gre_tunnel_change_mtu(struct net_device *dev, int new_mtu)
{
	struct ip6_tnl *tunnel = netdev_priv(dev);
	if (new_mtu < 68 ||
	    new_mtu > 0xFFF8 - dev->hard_header_len - tunnel->hlen)
		return -EINVAL;
	dev->mtu = new_mtu;
	return 0;
}

static int ip6gre_header(struct sk_buff *skb, struct net_device *dev,
			unsigned short type,
			const void *daddr, const void *saddr, unsigned int len)
{
	struct ip6_tnl *t = netdev_priv(dev);
	struct ipv6hdr *ipv6h = (struct ipv6hdr *)skb_push(skb, t->hlen);
	__be16 *p = (__be16 *)(ipv6h+1);

	ip6_flow_hdr(ipv6h, 0, t->fl.u.ip6.flowlabel);
	ipv6h->hop_limit = t->parms.hop_limit;
	ipv6h->nexthdr = NEXTHDR_GRE;
	ipv6h->saddr = t->parms.laddr;
	ipv6h->daddr = t->parms.raddr;

	p[0]		= t->parms.o_flags;
	p[1]		= htons(type);

	/*
	 *	Set the source hardware address.
	 */

	if (saddr)
		memcpy(&ipv6h->saddr, saddr, sizeof(struct in6_addr));
	if (daddr)
		memcpy(&ipv6h->daddr, daddr, sizeof(struct in6_addr));
	if (!ipv6_addr_any(&ipv6h->daddr))
		return t->hlen;

	return -t->hlen;
}

static const struct header_ops ip6gre_header_ops = {
	.create	= ip6gre_header,
};

static const struct net_device_ops ip6gre_netdev_ops = {
	.ndo_init		= ip6gre_tunnel_init,
	.ndo_uninit		= ip6gre_tunnel_uninit,
	.ndo_start_xmit		= ip6gre_tunnel_xmit,
	.ndo_do_ioctl		= ip6gre_tunnel_ioctl,
	.ndo_change_mtu		= ip6gre_tunnel_change_mtu,
	.ndo_get_stats64	= ip_tunnel_get_stats64,
};

static void ip6gre_dev_free(struct net_device *dev)
{
	free_percpu(dev->tstats);
	free_netdev(dev);
}

static void ip6gre_tunnel_setup(struct net_device *dev)
{
	struct ip6_tnl *t;

	dev->netdev_ops = &ip6gre_netdev_ops;
	dev->destructor = ip6gre_dev_free;

	dev->type = ARPHRD_IP6GRE;
	dev->hard_header_len = LL_MAX_HEADER + sizeof(struct ipv6hdr) + 4;
	dev->mtu = ETH_DATA_LEN - sizeof(struct ipv6hdr) - 4;
	t = netdev_priv(dev);
	if (!(t->parms.flags & IP6_TNL_F_IGN_ENCAP_LIMIT))
		dev->mtu -= 8;
	dev->flags |= IFF_NOARP;
	dev->iflink = 0;
	dev->addr_len = sizeof(struct in6_addr);
	dev->features |= NETIF_F_NETNS_LOCAL;
	dev->priv_flags &= ~IFF_XMIT_DST_RELEASE;
}

static int ip6gre_tunnel_init(struct net_device *dev)
{
	struct ip6_tnl *tunnel;

	tunnel = netdev_priv(dev);

	tunnel->dev = dev;
	strcpy(tunnel->parms.name, dev->name);

	memcpy(dev->dev_addr, &tunnel->parms.laddr, sizeof(struct in6_addr));
	memcpy(dev->broadcast, &tunnel->parms.raddr, sizeof(struct in6_addr));

	if (ipv6_addr_any(&tunnel->parms.raddr))
		dev->header_ops = &ip6gre_header_ops;

	dev->tstats = alloc_percpu(struct pcpu_tstats);
	if (!dev->tstats)
		return -ENOMEM;

	dev->iflink = tunnel->parms.link;

	return 0;
}

static void ip6gre_fb_tunnel_init(struct net_device *dev)
{
	struct ip6_tnl *tunnel = netdev_priv(dev);

	tunnel->dev = dev;
	strcpy(tunnel->parms.name, dev->name);

	tunnel->hlen		= sizeof(struct ipv6hdr) + 4;

	dev_hold(dev);
}

static struct inet6_protocol ip6gre_protocol __read_mostly = {
	.handler     = ip6gre_rcv,
	.err_handler = ip6gre_err,
	.flags       = INET6_PROTO_NOPOLICY|INET6_PROTO_FINAL,
};

static void ip6gre_destroy_tunnels(struct ip6gre_net *ign,
	struct list_head *head)
{
	int prio;

	for (prio = 0; prio < 4; prio++) {
		int h;
		for (h = 0; h < HASH_SIZE; h++) {
			struct ip6_tnl *t;

			t = rtnl_dereference(ign->tunnels[prio][h]);

			while (t != NULL) {
				unregister_netdevice_queue(t->dev, head);
				t = rtnl_dereference(t->next);
			}
		}
	}
}

static int __net_init ip6gre_init_net(struct net *net)
{
	struct ip6gre_net *ign = net_generic(net, ip6gre_net_id);
	int err;

	ign->fb_tunnel_dev = alloc_netdev(sizeof(struct ip6_tnl), "ip6gre0",
					   ip6gre_tunnel_setup);
	if (!ign->fb_tunnel_dev) {
		err = -ENOMEM;
		goto err_alloc_dev;
	}
	dev_net_set(ign->fb_tunnel_dev, net);

	ip6gre_fb_tunnel_init(ign->fb_tunnel_dev);
	ign->fb_tunnel_dev->rtnl_link_ops = &ip6gre_link_ops;

	err = register_netdev(ign->fb_tunnel_dev);
	if (err)
		goto err_reg_dev;

	rcu_assign_pointer(ign->tunnels_wc[0],
			   netdev_priv(ign->fb_tunnel_dev));
	return 0;

err_reg_dev:
	ip6gre_dev_free(ign->fb_tunnel_dev);
err_alloc_dev:
	return err;
}

static void __net_exit ip6gre_exit_net(struct net *net)
{
	struct ip6gre_net *ign;
	LIST_HEAD(list);

	ign = net_generic(net, ip6gre_net_id);
	rtnl_lock();
	ip6gre_destroy_tunnels(ign, &list);
	unregister_netdevice_many(&list);
	rtnl_unlock();
}

static struct pernet_operations ip6gre_net_ops = {
	.init = ip6gre_init_net,
	.exit = ip6gre_exit_net,
	.id   = &ip6gre_net_id,
	.size = sizeof(struct ip6gre_net),
};

static int ip6gre_tunnel_validate(struct nlattr *tb[], struct nlattr *data[])
{
	__be16 flags;

	if (!data)
		return 0;

	flags = 0;
	if (data[IFLA_GRE_IFLAGS])
		flags |= nla_get_be16(data[IFLA_GRE_IFLAGS]);
	if (data[IFLA_GRE_OFLAGS])
		flags |= nla_get_be16(data[IFLA_GRE_OFLAGS]);
	if (flags & (GRE_VERSION|GRE_ROUTING))
		return -EINVAL;

	return 0;
}

static int ip6gre_tap_validate(struct nlattr *tb[], struct nlattr *data[])
{
	struct in6_addr daddr;

	if (tb[IFLA_ADDRESS]) {
		if (nla_len(tb[IFLA_ADDRESS]) != ETH_ALEN)
			return -EINVAL;
		if (!is_valid_ether_addr(nla_data(tb[IFLA_ADDRESS])))
			return -EADDRNOTAVAIL;
	}

	if (!data)
		goto out;

	if (data[IFLA_GRE_REMOTE]) {
		nla_memcpy(&daddr, data[IFLA_GRE_REMOTE], sizeof(struct in6_addr));
		if (ipv6_addr_any(&daddr))
			return -EINVAL;
	}

out:
	return ip6gre_tunnel_validate(tb, data);
}


static void ip6gre_netlink_parms(struct nlattr *data[],
				struct __ip6_tnl_parm *parms)
{
	memset(parms, 0, sizeof(*parms));

	if (!data)
		return;

	if (data[IFLA_GRE_LINK])
		parms->link = nla_get_u32(data[IFLA_GRE_LINK]);

	if (data[IFLA_GRE_IFLAGS])
		parms->i_flags = nla_get_be16(data[IFLA_GRE_IFLAGS]);

	if (data[IFLA_GRE_OFLAGS])
		parms->o_flags = nla_get_be16(data[IFLA_GRE_OFLAGS]);

	if (data[IFLA_GRE_IKEY])
		parms->i_key = nla_get_be32(data[IFLA_GRE_IKEY]);

	if (data[IFLA_GRE_OKEY])
		parms->o_key = nla_get_be32(data[IFLA_GRE_OKEY]);

	if (data[IFLA_GRE_LOCAL])
		nla_memcpy(&parms->laddr, data[IFLA_GRE_LOCAL], sizeof(struct in6_addr));

	if (data[IFLA_GRE_REMOTE])
		nla_memcpy(&parms->raddr, data[IFLA_GRE_REMOTE], sizeof(struct in6_addr));

	if (data[IFLA_GRE_TTL])
		parms->hop_limit = nla_get_u8(data[IFLA_GRE_TTL]);

	if (data[IFLA_GRE_ENCAP_LIMIT])
		parms->encap_limit = nla_get_u8(data[IFLA_GRE_ENCAP_LIMIT]);

	if (data[IFLA_GRE_FLOWINFO])
		parms->flowinfo = nla_get_u32(data[IFLA_GRE_FLOWINFO]);

	if (data[IFLA_GRE_FLAGS])
		parms->flags = nla_get_u32(data[IFLA_GRE_FLAGS]);
}

static int ip6gre_tap_init(struct net_device *dev)
{
	struct ip6_tnl *tunnel;

	tunnel = netdev_priv(dev);

	tunnel->dev = dev;
	strcpy(tunnel->parms.name, dev->name);

	ip6gre_tnl_link_config(tunnel, 1);

	dev->tstats = alloc_percpu(struct pcpu_tstats);
	if (!dev->tstats)
		return -ENOMEM;

	dev->iflink = tunnel->parms.link;

	return 0;
}

static const struct net_device_ops ip6gre_tap_netdev_ops = {
	.ndo_init = ip6gre_tap_init,
	.ndo_uninit = ip6gre_tunnel_uninit,
	.ndo_start_xmit = ip6gre_tunnel_xmit,
	.ndo_set_mac_address = eth_mac_addr,
	.ndo_validate_addr = eth_validate_addr,
	.ndo_change_mtu = ip6gre_tunnel_change_mtu,
	.ndo_get_stats64 = ip_tunnel_get_stats64,
};

static void ip6gre_tap_setup(struct net_device *dev)
{

	ether_setup(dev);

	dev->netdev_ops = &ip6gre_tap_netdev_ops;
	dev->destructor = ip6gre_dev_free;

	dev->iflink = 0;
	dev->features |= NETIF_F_NETNS_LOCAL;
}

static int ip6gre_newlink(struct net *src_net, struct net_device *dev,
	struct nlattr *tb[], struct nlattr *data[])
{
	struct ip6_tnl *nt;
	struct net *net = dev_net(dev);
	struct ip6gre_net *ign = net_generic(net, ip6gre_net_id);
	int err;

	nt = netdev_priv(dev);
	ip6gre_netlink_parms(data, &nt->parms);

	if (ip6gre_tunnel_find(net, &nt->parms, dev->type))
		return -EEXIST;

	if (dev->type == ARPHRD_ETHER && !tb[IFLA_ADDRESS])
		eth_hw_addr_random(dev);

	nt->dev = dev;
	ip6gre_tnl_link_config(nt, !tb[IFLA_MTU]);

	/* Can use a lockless transmit, unless we generate output sequences */
	if (!(nt->parms.o_flags & GRE_SEQ))
		dev->features |= NETIF_F_LLTX;

	err = register_netdevice(dev);
	if (err)
		goto out;

	dev_hold(dev);
	ip6gre_tunnel_link(ign, nt);

out:
	return err;
}

static int ip6gre_changelink(struct net_device *dev, struct nlattr *tb[],
			    struct nlattr *data[])
{
	struct ip6_tnl *t, *nt;
	struct net *net = dev_net(dev);
	struct ip6gre_net *ign = net_generic(net, ip6gre_net_id);
	struct __ip6_tnl_parm p;

	if (dev == ign->fb_tunnel_dev)
		return -EINVAL;

	nt = netdev_priv(dev);
	ip6gre_netlink_parms(data, &p);

	t = ip6gre_tunnel_locate(net, &p, 0);

	if (t) {
		if (t->dev != dev)
			return -EEXIST;
	} else {
		t = nt;
	}

	ip6gre_tunnel_unlink(ign, t);
	ip6gre_tnl_change(t, &p, !tb[IFLA_MTU]);
	ip6gre_tunnel_link(ign, t);
	return 0;
}

static void ip6gre_dellink(struct net_device *dev, struct list_head *head)
{
	struct net *net = dev_net(dev);
	struct ip6gre_net *ign = net_generic(net, ip6gre_net_id);

	if (dev != ign->fb_tunnel_dev)
		unregister_netdevice_queue(dev, head);
}

static size_t ip6gre_get_size(const struct net_device *dev)
{
	return
		/* IFLA_GRE_LINK */
		nla_total_size(4) +
		/* IFLA_GRE_IFLAGS */
		nla_total_size(2) +
		/* IFLA_GRE_OFLAGS */
		nla_total_size(2) +
		/* IFLA_GRE_IKEY */
		nla_total_size(4) +
		/* IFLA_GRE_OKEY */
		nla_total_size(4) +
		/* IFLA_GRE_LOCAL */
		nla_total_size(sizeof(struct in6_addr)) +
		/* IFLA_GRE_REMOTE */
		nla_total_size(sizeof(struct in6_addr)) +
		/* IFLA_GRE_TTL */
		nla_total_size(1) +
		/* IFLA_GRE_TOS */
		nla_total_size(1) +
		/* IFLA_GRE_ENCAP_LIMIT */
		nla_total_size(1) +
		/* IFLA_GRE_FLOWINFO */
		nla_total_size(4) +
		/* IFLA_GRE_FLAGS */
		nla_total_size(4) +
		0;
}

static int ip6gre_fill_info(struct sk_buff *skb, const struct net_device *dev)
{
	struct ip6_tnl *t = netdev_priv(dev);
	struct __ip6_tnl_parm *p = &t->parms;

	if (nla_put_u32(skb, IFLA_GRE_LINK, p->link) ||
	    nla_put_be16(skb, IFLA_GRE_IFLAGS, p->i_flags) ||
	    nla_put_be16(skb, IFLA_GRE_OFLAGS, p->o_flags) ||
	    nla_put_be32(skb, IFLA_GRE_IKEY, p->i_key) ||
	    nla_put_be32(skb, IFLA_GRE_OKEY, p->o_key) ||
	    nla_put(skb, IFLA_GRE_LOCAL, sizeof(struct in6_addr), &p->laddr) ||
	    nla_put(skb, IFLA_GRE_REMOTE, sizeof(struct in6_addr), &p->raddr) ||
	    nla_put_u8(skb, IFLA_GRE_TTL, p->hop_limit) ||
	    /*nla_put_u8(skb, IFLA_GRE_TOS, t->priority) ||*/
	    nla_put_u8(skb, IFLA_GRE_ENCAP_LIMIT, p->encap_limit) ||
	    nla_put_be32(skb, IFLA_GRE_FLOWINFO, p->flowinfo) ||
	    nla_put_u32(skb, IFLA_GRE_FLAGS, p->flags))
		goto nla_put_failure;
	return 0;

nla_put_failure:
	return -EMSGSIZE;
}

static const struct nla_policy ip6gre_policy[IFLA_GRE_MAX + 1] = {
	[IFLA_GRE_LINK]        = { .type = NLA_U32 },
	[IFLA_GRE_IFLAGS]      = { .type = NLA_U16 },
	[IFLA_GRE_OFLAGS]      = { .type = NLA_U16 },
	[IFLA_GRE_IKEY]        = { .type = NLA_U32 },
	[IFLA_GRE_OKEY]        = { .type = NLA_U32 },
	[IFLA_GRE_LOCAL]       = { .len = FIELD_SIZEOF(struct ipv6hdr, saddr) },
	[IFLA_GRE_REMOTE]      = { .len = FIELD_SIZEOF(struct ipv6hdr, daddr) },
	[IFLA_GRE_TTL]         = { .type = NLA_U8 },
	[IFLA_GRE_ENCAP_LIMIT] = { .type = NLA_U8 },
	[IFLA_GRE_FLOWINFO]    = { .type = NLA_U32 },
	[IFLA_GRE_FLAGS]       = { .type = NLA_U32 },
};

static struct rtnl_link_ops ip6gre_link_ops __read_mostly = {
	.kind		= "ip6gre",
	.maxtype	= IFLA_GRE_MAX,
	.policy		= ip6gre_policy,
	.priv_size	= sizeof(struct ip6_tnl),
	.setup		= ip6gre_tunnel_setup,
	.validate	= ip6gre_tunnel_validate,
	.newlink	= ip6gre_newlink,
	.changelink	= ip6gre_changelink,
	.dellink	= ip6gre_dellink,
	.get_size	= ip6gre_get_size,
	.fill_info	= ip6gre_fill_info,
};

static struct rtnl_link_ops ip6gre_tap_ops __read_mostly = {
	.kind		= "ip6gretap",
	.maxtype	= IFLA_GRE_MAX,
	.policy		= ip6gre_policy,
	.priv_size	= sizeof(struct ip6_tnl),
	.setup		= ip6gre_tap_setup,
	.validate	= ip6gre_tap_validate,
	.newlink	= ip6gre_newlink,
	.changelink	= ip6gre_changelink,
	.get_size	= ip6gre_get_size,
	.fill_info	= ip6gre_fill_info,
};

/*
 *	And now the modules code and kernel interface.
 */

static int __init ip6gre_init(void)
{
	int err;

	pr_info("GRE over IPv6 tunneling driver\n");

	err = register_pernet_device(&ip6gre_net_ops);
	if (err < 0)
		return err;

	err = inet6_add_protocol(&ip6gre_protocol, IPPROTO_GRE);
	if (err < 0) {
		pr_info("%s: can't add protocol\n", __func__);
		goto add_proto_failed;
	}

	err = rtnl_link_register(&ip6gre_link_ops);
	if (err < 0)
		goto rtnl_link_failed;

	err = rtnl_link_register(&ip6gre_tap_ops);
	if (err < 0)
		goto tap_ops_failed;

out:
	return err;

tap_ops_failed:
	rtnl_link_unregister(&ip6gre_link_ops);
rtnl_link_failed:
	inet6_del_protocol(&ip6gre_protocol, IPPROTO_GRE);
add_proto_failed:
	unregister_pernet_device(&ip6gre_net_ops);
	goto out;
}

static void __exit ip6gre_fini(void)
{
	rtnl_link_unregister(&ip6gre_tap_ops);
	rtnl_link_unregister(&ip6gre_link_ops);
	inet6_del_protocol(&ip6gre_protocol, IPPROTO_GRE);
	unregister_pernet_device(&ip6gre_net_ops);
}

module_init(ip6gre_init);
module_exit(ip6gre_fini);
MODULE_LICENSE("GPL");
MODULE_AUTHOR("D. Kozlov (xeb@mail.ru)");
MODULE_DESCRIPTION("GRE over IPv6 tunneling device");
MODULE_ALIAS_RTNL_LINK("ip6gre");
MODULE_ALIAS_NETDEV("ip6gre0");<|MERGE_RESOLUTION|>--- conflicted
+++ resolved
@@ -366,11 +366,7 @@
 
 
 static void ip6gre_err(struct sk_buff *skb, struct inet6_skb_parm *opt,
-<<<<<<< HEAD
 			u8 type, u8 code, int offset, __be32 info)
-=======
-		       u8 type, u8 code, int offset, __be32 info)
->>>>>>> a07ea939
 {
 	const struct gre_base_hdr *greh;
 	const struct ipv6hdr *ipv6h;
@@ -393,10 +389,6 @@
 		grehlen += 4;
 	}
 
-<<<<<<< HEAD
-	/* If only 8 bytes returned, keyed message will be dropped here */
-=======
->>>>>>> a07ea939
 	if (!pskb_may_pull(skb, offset + grehlen))
 		return;
 	ipv6h = (const struct ipv6hdr *)skb->data;
@@ -404,13 +396,8 @@
 	key = key_off ? *(__be32 *)(skb->data + key_off) : 0;
 
 	t = ip6gre_tunnel_lookup(skb->dev, &ipv6h->daddr, &ipv6h->saddr,
-<<<<<<< HEAD
-				key, greh->protocol);
-	if (!t)
-=======
 				 key, greh->protocol);
 	if (t == NULL)
->>>>>>> a07ea939
 		return;
 
 	switch (type) {
