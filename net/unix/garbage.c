/*
 * NET3:	Garbage Collector For AF_UNIX sockets
 *
 * Garbage Collector:
 *	Copyright (C) Barak A. Pearlmutter.
 *	Released under the GPL version 2 or later.
 *
 * Chopped about by Alan Cox 22/3/96 to make it fit the AF_UNIX socket problem.
 * If it doesn't work blame me, it worked when Barak sent it.
 *
 * Assumptions:
 *
 *  - object w/ a bit
 *  - free list
 *
 * Current optimizations:
 *
 *  - explicit stack instead of recursion
 *  - tail recurse on first born instead of immediate push/pop
 *  - we gather the stuff that should not be killed into tree
 *    and stack is just a path from root to the current pointer.
 *
 *  Future optimizations:
 *
 *  - don't just push entire root set; process in place
 *
 *	This program is free software; you can redistribute it and/or
 *	modify it under the terms of the GNU General Public License
 *	as published by the Free Software Foundation; either version
 *	2 of the License, or (at your option) any later version.
 *
 *  Fixes:
 *	Alan Cox	07 Sept	1997	Vmalloc internal stack as needed.
 *					Cope with changing max_files.
 *	Al Viro		11 Oct 1998
 *		Graph may have cycles. That is, we can send the descriptor
 *		of foo to bar and vice versa. Current code chokes on that.
 *		Fix: move SCM_RIGHTS ones into the separate list and then
 *		skb_free() them all instead of doing explicit fput's.
 *		Another problem: since fput() may block somebody may
 *		create a new unix_socket when we are in the middle of sweep
 *		phase. Fix: revert the logic wrt MARKED. Mark everything
 *		upon the beginning and unmark non-junk ones.
 *
 *		[12 Oct 1998] AAARGH! New code purges all SCM_RIGHTS
 *		sent to connect()'ed but still not accept()'ed sockets.
 *		Fixed. Old code had slightly different problem here:
 *		extra fput() in situation when we passed the descriptor via
 *		such socket and closed it (descriptor). That would happen on
 *		each unix_gc() until the accept(). Since the struct file in
 *		question would go to the free list and might be reused...
 *		That might be the reason of random oopses on filp_close()
 *		in unrelated processes.
 *
 *	AV		28 Feb 1999
 *		Kill the explicit allocation of stack. Now we keep the tree
 *		with root in dummy + pointer (gc_current) to one of the nodes.
 *		Stack is represented as path from gc_current to dummy. Unmark
 *		now means "add to tree". Push == "make it a son of gc_current".
 *		Pop == "move gc_current to parent". We keep only pointers to
 *		parents (->gc_tree).
 *	AV		1 Mar 1999
 *		Damn. Added missing check for ->dead in listen queues scanning.
 *
 *	Miklos Szeredi 25 Jun 2007
 *		Reimplement with a cycle collecting algorithm. This should
 *		solve several problems with the previous code, like being racy
 *		wrt receive and holding up unrelated socket operations.
 */

#include <linux/kernel.h>
#include <linux/string.h>
#include <linux/socket.h>
#include <linux/un.h>
#include <linux/net.h>
#include <linux/fs.h>
#include <linux/skbuff.h>
#include <linux/netdevice.h>
#include <linux/file.h>
#include <linux/proc_fs.h>
#include <linux/mutex.h>
#include <linux/wait.h>

#include <net/sock.h>
#include <net/af_unix.h>
#include <net/scm.h>
#include <net/tcp_states.h>

/* Internal data structures and random procedures: */

static LIST_HEAD(gc_inflight_list);
static LIST_HEAD(gc_candidates);
static DEFINE_SPINLOCK(unix_gc_lock);
static DECLARE_WAIT_QUEUE_HEAD(unix_gc_wait);

unsigned int unix_tot_inflight;


struct sock *unix_get_socket(struct file *filp)
{
	struct sock *u_sock = NULL;
	struct inode *inode = file_inode(filp);

	/*
	 *	Socket ?
	 */
	if (S_ISSOCK(inode->i_mode) && !(filp->f_mode & FMODE_PATH)) {
		struct socket *sock = SOCKET_I(inode);
		struct sock *s = sock->sk;

		/*
		 *	PF_UNIX ?
		 */
		if (s && sock->ops && sock->ops->family == PF_UNIX)
			u_sock = s;
	}
	return u_sock;
}

/*
 *	Keep the number of times in flight count for the file
 *	descriptor if it is for an AF_UNIX socket.
 */

void unix_inflight(struct user_struct *user, struct file *fp)
{
	struct sock *s = unix_get_socket(fp);

	spin_lock(&unix_gc_lock);

	if (s) {
		struct unix_sock *u = unix_sk(s);
		if (atomic_long_inc_return(&u->inflight) == 1) {
			BUG_ON(!list_empty(&u->link));
			list_add_tail(&u->link, &gc_inflight_list);
		} else {
			BUG_ON(list_empty(&u->link));
		}
		unix_tot_inflight++;
	}
	user->unix_inflight++;
	spin_unlock(&unix_gc_lock);
}

void unix_notinflight(struct user_struct *user, struct file *fp)
{
	struct sock *s = unix_get_socket(fp);

	spin_lock(&unix_gc_lock);

	if (s) {
		struct unix_sock *u = unix_sk(s);
<<<<<<< HEAD
=======

		BUG_ON(!atomic_long_read(&u->inflight));
>>>>>>> a07ea939
		BUG_ON(list_empty(&u->link));
		if (atomic_long_dec_and_test(&u->inflight))
			list_del_init(&u->link);
		unix_tot_inflight--;
	}
	user->unix_inflight--;
	spin_unlock(&unix_gc_lock);
}

static void scan_inflight(struct sock *x, void (*func)(struct unix_sock *),
			  struct sk_buff_head *hitlist)
{
	struct sk_buff *skb;
	struct sk_buff *next;

	spin_lock(&x->sk_receive_queue.lock);
	skb_queue_walk_safe(&x->sk_receive_queue, skb, next) {
		/*
		 *	Do we have file descriptors ?
		 */
		if (UNIXCB(skb).fp) {
			bool hit = false;
			/*
			 *	Process the descriptors of this socket
			 */
			int nfd = UNIXCB(skb).fp->count;
			struct file **fp = UNIXCB(skb).fp->fp;
			while (nfd--) {
				/*
				 *	Get the socket the fd matches
				 *	if it indeed does so
				 */
				struct sock *sk = unix_get_socket(*fp++);
				if (sk) {
					struct unix_sock *u = unix_sk(sk);

					/*
					 * Ignore non-candidates, they could
					 * have been added to the queues after
					 * starting the garbage collection
					 */
					if (test_bit(UNIX_GC_CANDIDATE, &u->gc_flags)) {
						hit = true;
						func(u);
					}
				}
			}
			if (hit && hitlist != NULL) {
				__skb_unlink(skb, &x->sk_receive_queue);
				__skb_queue_tail(hitlist, skb);
			}
		}
	}
	spin_unlock(&x->sk_receive_queue.lock);
}

static void scan_children(struct sock *x, void (*func)(struct unix_sock *),
			  struct sk_buff_head *hitlist)
{
	if (x->sk_state != TCP_LISTEN)
		scan_inflight(x, func, hitlist);
	else {
		struct sk_buff *skb;
		struct sk_buff *next;
		struct unix_sock *u;
		LIST_HEAD(embryos);

		/*
		 * For a listening socket collect the queued embryos
		 * and perform a scan on them as well.
		 */
		spin_lock(&x->sk_receive_queue.lock);
		skb_queue_walk_safe(&x->sk_receive_queue, skb, next) {
			u = unix_sk(skb->sk);

			/*
			 * An embryo cannot be in-flight, so it's safe
			 * to use the list link.
			 */
			BUG_ON(!list_empty(&u->link));
			list_add_tail(&u->link, &embryos);
		}
		spin_unlock(&x->sk_receive_queue.lock);

		while (!list_empty(&embryos)) {
			u = list_entry(embryos.next, struct unix_sock, link);
			scan_inflight(&u->sk, func, hitlist);
			list_del_init(&u->link);
		}
	}
}

static void dec_inflight(struct unix_sock *usk)
{
	atomic_long_dec(&usk->inflight);
}

static void inc_inflight(struct unix_sock *usk)
{
	atomic_long_inc(&usk->inflight);
}

static void inc_inflight_move_tail(struct unix_sock *u)
{
	atomic_long_inc(&u->inflight);
	/*
	 * If this still might be part of a cycle, move it to the end
	 * of the list, so that it's checked even if it was already
	 * passed over
	 */
	if (test_bit(UNIX_GC_MAYBE_CYCLE, &u->gc_flags))
		list_move_tail(&u->link, &gc_candidates);
}

static bool gc_in_progress = false;
#define UNIX_INFLIGHT_TRIGGER_GC 16000

void wait_for_unix_gc(void)
{
	/*
	 * If number of inflight sockets is insane,
	 * force a garbage collect right now.
	 */
	if (unix_tot_inflight > UNIX_INFLIGHT_TRIGGER_GC && !gc_in_progress)
		unix_gc();
	wait_event(unix_gc_wait, gc_in_progress == false);
}

/* The external entry point: unix_gc() */
void unix_gc(void)
{
	struct unix_sock *u;
	struct unix_sock *next;
	struct sk_buff_head hitlist;
	struct list_head cursor;
	LIST_HEAD(not_cycle_list);

	spin_lock(&unix_gc_lock);

	/* Avoid a recursive GC. */
	if (gc_in_progress)
		goto out;

	gc_in_progress = true;
	/*
	 * First, select candidates for garbage collection.  Only
	 * in-flight sockets are considered, and from those only ones
	 * which don't have any external reference.
	 *
	 * Holding unix_gc_lock will protect these candidates from
	 * being detached, and hence from gaining an external
	 * reference.  Since there are no possible receivers, all
	 * buffers currently on the candidates' queues stay there
	 * during the garbage collection.
	 *
	 * We also know that no new candidate can be added onto the
	 * receive queues.  Other, non candidate sockets _can_ be
	 * added to queue, so we must make sure only to touch
	 * candidates.
	 */
	list_for_each_entry_safe(u, next, &gc_inflight_list, link) {
		long total_refs;
		long inflight_refs;

		total_refs = file_count(u->sk.sk_socket->file);
		inflight_refs = atomic_long_read(&u->inflight);

		BUG_ON(inflight_refs < 1);
		BUG_ON(total_refs < inflight_refs);
		if (total_refs == inflight_refs) {
			list_move_tail(&u->link, &gc_candidates);
			__set_bit(UNIX_GC_CANDIDATE, &u->gc_flags);
			__set_bit(UNIX_GC_MAYBE_CYCLE, &u->gc_flags);
		}
	}

	/*
	 * Now remove all internal in-flight reference to children of
	 * the candidates.
	 */
	list_for_each_entry(u, &gc_candidates, link)
		scan_children(&u->sk, dec_inflight, NULL);

	/*
	 * Restore the references for children of all candidates,
	 * which have remaining references.  Do this recursively, so
	 * only those remain, which form cyclic references.
	 *
	 * Use a "cursor" link, to make the list traversal safe, even
	 * though elements might be moved about.
	 */
	list_add(&cursor, &gc_candidates);
	while (cursor.next != &gc_candidates) {
		u = list_entry(cursor.next, struct unix_sock, link);

		/* Move cursor to after the current position. */
		list_move(&cursor, &u->link);

		if (atomic_long_read(&u->inflight) > 0) {
			list_move_tail(&u->link, &not_cycle_list);
			__clear_bit(UNIX_GC_MAYBE_CYCLE, &u->gc_flags);
			scan_children(&u->sk, inc_inflight_move_tail, NULL);
		}
	}
	list_del(&cursor);

	/* Now gc_candidates contains only garbage.  Restore original
	 * inflight counters for these as well, and remove the skbuffs
	 * which are creating the cycle(s).
	 */
	skb_queue_head_init(&hitlist);
	list_for_each_entry(u, &gc_candidates, link)
		scan_children(&u->sk, inc_inflight, &hitlist);

	/*
	 * not_cycle_list contains those sockets which do not make up a
	 * cycle.  Restore these to the inflight list.
	 */
	while (!list_empty(&not_cycle_list)) {
		u = list_entry(not_cycle_list.next, struct unix_sock, link);
		__clear_bit(UNIX_GC_CANDIDATE, &u->gc_flags);
		list_move_tail(&u->link, &gc_inflight_list);
	}

	spin_unlock(&unix_gc_lock);

	/* Here we are. Hitlist is filled. Die. */
	__skb_queue_purge(&hitlist);

	spin_lock(&unix_gc_lock);

	/* All candidates should have been detached by now. */
	BUG_ON(!list_empty(&gc_candidates));
	gc_in_progress = false;
	wake_up(&unix_gc_wait);

 out:
	spin_unlock(&unix_gc_lock);
}<|MERGE_RESOLUTION|>--- conflicted
+++ resolved
@@ -150,11 +150,7 @@
 
 	if (s) {
 		struct unix_sock *u = unix_sk(s);
-<<<<<<< HEAD
-=======
-
 		BUG_ON(!atomic_long_read(&u->inflight));
->>>>>>> a07ea939
 		BUG_ON(list_empty(&u->link));
 		if (atomic_long_dec_and_test(&u->inflight))
 			list_del_init(&u->link);
