/*
 * NET4:	Implementation of BSD Unix domain sockets.
 *
 * Authors:	Alan Cox, <alan@lxorguk.ukuu.org.uk>
 *
 *		This program is free software; you can redistribute it and/or
 *		modify it under the terms of the GNU General Public License
 *		as published by the Free Software Foundation; either version
 *		2 of the License, or (at your option) any later version.
 *
 * Fixes:
 *		Linus Torvalds	:	Assorted bug cures.
 *		Niibe Yutaka	:	async I/O support.
 *		Carsten Paeth	:	PF_UNIX check, address fixes.
 *		Alan Cox	:	Limit size of allocated blocks.
 *		Alan Cox	:	Fixed the stupid socketpair bug.
 *		Alan Cox	:	BSD compatibility fine tuning.
 *		Alan Cox	:	Fixed a bug in connect when interrupted.
 *		Alan Cox	:	Sorted out a proper draft version of
 *					file descriptor passing hacked up from
 *					Mike Shaver's work.
 *		Marty Leisner	:	Fixes to fd passing
 *		Nick Nevin	:	recvmsg bugfix.
 *		Alan Cox	:	Started proper garbage collector
 *		Heiko EiBfeldt	:	Missing verify_area check
 *		Alan Cox	:	Started POSIXisms
 *		Andreas Schwab	:	Replace inode by dentry for proper
 *					reference counting
 *		Kirk Petersen	:	Made this a module
 *	    Christoph Rohland	:	Elegant non-blocking accept/connect algorithm.
 *					Lots of bug fixes.
 *	     Alexey Kuznetosv	:	Repaired (I hope) bugs introduces
 *					by above two patches.
 *	     Andrea Arcangeli	:	If possible we block in connect(2)
 *					if the max backlog of the listen socket
 *					is been reached. This won't break
 *					old apps and it will avoid huge amount
 *					of socks hashed (this for unix_gc()
 *					performances reasons).
 *					Security fix that limits the max
 *					number of socks to 2*max_files and
 *					the number of skb queueable in the
 *					dgram receiver.
 *		Artur Skawina   :	Hash function optimizations
 *	     Alexey Kuznetsov   :	Full scale SMP. Lot of bugs are introduced 8)
 *	      Malcolm Beattie   :	Set peercred for socketpair
 *	     Michal Ostrowski   :       Module initialization cleanup.
 *	     Arnaldo C. Melo	:	Remove MOD_{INC,DEC}_USE_COUNT,
 *	     				the core infrastructure is doing that
 *	     				for all net proto families now (2.5.69+)
 *
 *
 * Known differences from reference BSD that was tested:
 *
 *	[TO FIX]
 *	ECONNREFUSED is not returned from one end of a connected() socket to the
 *		other the moment one end closes.
 *	fstat() doesn't return st_dev=0, and give the blksize as high water mark
 *		and a fake inode identifier (nor the BSD first socket fstat twice bug).
 *	[NOT TO FIX]
 *	accept() returns a path name even if the connecting socket has closed
 *		in the meantime (BSD loses the path and gives up).
 *	accept() returns 0 length path for an unbound connector. BSD returns 16
 *		and a null first byte in the path (but not for gethost/peername - BSD bug ??)
 *	socketpair(...SOCK_RAW..) doesn't panic the kernel.
 *	BSD af_unix apparently has connect forgetting to block properly.
 *		(need to check this with the POSIX spec in detail)
 *
 * Differences from 2.0.0-11-... (ANK)
 *	Bug fixes and improvements.
 *		- client shutdown killed server socket.
 *		- removed all useless cli/sti pairs.
 *
 *	Semantic changes/extensions.
 *		- generic control message passing.
 *		- SCM_CREDENTIALS control message.
 *		- "Abstract" (not FS based) socket bindings.
 *		  Abstract names are sequences of bytes (not zero terminated)
 *		  started by 0, so that this name space does not intersect
 *		  with BSD names.
 */

#include <linux/module.h>
#include <linux/kernel.h>
#include <linux/signal.h>
#include <linux/sched.h>
#include <linux/errno.h>
#include <linux/string.h>
#include <linux/stat.h>
#include <linux/dcache.h>
#include <linux/namei.h>
#include <linux/socket.h>
#include <linux/un.h>
#include <linux/fcntl.h>
#include <linux/termios.h>
#include <linux/sockios.h>
#include <linux/net.h>
#include <linux/in.h>
#include <linux/fs.h>
#include <linux/slab.h>
#include <asm/uaccess.h>
#include <linux/skbuff.h>
#include <linux/netdevice.h>
#include <net/net_namespace.h>
#include <net/sock.h>
#include <net/tcp_states.h>
#include <net/af_unix.h>
#include <linux/proc_fs.h>
#include <linux/seq_file.h>
#include <net/scm.h>
#include <linux/init.h>
#include <linux/poll.h>
#include <linux/rtnetlink.h>
#include <linux/mount.h>
#include <net/checksum.h>
#include <linux/security.h>
#include <linux/freezer.h>

struct hlist_head unix_socket_table[2 * UNIX_HASH_SIZE];
EXPORT_SYMBOL_GPL(unix_socket_table);
DEFINE_SPINLOCK(unix_table_lock);
EXPORT_SYMBOL_GPL(unix_table_lock);
static atomic_long_t unix_nr_socks;


static struct hlist_head *unix_sockets_unbound(void *addr)
{
	unsigned long hash = (unsigned long)addr;

	hash ^= hash >> 16;
	hash ^= hash >> 8;
	hash %= UNIX_HASH_SIZE;
	return &unix_socket_table[UNIX_HASH_SIZE + hash];
}

#define UNIX_ABSTRACT(sk)	(unix_sk(sk)->addr->hash < UNIX_HASH_SIZE)

#ifdef CONFIG_SECURITY_NETWORK
static void unix_get_secdata(struct scm_cookie *scm, struct sk_buff *skb)
{
	memcpy(UNIXSID(skb), &scm->secid, sizeof(u32));
}

static inline void unix_set_secdata(struct scm_cookie *scm, struct sk_buff *skb)
{
	scm->secid = *UNIXSID(skb);
}
#else
static inline void unix_get_secdata(struct scm_cookie *scm, struct sk_buff *skb)
{ }

static inline void unix_set_secdata(struct scm_cookie *scm, struct sk_buff *skb)
{ }
#endif /* CONFIG_SECURITY_NETWORK */

/*
 *  SMP locking strategy:
 *    hash table is protected with spinlock unix_table_lock
 *    each socket state is protected by separate spin lock.
 */

static inline unsigned int unix_hash_fold(__wsum n)
{
	unsigned int hash = (__force unsigned int)csum_fold(n);

	hash ^= hash>>8;
	return hash&(UNIX_HASH_SIZE-1);
}

#define unix_peer(sk) (unix_sk(sk)->peer)

static inline int unix_our_peer(struct sock *sk, struct sock *osk)
{
	return unix_peer(osk) == sk;
}

static inline int unix_may_send(struct sock *sk, struct sock *osk)
{
	return unix_peer(osk) == NULL || unix_our_peer(sk, osk);
}

static inline int unix_recvq_full(struct sock const *sk)
{
	return skb_queue_len(&sk->sk_receive_queue) > sk->sk_max_ack_backlog;
}

struct sock *unix_peer_get(struct sock *s)
{
	struct sock *peer;

	unix_state_lock(s);
	peer = unix_peer(s);
	if (peer)
		sock_hold(peer);
	unix_state_unlock(s);
	return peer;
}
EXPORT_SYMBOL_GPL(unix_peer_get);

static inline void unix_release_addr(struct unix_address *addr)
{
	if (atomic_dec_and_test(&addr->refcnt))
		kfree(addr);
}

/*
 *	Check unix socket name:
 *		- should be not zero length.
 *	        - if started by not zero, should be NULL terminated (FS object)
 *		- if started by zero, it is abstract name.
 */

static int unix_mkname(struct sockaddr_un *sunaddr, int len, unsigned int *hashp)
{
	if (len <= sizeof(short) || len > sizeof(*sunaddr))
		return -EINVAL;
	if (!sunaddr || sunaddr->sun_family != AF_UNIX)
		return -EINVAL;
	if (sunaddr->sun_path[0]) {
		/*
		 * This may look like an off by one error but it is a bit more
		 * subtle. 108 is the longest valid AF_UNIX path for a binding.
		 * sun_path[108] doesn't as such exist.  However in kernel space
		 * we are guaranteed that it is a valid memory location in our
		 * kernel address buffer.
		 */
		((char *)sunaddr)[len] = 0;
		len = strlen(sunaddr->sun_path)+1+sizeof(short);
		return len;
	}

	*hashp = unix_hash_fold(csum_partial(sunaddr, len, 0));
	return len;
}

static void __unix_remove_socket(struct sock *sk)
{
	sk_del_node_init(sk);
}

static void __unix_insert_socket(struct hlist_head *list, struct sock *sk)
{
	WARN_ON(!sk_unhashed(sk));
	sk_add_node(sk, list);
}

static inline void unix_remove_socket(struct sock *sk)
{
	spin_lock(&unix_table_lock);
	__unix_remove_socket(sk);
	spin_unlock(&unix_table_lock);
}

static inline void unix_insert_socket(struct hlist_head *list, struct sock *sk)
{
	spin_lock(&unix_table_lock);
	__unix_insert_socket(list, sk);
	spin_unlock(&unix_table_lock);
}

static struct sock *__unix_find_socket_byname(struct net *net,
					      struct sockaddr_un *sunname,
					      int len, int type, unsigned int hash)
{
	struct sock *s;

	sk_for_each(s, &unix_socket_table[hash ^ type]) {
		struct unix_sock *u = unix_sk(s);

		if (!net_eq(sock_net(s), net))
			continue;

		if (u->addr->len == len &&
		    !memcmp(u->addr->name, sunname, len))
			goto found;
	}
	s = NULL;
found:
	return s;
}

static inline struct sock *unix_find_socket_byname(struct net *net,
						   struct sockaddr_un *sunname,
						   int len, int type,
						   unsigned int hash)
{
	struct sock *s;

	spin_lock(&unix_table_lock);
	s = __unix_find_socket_byname(net, sunname, len, type, hash);
	if (s)
		sock_hold(s);
	spin_unlock(&unix_table_lock);
	return s;
}

static struct sock *unix_find_socket_byinode(struct inode *i)
{
	struct sock *s;

	spin_lock(&unix_table_lock);
	sk_for_each(s,
		    &unix_socket_table[i->i_ino & (UNIX_HASH_SIZE - 1)]) {
		struct dentry *dentry = unix_sk(s)->path.dentry;

		if (dentry && dentry->d_inode == i) {
			sock_hold(s);
			goto found;
		}
	}
	s = NULL;
found:
	spin_unlock(&unix_table_lock);
	return s;
}

/* Support code for asymmetrically connected dgram sockets
 *
 * If a datagram socket is connected to a socket not itself connected
 * to the first socket (eg, /dev/log), clients may only enqueue more
 * messages if the present receive queue of the server socket is not
 * "too large". This means there's a second writeability condition
 * poll and sendmsg need to test. The dgram recv code will do a wake
 * up on the peer_wait wait queue of a socket upon reception of a
 * datagram which needs to be propagated to sleeping would-be writers
 * since these might not have sent anything so far. This can't be
 * accomplished via poll_wait because the lifetime of the server
 * socket might be less than that of its clients if these break their
 * association with it or if the server socket is closed while clients
 * are still connected to it and there's no way to inform "a polling
 * implementation" that it should let go of a certain wait queue
 *
 * In order to propagate a wake up, a wait_queue_t of the client
 * socket is enqueued on the peer_wait queue of the server socket
 * whose wake function does a wake_up on the ordinary client socket
 * wait queue. This connection is established whenever a write (or
 * poll for write) hit the flow control condition and broken when the
 * association to the server socket is dissolved or after a wake up
 * was relayed.
 */

static int unix_dgram_peer_wake_relay(wait_queue_t *q, unsigned mode, int flags,
				      void *key)
{
	struct unix_sock *u;
	wait_queue_head_t *u_sleep;

	u = container_of(q, struct unix_sock, peer_wake);

	__remove_wait_queue(&unix_sk(u->peer_wake.private)->peer_wait,
			    q);
	u->peer_wake.private = NULL;

	/* relaying can only happen while the wq still exists */
	u_sleep = sk_sleep(&u->sk);
	if (u_sleep)
		wake_up_interruptible_poll(u_sleep, key);

	return 0;
}

static int unix_dgram_peer_wake_connect(struct sock *sk, struct sock *other)
{
	struct unix_sock *u, *u_other;
	int rc;

	u = unix_sk(sk);
	u_other = unix_sk(other);
	rc = 0;
	spin_lock(&u_other->peer_wait.lock);

	if (!u->peer_wake.private) {
		u->peer_wake.private = other;
		__add_wait_queue(&u_other->peer_wait, &u->peer_wake);

		rc = 1;
	}

	spin_unlock(&u_other->peer_wait.lock);
	return rc;
}

static void unix_dgram_peer_wake_disconnect(struct sock *sk,
					    struct sock *other)
{
	struct unix_sock *u, *u_other;

	u = unix_sk(sk);
	u_other = unix_sk(other);
	spin_lock(&u_other->peer_wait.lock);

	if (u->peer_wake.private == other) {
		__remove_wait_queue(&u_other->peer_wait, &u->peer_wake);
		u->peer_wake.private = NULL;
	}

	spin_unlock(&u_other->peer_wait.lock);
}

static void unix_dgram_peer_wake_disconnect_wakeup(struct sock *sk,
						   struct sock *other)
{
	unix_dgram_peer_wake_disconnect(sk, other);
	wake_up_interruptible_poll(sk_sleep(sk),
				   POLLOUT |
				   POLLWRNORM |
				   POLLWRBAND);
}

/* preconditions:
 *	- unix_peer(sk) == other
 *	- association is stable
 */
static int unix_dgram_peer_wake_me(struct sock *sk, struct sock *other)
{
	int connected;

	connected = unix_dgram_peer_wake_connect(sk, other);

	if (unix_recvq_full(other))
		return 1;

	if (connected)
		unix_dgram_peer_wake_disconnect(sk, other);

	return 0;
}

<<<<<<< HEAD
static int unix_writable(const struct sock *sk)
=======
static inline int unix_writable(struct sock *sk)
>>>>>>> 14b58660
{
	return (atomic_read(&sk->sk_wmem_alloc) << 2) <= sk->sk_sndbuf;
}

static void unix_write_space(struct sock *sk)
{
	struct socket_wq *wq;

	rcu_read_lock();
	if (unix_writable(sk)) {
		wq = rcu_dereference(sk->sk_wq);
		if (wq_has_sleeper(wq))
			wake_up_interruptible_sync_poll(&wq->wait,
				POLLOUT | POLLWRNORM | POLLWRBAND);
		sk_wake_async(sk, SOCK_WAKE_SPACE, POLL_OUT);
	}
	rcu_read_unlock();
}

/* When dgram socket disconnects (or changes its peer), we clear its receive
 * queue of packets arrived from previous peer. First, it allows to do
 * flow control based only on wmem_alloc; second, sk connected to peer
 * may receive messages only from that peer. */
static void unix_dgram_disconnected(struct sock *sk, struct sock *other)
{
	if (!skb_queue_empty(&sk->sk_receive_queue)) {
		skb_queue_purge(&sk->sk_receive_queue);
		wake_up_interruptible_all(&unix_sk(sk)->peer_wait);

		/* If one link of bidirectional dgram pipe is disconnected,
		 * we signal error. Messages are lost. Do not make this,
		 * when peer was not connected to us.
		 */
		if (!sock_flag(other, SOCK_DEAD) && unix_peer(other) == sk) {
			other->sk_err = ECONNRESET;
			other->sk_error_report(other);
		}
	}
}

static void unix_sock_destructor(struct sock *sk)
{
	struct unix_sock *u = unix_sk(sk);

	skb_queue_purge(&sk->sk_receive_queue);

	WARN_ON(atomic_read(&sk->sk_wmem_alloc));
	WARN_ON(!sk_unhashed(sk));
	WARN_ON(sk->sk_socket);
	if (!sock_flag(sk, SOCK_DEAD)) {
		WARN(1, "Attempt to release alive unix socket: %p\n", sk);
		return;
	}

	if (u->addr)
		unix_release_addr(u->addr);

	atomic_long_dec(&unix_nr_socks);
	local_bh_disable();
	sock_prot_inuse_add(sock_net(sk), sk->sk_prot, -1);
	local_bh_enable();
#ifdef UNIX_REFCNT_DEBUG
	printk(KERN_DEBUG "UNIX %p is destroyed, %ld are still alive.\n", sk,
		atomic_long_read(&unix_nr_socks));
#endif
}

static void unix_release_sock(struct sock *sk, int embrion)
{
	struct unix_sock *u = unix_sk(sk);
	struct path path;
	struct sock *skpair;
	struct sk_buff *skb;
	int state;

	unix_remove_socket(sk);

	/* Clear state */
	unix_state_lock(sk);
	sock_orphan(sk);
	sk->sk_shutdown = SHUTDOWN_MASK;
	path	     = u->path;
	u->path.dentry = NULL;
	u->path.mnt = NULL;
	state = sk->sk_state;
	sk->sk_state = TCP_CLOSE;
	unix_state_unlock(sk);

	wake_up_interruptible_all(&u->peer_wait);

	skpair = unix_peer(sk);

	if (skpair != NULL) {
		if (sk->sk_type == SOCK_STREAM || sk->sk_type == SOCK_SEQPACKET) {
			unix_state_lock(skpair);
			/* No more writes */
			skpair->sk_shutdown = SHUTDOWN_MASK;
			if (!skb_queue_empty(&sk->sk_receive_queue) || embrion)
				skpair->sk_err = ECONNRESET;
			unix_state_unlock(skpair);
			skpair->sk_state_change(skpair);
			sk_wake_async(skpair, SOCK_WAKE_WAITD, POLL_HUP);
		}

		unix_dgram_peer_wake_disconnect(sk, skpair);
		sock_put(skpair); /* It may now die */
		unix_peer(sk) = NULL;
	}

	/* Try to flush out this socket. Throw out buffers at least */

	while ((skb = skb_dequeue(&sk->sk_receive_queue)) != NULL) {
		if (state == TCP_LISTEN)
			unix_release_sock(skb->sk, 1);
		/* passed fds are erased in the kfree_skb hook	      */
		kfree_skb(skb);
	}

	if (path.dentry)
		path_put(&path);

	sock_put(sk);

	/* ---- Socket is dead now and most probably destroyed ---- */

	/*
	 * Fixme: BSD difference: In BSD all sockets connected to us get
	 *	  ECONNRESET and we die on the spot. In Linux we behave
	 *	  like files and pipes do and wait for the last
	 *	  dereference.
	 *
	 * Can't we simply set sock->err?
	 *
	 *	  What the above comment does talk about? --ANK(980817)
	 */

	if (unix_tot_inflight)
		unix_gc();		/* Garbage collect fds */
}

static void init_peercred(struct sock *sk)
{
	put_pid(sk->sk_peer_pid);
	if (sk->sk_peer_cred)
		put_cred(sk->sk_peer_cred);
	sk->sk_peer_pid  = get_pid(task_tgid(current));
	sk->sk_peer_cred = get_current_cred();
}

static void copy_peercred(struct sock *sk, struct sock *peersk)
{
	put_pid(sk->sk_peer_pid);
	if (sk->sk_peer_cred)
		put_cred(sk->sk_peer_cred);
	sk->sk_peer_pid  = get_pid(peersk->sk_peer_pid);
	sk->sk_peer_cred = get_cred(peersk->sk_peer_cred);
}

static int unix_listen(struct socket *sock, int backlog)
{
	int err;
	struct sock *sk = sock->sk;
	struct unix_sock *u = unix_sk(sk);
	struct pid *old_pid = NULL;

	err = -EOPNOTSUPP;
	if (sock->type != SOCK_STREAM && sock->type != SOCK_SEQPACKET)
		goto out;	/* Only stream/seqpacket sockets accept */
	err = -EINVAL;
	if (!u->addr)
		goto out;	/* No listens on an unbound socket */
	unix_state_lock(sk);
	if (sk->sk_state != TCP_CLOSE && sk->sk_state != TCP_LISTEN)
		goto out_unlock;
	if (backlog > sk->sk_max_ack_backlog)
		wake_up_interruptible_all(&u->peer_wait);
	sk->sk_max_ack_backlog	= backlog;
	sk->sk_state		= TCP_LISTEN;
	/* set credentials so connect can copy them */
	init_peercred(sk);
	err = 0;

out_unlock:
	unix_state_unlock(sk);
	put_pid(old_pid);
out:
	return err;
}

static int unix_release(struct socket *);
static int unix_bind(struct socket *, struct sockaddr *, int);
static int unix_stream_connect(struct socket *, struct sockaddr *,
			       int addr_len, int flags);
static int unix_socketpair(struct socket *, struct socket *);
static int unix_accept(struct socket *, struct socket *, int);
static int unix_getname(struct socket *, struct sockaddr *, int *, int);
static unsigned int unix_poll(struct file *, struct socket *, poll_table *);
static unsigned int unix_dgram_poll(struct file *, struct socket *,
				    poll_table *);
static int unix_ioctl(struct socket *, unsigned int, unsigned long);
static int unix_shutdown(struct socket *, int);
static int unix_stream_sendmsg(struct kiocb *, struct socket *,
			       struct msghdr *, size_t);
static int unix_stream_recvmsg(struct kiocb *, struct socket *,
			       struct msghdr *, size_t, int);
static int unix_dgram_sendmsg(struct kiocb *, struct socket *,
			      struct msghdr *, size_t);
static int unix_dgram_recvmsg(struct kiocb *, struct socket *,
			      struct msghdr *, size_t, int);
static int unix_dgram_connect(struct socket *, struct sockaddr *,
			      int, int);
static int unix_seqpacket_sendmsg(struct kiocb *, struct socket *,
				  struct msghdr *, size_t);
static int unix_seqpacket_recvmsg(struct kiocb *, struct socket *,
				  struct msghdr *, size_t, int);

static int unix_set_peek_off(struct sock *sk, int val)
{
	struct unix_sock *u = unix_sk(sk);

	if (mutex_lock_interruptible(&u->readlock))
		return -EINTR;

	sk->sk_peek_off = val;
	mutex_unlock(&u->readlock);

	return 0;
}


static const struct proto_ops unix_stream_ops = {
	.family =	PF_UNIX,
	.owner =	THIS_MODULE,
	.release =	unix_release,
	.bind =		unix_bind,
	.connect =	unix_stream_connect,
	.socketpair =	unix_socketpair,
	.accept =	unix_accept,
	.getname =	unix_getname,
	.poll =		unix_poll,
	.ioctl =	unix_ioctl,
	.listen =	unix_listen,
	.shutdown =	unix_shutdown,
	.setsockopt =	sock_no_setsockopt,
	.getsockopt =	sock_no_getsockopt,
	.sendmsg =	unix_stream_sendmsg,
	.recvmsg =	unix_stream_recvmsg,
	.mmap =		sock_no_mmap,
	.sendpage =	sock_no_sendpage,
	.set_peek_off =	unix_set_peek_off,
};

static const struct proto_ops unix_dgram_ops = {
	.family =	PF_UNIX,
	.owner =	THIS_MODULE,
	.release =	unix_release,
	.bind =		unix_bind,
	.connect =	unix_dgram_connect,
	.socketpair =	unix_socketpair,
	.accept =	sock_no_accept,
	.getname =	unix_getname,
	.poll =		unix_dgram_poll,
	.ioctl =	unix_ioctl,
	.listen =	sock_no_listen,
	.shutdown =	unix_shutdown,
	.setsockopt =	sock_no_setsockopt,
	.getsockopt =	sock_no_getsockopt,
	.sendmsg =	unix_dgram_sendmsg,
	.recvmsg =	unix_dgram_recvmsg,
	.mmap =		sock_no_mmap,
	.sendpage =	sock_no_sendpage,
	.set_peek_off =	unix_set_peek_off,
};

static const struct proto_ops unix_seqpacket_ops = {
	.family =	PF_UNIX,
	.owner =	THIS_MODULE,
	.release =	unix_release,
	.bind =		unix_bind,
	.connect =	unix_stream_connect,
	.socketpair =	unix_socketpair,
	.accept =	unix_accept,
	.getname =	unix_getname,
	.poll =		unix_dgram_poll,
	.ioctl =	unix_ioctl,
	.listen =	unix_listen,
	.shutdown =	unix_shutdown,
	.setsockopt =	sock_no_setsockopt,
	.getsockopt =	sock_no_getsockopt,
	.sendmsg =	unix_seqpacket_sendmsg,
	.recvmsg =	unix_seqpacket_recvmsg,
	.mmap =		sock_no_mmap,
	.sendpage =	sock_no_sendpage,
	.set_peek_off =	unix_set_peek_off,
};

static struct proto unix_proto = {
	.name			= "UNIX",
	.owner			= THIS_MODULE,
	.obj_size		= sizeof(struct unix_sock),
};

/*
 * AF_UNIX sockets do not interact with hardware, hence they
 * dont trigger interrupts - so it's safe for them to have
 * bh-unsafe locking for their sk_receive_queue.lock. Split off
 * this special lock-class by reinitializing the spinlock key:
 */
static struct lock_class_key af_unix_sk_receive_queue_lock_key;

static struct sock *unix_create1(struct net *net, struct socket *sock)
{
	struct sock *sk = NULL;
	struct unix_sock *u;

	atomic_long_inc(&unix_nr_socks);
	if (atomic_long_read(&unix_nr_socks) > 2 * get_max_files())
		goto out;

	sk = sk_alloc(net, PF_UNIX, GFP_KERNEL, &unix_proto);
	if (!sk)
		goto out;

	sock_init_data(sock, sk);
	lockdep_set_class(&sk->sk_receive_queue.lock,
				&af_unix_sk_receive_queue_lock_key);

	sk->sk_write_space	= unix_write_space;
	sk->sk_max_ack_backlog	= net->unx.sysctl_max_dgram_qlen;
	sk->sk_destruct		= unix_sock_destructor;
	u	  = unix_sk(sk);
	u->path.dentry = NULL;
	u->path.mnt = NULL;
	spin_lock_init(&u->lock);
	atomic_long_set(&u->inflight, 0);
	INIT_LIST_HEAD(&u->link);
	mutex_init(&u->readlock); /* single task reading lock */
	init_waitqueue_head(&u->peer_wait);
	init_waitqueue_func_entry(&u->peer_wake, unix_dgram_peer_wake_relay);
	unix_insert_socket(unix_sockets_unbound(sk), sk);
out:
	if (sk == NULL)
		atomic_long_dec(&unix_nr_socks);
	else {
		local_bh_disable();
		sock_prot_inuse_add(sock_net(sk), sk->sk_prot, 1);
		local_bh_enable();
	}
	return sk;
}

static int unix_create(struct net *net, struct socket *sock, int protocol,
		       int kern)
{
	if (protocol && protocol != PF_UNIX)
		return -EPROTONOSUPPORT;

	sock->state = SS_UNCONNECTED;

	switch (sock->type) {
	case SOCK_STREAM:
		sock->ops = &unix_stream_ops;
		break;
		/*
		 *	Believe it or not BSD has AF_UNIX, SOCK_RAW though
		 *	nothing uses it.
		 */
	case SOCK_RAW:
		sock->type = SOCK_DGRAM;
	case SOCK_DGRAM:
		sock->ops = &unix_dgram_ops;
		break;
	case SOCK_SEQPACKET:
		sock->ops = &unix_seqpacket_ops;
		break;
	default:
		return -ESOCKTNOSUPPORT;
	}

	return unix_create1(net, sock) ? 0 : -ENOMEM;
}

static int unix_release(struct socket *sock)
{
	struct sock *sk = sock->sk;

	if (!sk)
		return 0;

	unix_release_sock(sk, 0);
	sock->sk = NULL;

	return 0;
}

static int unix_autobind(struct socket *sock)
{
	struct sock *sk = sock->sk;
	struct net *net = sock_net(sk);
	struct unix_sock *u = unix_sk(sk);
	static u32 ordernum = 1;
	struct unix_address *addr;
	int err;
	unsigned int retries = 0;

	err = mutex_lock_interruptible(&u->readlock);
	if (err)
		return err;

	err = 0;
	if (u->addr)
		goto out;

	err = -ENOMEM;
	addr = kzalloc(sizeof(*addr) + sizeof(short) + 16, GFP_KERNEL);
	if (!addr)
		goto out;

	addr->name->sun_family = AF_UNIX;
	atomic_set(&addr->refcnt, 1);

retry:
	addr->len = sprintf(addr->name->sun_path+1, "%05x", ordernum) + 1 + sizeof(short);
	addr->hash = unix_hash_fold(csum_partial(addr->name, addr->len, 0));

	spin_lock(&unix_table_lock);
	ordernum = (ordernum+1)&0xFFFFF;

	if (__unix_find_socket_byname(net, addr->name, addr->len, sock->type,
				      addr->hash)) {
		spin_unlock(&unix_table_lock);
		/*
		 * __unix_find_socket_byname() may take long time if many names
		 * are already in use.
		 */
		cond_resched();
		/* Give up if all names seems to be in use. */
		if (retries++ == 0xFFFFF) {
			err = -ENOSPC;
			kfree(addr);
			goto out;
		}
		goto retry;
	}
	addr->hash ^= sk->sk_type;

	__unix_remove_socket(sk);
	u->addr = addr;
	__unix_insert_socket(&unix_socket_table[addr->hash], sk);
	spin_unlock(&unix_table_lock);
	err = 0;

out:	mutex_unlock(&u->readlock);
	return err;
}

static struct sock *unix_find_other(struct net *net,
				    struct sockaddr_un *sunname, int len,
				    int type, unsigned int hash, int *error)
{
	struct sock *u;
	struct path path;
	int err = 0;

	if (sunname->sun_path[0]) {
		struct inode *inode;
		err = kern_path(sunname->sun_path, LOOKUP_FOLLOW, &path);
		if (err)
			goto fail;
		inode = path.dentry->d_inode;
		err = inode_permission(inode, MAY_WRITE);
		if (err)
			goto put_fail;

		err = -ECONNREFUSED;
		if (!S_ISSOCK(inode->i_mode))
			goto put_fail;
		u = unix_find_socket_byinode(inode);
		if (!u)
			goto put_fail;

		if (u->sk_type == type)
			touch_atime(&path);

		path_put(&path);

		err = -EPROTOTYPE;
		if (u->sk_type != type) {
			sock_put(u);
			goto fail;
		}
	} else {
		err = -ECONNREFUSED;
		u = unix_find_socket_byname(net, sunname, len, type, hash);
		if (u) {
			struct dentry *dentry;
			dentry = unix_sk(u)->path.dentry;
			if (dentry)
				touch_atime(&unix_sk(u)->path);
		} else
			goto fail;
	}
	return u;

put_fail:
	path_put(&path);
fail:
	*error = err;
	return NULL;
}

static int unix_mknod(const char *sun_path, umode_t mode, struct path *res)
{
	struct dentry *dentry;
	struct path path;
	int err = 0;
	/*
	 * Get the parent directory, calculate the hash for last
	 * component.
	 */
	dentry = kern_path_create(AT_FDCWD, sun_path, &path, 0);
	err = PTR_ERR(dentry);
	if (IS_ERR(dentry))
		return err;

	/*
	 * All right, let's create it.
	 */
	err = security_path_mknod(&path, dentry, mode, 0);
	if (!err) {
		err = vfs_mknod(path.dentry->d_inode, dentry, mode, 0);
		if (!err) {
			res->mnt = mntget(path.mnt);
			res->dentry = dget(dentry);
		}
	}
	done_path_create(&path, dentry);
	return err;
}

static int unix_bind(struct socket *sock, struct sockaddr *uaddr, int addr_len)
{
	struct sock *sk = sock->sk;
	struct net *net = sock_net(sk);
	struct unix_sock *u = unix_sk(sk);
	struct sockaddr_un *sunaddr = (struct sockaddr_un *)uaddr;
	char *sun_path = sunaddr->sun_path;
	int err;
	unsigned int hash;
	struct unix_address *addr;
	struct hlist_head *list;

	err = -EINVAL;
	if (sunaddr->sun_family != AF_UNIX)
		goto out;

	if (addr_len == sizeof(short)) {
		err = unix_autobind(sock);
		goto out;
	}

	err = unix_mkname(sunaddr, addr_len, &hash);
	if (err < 0)
		goto out;
	addr_len = err;

	err = mutex_lock_interruptible(&u->readlock);
	if (err)
		goto out;

	err = -EINVAL;
	if (u->addr)
		goto out_up;

	err = -ENOMEM;
	addr = kmalloc(sizeof(*addr)+addr_len, GFP_KERNEL);
	if (!addr)
		goto out_up;

	memcpy(addr->name, sunaddr, addr_len);
	addr->len = addr_len;
	addr->hash = hash ^ sk->sk_type;
	atomic_set(&addr->refcnt, 1);

	if (sun_path[0]) {
		struct path path;
		umode_t mode = S_IFSOCK |
		       (SOCK_INODE(sock)->i_mode & ~current_umask());
		err = unix_mknod(sun_path, mode, &path);
		if (err) {
			if (err == -EEXIST)
				err = -EADDRINUSE;
			unix_release_addr(addr);
			goto out_up;
		}
		addr->hash = UNIX_HASH_SIZE;
		hash = path.dentry->d_inode->i_ino & (UNIX_HASH_SIZE-1);
		spin_lock(&unix_table_lock);
		u->path = path;
		list = &unix_socket_table[hash];
	} else {
		spin_lock(&unix_table_lock);
		err = -EADDRINUSE;
		if (__unix_find_socket_byname(net, sunaddr, addr_len,
					      sk->sk_type, hash)) {
			unix_release_addr(addr);
			goto out_unlock;
		}

		list = &unix_socket_table[addr->hash];
	}

	err = 0;
	__unix_remove_socket(sk);
	u->addr = addr;
	__unix_insert_socket(list, sk);

out_unlock:
	spin_unlock(&unix_table_lock);
out_up:
	mutex_unlock(&u->readlock);
out:
	return err;
}

static void unix_state_double_lock(struct sock *sk1, struct sock *sk2)
{
	if (unlikely(sk1 == sk2) || !sk2) {
		unix_state_lock(sk1);
		return;
	}
	if (sk1 < sk2) {
		unix_state_lock(sk1);
		unix_state_lock_nested(sk2);
	} else {
		unix_state_lock(sk2);
		unix_state_lock_nested(sk1);
	}
}

static void unix_state_double_unlock(struct sock *sk1, struct sock *sk2)
{
	if (unlikely(sk1 == sk2) || !sk2) {
		unix_state_unlock(sk1);
		return;
	}
	unix_state_unlock(sk1);
	unix_state_unlock(sk2);
}

static int unix_dgram_connect(struct socket *sock, struct sockaddr *addr,
			      int alen, int flags)
{
	struct sock *sk = sock->sk;
	struct net *net = sock_net(sk);
	struct sockaddr_un *sunaddr = (struct sockaddr_un *)addr;
	struct sock *other;
	unsigned int hash;
	int err;

	if (addr->sa_family != AF_UNSPEC) {
		err = unix_mkname(sunaddr, alen, &hash);
		if (err < 0)
			goto out;
		alen = err;

		if (test_bit(SOCK_PASSCRED, &sock->flags) &&
		    !unix_sk(sk)->addr && (err = unix_autobind(sock)) != 0)
			goto out;

restart:
		other = unix_find_other(net, sunaddr, alen, sock->type, hash, &err);
		if (!other)
			goto out;

		unix_state_double_lock(sk, other);

		/* Apparently VFS overslept socket death. Retry. */
		if (sock_flag(other, SOCK_DEAD)) {
			unix_state_double_unlock(sk, other);
			sock_put(other);
			goto restart;
		}

		err = -EPERM;
		if (!unix_may_send(sk, other))
			goto out_unlock;

		err = security_unix_may_send(sk->sk_socket, other->sk_socket);
		if (err)
			goto out_unlock;

	} else {
		/*
		 *	1003.1g breaking connected state with AF_UNSPEC
		 */
		other = NULL;
		unix_state_double_lock(sk, other);
	}

	/*
	 * If it was connected, reconnect.
	 */
	if (unix_peer(sk)) {
		struct sock *old_peer = unix_peer(sk);
		unix_peer(sk) = other;
		unix_dgram_peer_wake_disconnect_wakeup(sk, old_peer);

		unix_state_double_unlock(sk, other);

		if (other != old_peer)
			unix_dgram_disconnected(sk, old_peer);
		sock_put(old_peer);
	} else {
		unix_peer(sk) = other;
		unix_state_double_unlock(sk, other);
	}
	return 0;

out_unlock:
	unix_state_double_unlock(sk, other);
	sock_put(other);
out:
	return err;
}

static long unix_wait_for_peer(struct sock *other, long timeo)
{
	struct unix_sock *u = unix_sk(other);
	int sched;
	DEFINE_WAIT(wait);

	prepare_to_wait_exclusive(&u->peer_wait, &wait, TASK_INTERRUPTIBLE);

	sched = !sock_flag(other, SOCK_DEAD) &&
		!(other->sk_shutdown & RCV_SHUTDOWN) &&
		unix_recvq_full(other);

	unix_state_unlock(other);

	if (sched)
		timeo = schedule_timeout(timeo);

	finish_wait(&u->peer_wait, &wait);
	return timeo;
}

static int unix_stream_connect(struct socket *sock, struct sockaddr *uaddr,
			       int addr_len, int flags)
{
	struct sockaddr_un *sunaddr = (struct sockaddr_un *)uaddr;
	struct sock *sk = sock->sk;
	struct net *net = sock_net(sk);
	struct unix_sock *u = unix_sk(sk), *newu, *otheru;
	struct sock *newsk = NULL;
	struct sock *other = NULL;
	struct sk_buff *skb = NULL;
	unsigned int hash;
	int st;
	int err;
	long timeo;

	err = unix_mkname(sunaddr, addr_len, &hash);
	if (err < 0)
		goto out;
	addr_len = err;

	if (test_bit(SOCK_PASSCRED, &sock->flags) && !u->addr &&
	    (err = unix_autobind(sock)) != 0)
		goto out;

	timeo = sock_sndtimeo(sk, flags & O_NONBLOCK);

	/* First of all allocate resources.
	   If we will make it after state is locked,
	   we will have to recheck all again in any case.
	 */

	err = -ENOMEM;

	/* create new sock for complete connection */
	newsk = unix_create1(sock_net(sk), NULL);
	if (newsk == NULL)
		goto out;

	/* Allocate skb for sending to listening sock */
	skb = sock_wmalloc(newsk, 1, 0, GFP_KERNEL);
	if (skb == NULL)
		goto out;

restart:
	/*  Find listening sock. */
	other = unix_find_other(net, sunaddr, addr_len, sk->sk_type, hash, &err);
	if (!other)
		goto out;

	/* Latch state of peer */
	unix_state_lock(other);

	/* Apparently VFS overslept socket death. Retry. */
	if (sock_flag(other, SOCK_DEAD)) {
		unix_state_unlock(other);
		sock_put(other);
		goto restart;
	}

	err = -ECONNREFUSED;
	if (other->sk_state != TCP_LISTEN)
		goto out_unlock;
	if (other->sk_shutdown & RCV_SHUTDOWN)
		goto out_unlock;

	if (unix_recvq_full(other)) {
		err = -EAGAIN;
		if (!timeo)
			goto out_unlock;

		timeo = unix_wait_for_peer(other, timeo);

		err = sock_intr_errno(timeo);
		if (signal_pending(current))
			goto out;
		sock_put(other);
		goto restart;
	}

	/* Latch our state.

	   It is tricky place. We need to grab our state lock and cannot
	   drop lock on peer. It is dangerous because deadlock is
	   possible. Connect to self case and simultaneous
	   attempt to connect are eliminated by checking socket
	   state. other is TCP_LISTEN, if sk is TCP_LISTEN we
	   check this before attempt to grab lock.

	   Well, and we have to recheck the state after socket locked.
	 */
	st = sk->sk_state;

	switch (st) {
	case TCP_CLOSE:
		/* This is ok... continue with connect */
		break;
	case TCP_ESTABLISHED:
		/* Socket is already connected */
		err = -EISCONN;
		goto out_unlock;
	default:
		err = -EINVAL;
		goto out_unlock;
	}

	unix_state_lock_nested(sk);

	if (sk->sk_state != st) {
		unix_state_unlock(sk);
		unix_state_unlock(other);
		sock_put(other);
		goto restart;
	}

	err = security_unix_stream_connect(sk, other, newsk);
	if (err) {
		unix_state_unlock(sk);
		goto out_unlock;
	}

	/* The way is open! Fastly set all the necessary fields... */

	sock_hold(sk);
	unix_peer(newsk)	= sk;
	newsk->sk_state		= TCP_ESTABLISHED;
	newsk->sk_type		= sk->sk_type;
	init_peercred(newsk);
	newu = unix_sk(newsk);
	RCU_INIT_POINTER(newsk->sk_wq, &newu->peer_wq);
	otheru = unix_sk(other);

	/* copy address information from listening to new sock*/
	if (otheru->addr) {
		atomic_inc(&otheru->addr->refcnt);
		newu->addr = otheru->addr;
	}
	if (otheru->path.dentry) {
		path_get(&otheru->path);
		newu->path = otheru->path;
	}

	/* Set credentials */
	copy_peercred(sk, other);

	sock->state	= SS_CONNECTED;
	sk->sk_state	= TCP_ESTABLISHED;
	sock_hold(newsk);

	smp_mb__after_atomic();	/* sock_hold() does an atomic_inc() */
	unix_peer(sk)	= newsk;

	unix_state_unlock(sk);

	/* take ten and and send info to listening sock */
	spin_lock(&other->sk_receive_queue.lock);
	__skb_queue_tail(&other->sk_receive_queue, skb);
	spin_unlock(&other->sk_receive_queue.lock);
	unix_state_unlock(other);
	other->sk_data_ready(other, 0);
	sock_put(other);
	return 0;

out_unlock:
	if (other)
		unix_state_unlock(other);

out:
	kfree_skb(skb);
	if (newsk)
		unix_release_sock(newsk, 0);
	if (other)
		sock_put(other);
	return err;
}

static int unix_socketpair(struct socket *socka, struct socket *sockb)
{
	struct sock *ska = socka->sk, *skb = sockb->sk;

	/* Join our sockets back to back */
	sock_hold(ska);
	sock_hold(skb);
	unix_peer(ska) = skb;
	unix_peer(skb) = ska;
	init_peercred(ska);
	init_peercred(skb);

	if (ska->sk_type != SOCK_DGRAM) {
		ska->sk_state = TCP_ESTABLISHED;
		skb->sk_state = TCP_ESTABLISHED;
		socka->state  = SS_CONNECTED;
		sockb->state  = SS_CONNECTED;
	}
	return 0;
}

static void unix_sock_inherit_flags(const struct socket *old,
				    struct socket *new)
{
	if (test_bit(SOCK_PASSCRED, &old->flags))
		set_bit(SOCK_PASSCRED, &new->flags);
	if (test_bit(SOCK_PASSSEC, &old->flags))
		set_bit(SOCK_PASSSEC, &new->flags);
}

static int unix_accept(struct socket *sock, struct socket *newsock, int flags)
{
	struct sock *sk = sock->sk;
	struct sock *tsk;
	struct sk_buff *skb;
	int err;

	err = -EOPNOTSUPP;
	if (sock->type != SOCK_STREAM && sock->type != SOCK_SEQPACKET)
		goto out;

	err = -EINVAL;
	if (sk->sk_state != TCP_LISTEN)
		goto out;

	/* If socket state is TCP_LISTEN it cannot change (for now...),
	 * so that no locks are necessary.
	 */

	skb = skb_recv_datagram(sk, 0, flags&O_NONBLOCK, &err);
	if (!skb) {
		/* This means receive shutdown. */
		if (err == 0)
			err = -EINVAL;
		goto out;
	}

	tsk = skb->sk;
	skb_free_datagram(sk, skb);
	wake_up_interruptible(&unix_sk(sk)->peer_wait);

	/* attach accepted sock to socket */
	unix_state_lock(tsk);
	newsock->state = SS_CONNECTED;
	unix_sock_inherit_flags(sock, newsock);
	sock_graft(tsk, newsock);
	unix_state_unlock(tsk);
	return 0;

out:
	return err;
}


static int unix_getname(struct socket *sock, struct sockaddr *uaddr, int *uaddr_len, int peer)
{
	struct sock *sk = sock->sk;
	struct unix_sock *u;
	DECLARE_SOCKADDR(struct sockaddr_un *, sunaddr, uaddr);
	int err = 0;

	if (peer) {
		sk = unix_peer_get(sk);

		err = -ENOTCONN;
		if (!sk)
			goto out;
		err = 0;
	} else {
		sock_hold(sk);
	}

	u = unix_sk(sk);
	unix_state_lock(sk);
	if (!u->addr) {
		sunaddr->sun_family = AF_UNIX;
		sunaddr->sun_path[0] = 0;
		*uaddr_len = sizeof(short);
	} else {
		struct unix_address *addr = u->addr;

		*uaddr_len = addr->len;
		memcpy(sunaddr, addr->name, *uaddr_len);
	}
	unix_state_unlock(sk);
	sock_put(sk);
out:
	return err;
}

static void unix_detach_fds(struct scm_cookie *scm, struct sk_buff *skb)
{
	int i;

	scm->fp = UNIXCB(skb).fp;
	UNIXCB(skb).fp = NULL;

	for (i = scm->fp->count-1; i >= 0; i--)
		unix_notinflight(scm->fp->fp[i]);
}

static void unix_destruct_scm(struct sk_buff *skb)
{
	struct scm_cookie scm;
	memset(&scm, 0, sizeof(scm));
	scm.pid  = UNIXCB(skb).pid;
	if (UNIXCB(skb).fp)
		unix_detach_fds(&scm, skb);

	/* Alas, it calls VFS */
	/* So fscking what? fput() had been SMP-safe since the last Summer */
	scm_destroy(&scm);
	sock_wfree(skb);
}

/*
 * The "user->unix_inflight" variable is protected by the garbage
 * collection lock, and we just read it locklessly here. If you go
 * over the limit, there might be a tiny race in actually noticing
 * it across threads. Tough.
 */
static inline bool too_many_unix_fds(struct task_struct *p)
{
	struct user_struct *user = current_user();

	if (unlikely(user->unix_inflight > task_rlimit(p, RLIMIT_NOFILE)))
		return !capable(CAP_SYS_RESOURCE) && !capable(CAP_SYS_ADMIN);
	return false;
}

#define MAX_RECURSION_LEVEL 4

static int unix_attach_fds(struct scm_cookie *scm, struct sk_buff *skb)
{
	int i;
	unsigned char max_level = 0;
	int unix_sock_count = 0;

	if (too_many_unix_fds(current))
		return -ETOOMANYREFS;

	for (i = scm->fp->count - 1; i >= 0; i--) {
		struct sock *sk = unix_get_socket(scm->fp->fp[i]);

		if (sk) {
			unix_sock_count++;
			max_level = max(max_level,
					unix_sk(sk)->recursion_level);
		}
	}
	if (unlikely(max_level > MAX_RECURSION_LEVEL))
		return -ETOOMANYREFS;

	/*
	 * Need to duplicate file references for the sake of garbage
	 * collection.  Otherwise a socket in the fps might become a
	 * candidate for GC while the skb is not yet queued.
	 */
	UNIXCB(skb).fp = scm_fp_dup(scm->fp);
	if (!UNIXCB(skb).fp)
		return -ENOMEM;

	for (i = scm->fp->count - 1; i >= 0; i--)
		unix_inflight(scm->fp->fp[i]);
	return max_level;
}

static int unix_scm_to_skb(struct scm_cookie *scm, struct sk_buff *skb, bool send_fds)
{
	int err = 0;

	UNIXCB(skb).pid  = get_pid(scm->pid);
	UNIXCB(skb).uid = scm->creds.uid;
	UNIXCB(skb).gid = scm->creds.gid;
	UNIXCB(skb).fp = NULL;
	if (scm->fp && send_fds)
		err = unix_attach_fds(scm, skb);

	skb->destructor = unix_destruct_scm;
	return err;
}

/*
 * Some apps rely on write() giving SCM_CREDENTIALS
 * We include credentials if source or destination socket
 * asserted SOCK_PASSCRED.
 */
static void maybe_add_creds(struct sk_buff *skb, const struct socket *sock,
			    const struct sock *other)
{
	if (UNIXCB(skb).pid)
		return;
	if (test_bit(SOCK_PASSCRED, &sock->flags) ||
	    !other->sk_socket ||
	    test_bit(SOCK_PASSCRED, &other->sk_socket->flags)) {
		UNIXCB(skb).pid  = get_pid(task_tgid(current));
		current_uid_gid(&UNIXCB(skb).uid, &UNIXCB(skb).gid);
	}
}

/*
 *	Send AF_UNIX data.
 */

static int unix_dgram_sendmsg(struct kiocb *kiocb, struct socket *sock,
			      struct msghdr *msg, size_t len)
{
	struct sock_iocb *siocb = kiocb_to_siocb(kiocb);
	struct sock *sk = sock->sk;
	struct net *net = sock_net(sk);
	struct unix_sock *u = unix_sk(sk);
	struct sockaddr_un *sunaddr = msg->msg_name;
	struct sock *other = NULL;
	int namelen = 0; /* fake GCC */
	int err;
	unsigned int hash;
	struct sk_buff *skb;
	long timeo;
	struct scm_cookie tmp_scm;
	int max_level;
	int data_len = 0;
	int sk_locked;

	if (NULL == siocb->scm)
		siocb->scm = &tmp_scm;
	wait_for_unix_gc();
	err = scm_send(sock, msg, siocb->scm, false);
	if (err < 0)
		return err;

	err = -EOPNOTSUPP;
	if (msg->msg_flags&MSG_OOB)
		goto out;

	if (msg->msg_namelen) {
		err = unix_mkname(sunaddr, msg->msg_namelen, &hash);
		if (err < 0)
			goto out;
		namelen = err;
	} else {
		sunaddr = NULL;
		err = -ENOTCONN;
		other = unix_peer_get(sk);
		if (!other)
			goto out;
	}

	if (test_bit(SOCK_PASSCRED, &sock->flags) && !u->addr
	    && (err = unix_autobind(sock)) != 0)
		goto out;

	err = -EMSGSIZE;
	if (len > sk->sk_sndbuf - 32)
		goto out;

	if (len > SKB_MAX_ALLOC)
		data_len = min_t(size_t,
				 len - SKB_MAX_ALLOC,
				 MAX_SKB_FRAGS * PAGE_SIZE);

	skb = sock_alloc_send_pskb(sk, len - data_len, data_len,
				   msg->msg_flags & MSG_DONTWAIT, &err);
	if (skb == NULL)
		goto out;

	err = unix_scm_to_skb(siocb->scm, skb, true);
	if (err < 0)
		goto out_free;
	max_level = err + 1;
	unix_get_secdata(siocb->scm, skb);

	skb_put(skb, len - data_len);
	skb->data_len = data_len;
	skb->len = len;
	err = skb_copy_datagram_from_iovec(skb, 0, msg->msg_iov, 0, len);
	if (err)
		goto out_free;

	timeo = sock_sndtimeo(sk, msg->msg_flags & MSG_DONTWAIT);

restart:
	if (!other) {
		err = -ECONNRESET;
		if (sunaddr == NULL)
			goto out_free;

		other = unix_find_other(net, sunaddr, namelen, sk->sk_type,
					hash, &err);
		if (other == NULL)
			goto out_free;
	}

	if (sk_filter(other, skb) < 0) {
		/* Toss the packet but do not return any error to the sender */
		err = len;
		goto out_free;
	}

	sk_locked = 0;
	unix_state_lock(other);
restart_locked:
	err = -EPERM;
	if (!unix_may_send(sk, other))
		goto out_unlock;

	if (unlikely(sock_flag(other, SOCK_DEAD))) {
		/*
		 *	Check with 1003.1g - what should
		 *	datagram error
		 */
		unix_state_unlock(other);
		sock_put(other);

		if (!sk_locked)
			unix_state_lock(sk);

		err = 0;
		if (unix_peer(sk) == other) {
			unix_peer(sk) = NULL;
			unix_dgram_peer_wake_disconnect_wakeup(sk, other);

			unix_state_unlock(sk);

			unix_dgram_disconnected(sk, other);
			sock_put(other);
			err = -ECONNREFUSED;
		} else {
			unix_state_unlock(sk);
		}

		other = NULL;
		if (err)
			goto out_free;
		goto restart;
	}

	err = -EPIPE;
	if (other->sk_shutdown & RCV_SHUTDOWN)
		goto out_unlock;

	if (sk->sk_type != SOCK_SEQPACKET) {
		err = security_unix_may_send(sk->sk_socket, other->sk_socket);
		if (err)
			goto out_unlock;
	}

<<<<<<< HEAD
	/* other == sk && unix_peer(other) != sk if
	 * - unix_peer(sk) == NULL, destination address bound to sk
	 * - unix_peer(sk) == sk by time of get but disconnected before lock
	 */
	if (other != sk &&
	    unlikely(unix_peer(other) != sk && unix_recvq_full(other))) {
=======
	if (unlikely(unix_peer(other) != sk && unix_recvq_full(other))) {
>>>>>>> 14b58660
		if (timeo) {
			timeo = unix_wait_for_peer(other, timeo);

			err = sock_intr_errno(timeo);
			if (signal_pending(current))
				goto out_free;

			goto restart;
		}

		if (!sk_locked) {
			unix_state_unlock(other);
			unix_state_double_lock(sk, other);
		}

		if (unix_peer(sk) != other ||
		    unix_dgram_peer_wake_me(sk, other)) {
			err = -EAGAIN;
			sk_locked = 1;
			goto out_unlock;
		}

		if (!sk_locked) {
			sk_locked = 1;
			goto restart_locked;
		}
	}

	if (unlikely(sk_locked))
		unix_state_unlock(sk);

	if (sock_flag(other, SOCK_RCVTSTAMP))
		__net_timestamp(skb);
	maybe_add_creds(skb, sock, other);
	skb_queue_tail(&other->sk_receive_queue, skb);
	if (max_level > unix_sk(other)->recursion_level)
		unix_sk(other)->recursion_level = max_level;
	unix_state_unlock(other);
	other->sk_data_ready(other, len);
	sock_put(other);
	scm_destroy(siocb->scm);
	return len;

out_unlock:
	if (sk_locked)
		unix_state_unlock(sk);
	unix_state_unlock(other);
out_free:
	kfree_skb(skb);
out:
	if (other)
		sock_put(other);
	scm_destroy(siocb->scm);
	return err;
}


static int unix_stream_sendmsg(struct kiocb *kiocb, struct socket *sock,
			       struct msghdr *msg, size_t len)
{
	struct sock_iocb *siocb = kiocb_to_siocb(kiocb);
	struct sock *sk = sock->sk;
	struct sock *other = NULL;
	int err, size;
	struct sk_buff *skb;
	int sent = 0;
	struct scm_cookie tmp_scm;
	bool fds_sent = false;
	int max_level;

	if (NULL == siocb->scm)
		siocb->scm = &tmp_scm;
	wait_for_unix_gc();
	err = scm_send(sock, msg, siocb->scm, false);
	if (err < 0)
		return err;

	err = -EOPNOTSUPP;
	if (msg->msg_flags&MSG_OOB)
		goto out_err;

	if (msg->msg_namelen) {
		err = sk->sk_state == TCP_ESTABLISHED ? -EISCONN : -EOPNOTSUPP;
		goto out_err;
	} else {
		err = -ENOTCONN;
		other = unix_peer(sk);
		if (!other)
			goto out_err;
	}

	if (sk->sk_shutdown & SEND_SHUTDOWN)
		goto pipe_err;

	while (sent < len) {
		/*
		 *	Optimisation for the fact that under 0.01% of X
		 *	messages typically need breaking up.
		 */

		size = len-sent;

		/* Keep two messages in the pipe so it schedules better */
		if (size > ((sk->sk_sndbuf >> 1) - 64))
			size = (sk->sk_sndbuf >> 1) - 64;

		if (size > SKB_MAX_ALLOC)
			size = SKB_MAX_ALLOC;

		/*
		 *	Grab a buffer
		 */

		skb = sock_alloc_send_skb(sk, size, msg->msg_flags&MSG_DONTWAIT,
					  &err);

		if (skb == NULL)
			goto out_err;

		/*
		 *	If you pass two values to the sock_alloc_send_skb
		 *	it tries to grab the large buffer with GFP_NOFS
		 *	(which can fail easily), and if it fails grab the
		 *	fallback size buffer which is under a page and will
		 *	succeed. [Alan]
		 */
		size = min_t(int, size, skb_tailroom(skb));


		/* Only send the fds in the first buffer */
		err = unix_scm_to_skb(siocb->scm, skb, !fds_sent);
		if (err < 0) {
			kfree_skb(skb);
			goto out_err;
		}
		max_level = err + 1;
		fds_sent = true;

		err = memcpy_fromiovec(skb_put(skb, size), msg->msg_iov, size);
		if (err) {
			kfree_skb(skb);
			goto out_err;
		}

		unix_state_lock(other);

		if (sock_flag(other, SOCK_DEAD) ||
		    (other->sk_shutdown & RCV_SHUTDOWN))
			goto pipe_err_free;

		maybe_add_creds(skb, sock, other);
		skb_queue_tail(&other->sk_receive_queue, skb);
		if (max_level > unix_sk(other)->recursion_level)
			unix_sk(other)->recursion_level = max_level;
		unix_state_unlock(other);
		other->sk_data_ready(other, size);
		sent += size;
	}

	scm_destroy(siocb->scm);
	siocb->scm = NULL;

	return sent;

pipe_err_free:
	unix_state_unlock(other);
	kfree_skb(skb);
pipe_err:
	if (sent == 0 && !(msg->msg_flags&MSG_NOSIGNAL))
		send_sig(SIGPIPE, current, 0);
	err = -EPIPE;
out_err:
	scm_destroy(siocb->scm);
	siocb->scm = NULL;
	return sent ? : err;
}

static int unix_seqpacket_sendmsg(struct kiocb *kiocb, struct socket *sock,
				  struct msghdr *msg, size_t len)
{
	int err;
	struct sock *sk = sock->sk;

	err = sock_error(sk);
	if (err)
		return err;

	if (sk->sk_state != TCP_ESTABLISHED)
		return -ENOTCONN;

	if (msg->msg_namelen)
		msg->msg_namelen = 0;

	return unix_dgram_sendmsg(kiocb, sock, msg, len);
}

static int unix_seqpacket_recvmsg(struct kiocb *iocb, struct socket *sock,
			      struct msghdr *msg, size_t size,
			      int flags)
{
	struct sock *sk = sock->sk;

	if (sk->sk_state != TCP_ESTABLISHED)
		return -ENOTCONN;

	return unix_dgram_recvmsg(iocb, sock, msg, size, flags);
}

static void unix_copy_addr(struct msghdr *msg, struct sock *sk)
{
	struct unix_sock *u = unix_sk(sk);

	if (u->addr) {
		msg->msg_namelen = u->addr->len;
		memcpy(msg->msg_name, u->addr->name, u->addr->len);
	}
}

static int unix_dgram_recvmsg(struct kiocb *iocb, struct socket *sock,
			      struct msghdr *msg, size_t size,
			      int flags)
{
	struct sock_iocb *siocb = kiocb_to_siocb(iocb);
	struct scm_cookie tmp_scm;
	struct sock *sk = sock->sk;
	struct unix_sock *u = unix_sk(sk);
	int noblock = flags & MSG_DONTWAIT;
	struct sk_buff *skb;
	int err;
	int peeked, skip;

	err = -EOPNOTSUPP;
	if (flags&MSG_OOB)
		goto out;

	mutex_lock(&u->readlock);

	skip = sk_peek_offset(sk, flags);

	skb = __skb_recv_datagram(sk, flags, &peeked, &skip, &err);
	if (!skb) {
		unix_state_lock(sk);
		/* Signal EOF on disconnected non-blocking SEQPACKET socket. */
		if (sk->sk_type == SOCK_SEQPACKET && err == -EAGAIN &&
		    (sk->sk_shutdown & RCV_SHUTDOWN))
			err = 0;
		unix_state_unlock(sk);
		goto out_unlock;
	}

	wake_up_interruptible_sync_poll(&u->peer_wait,
					POLLOUT | POLLWRNORM | POLLWRBAND);

	if (msg->msg_name)
		unix_copy_addr(msg, skb->sk);

	if (size > skb->len - skip)
		size = skb->len - skip;
	else if (size < skb->len - skip)
		msg->msg_flags |= MSG_TRUNC;

	err = skb_copy_datagram_iovec(skb, skip, msg->msg_iov, size);
	if (err)
		goto out_free;

	if (sock_flag(sk, SOCK_RCVTSTAMP))
		__sock_recv_timestamp(msg, sk, skb);

	if (!siocb->scm) {
		siocb->scm = &tmp_scm;
		memset(&tmp_scm, 0, sizeof(tmp_scm));
	}
	scm_set_cred(siocb->scm, UNIXCB(skb).pid, UNIXCB(skb).uid, UNIXCB(skb).gid);
	unix_set_secdata(siocb->scm, skb);

	if (!(flags & MSG_PEEK)) {
		if (UNIXCB(skb).fp)
			unix_detach_fds(siocb->scm, skb);

		sk_peek_offset_bwd(sk, skb->len);
	} else {
		/* It is questionable: on PEEK we could:
		   - do not return fds - good, but too simple 8)
		   - return fds, and do not return them on read (old strategy,
		     apparently wrong)
		   - clone fds (I chose it for now, it is the most universal
		     solution)

		   POSIX 1003.1g does not actually define this clearly
		   at all. POSIX 1003.1g doesn't define a lot of things
		   clearly however!

		*/

		sk_peek_offset_fwd(sk, size);

		if (UNIXCB(skb).fp)
			siocb->scm->fp = scm_fp_dup(UNIXCB(skb).fp);
	}
	err = (flags & MSG_TRUNC) ? skb->len - skip : size;

	scm_recv(sock, msg, siocb->scm, flags);

out_free:
	skb_free_datagram(sk, skb);
out_unlock:
	mutex_unlock(&u->readlock);
out:
	return err;
}

/*
 *	Sleep until more data has arrived. But check for races..
 */
static long unix_stream_data_wait(struct sock *sk, long timeo,
				  struct sk_buff *last)
{
	DEFINE_WAIT(wait);

	unix_state_lock(sk);

	for (;;) {
		prepare_to_wait(sk_sleep(sk), &wait, TASK_INTERRUPTIBLE);

		if (skb_peek_tail(&sk->sk_receive_queue) != last ||
		    sk->sk_err ||
		    (sk->sk_shutdown & RCV_SHUTDOWN) ||
		    signal_pending(current) ||
		    !timeo)
			break;

		set_bit(SOCK_ASYNC_WAITDATA, &sk->sk_socket->flags);
		unix_state_unlock(sk);
		timeo = freezable_schedule_timeout(timeo);
		unix_state_lock(sk);

		if (sock_flag(sk, SOCK_DEAD))
			break;

		clear_bit(SOCK_ASYNC_WAITDATA, &sk->sk_socket->flags);
	}

	finish_wait(sk_sleep(sk), &wait);
	unix_state_unlock(sk);
	return timeo;
}

static int unix_stream_recvmsg(struct kiocb *iocb, struct socket *sock,
			       struct msghdr *msg, size_t size,
			       int flags)
{
	struct sock_iocb *siocb = kiocb_to_siocb(iocb);
	struct scm_cookie tmp_scm;
	struct sock *sk = sock->sk;
	struct unix_sock *u = unix_sk(sk);
	struct sockaddr_un *sunaddr = msg->msg_name;
	int copied = 0;
	int noblock = flags & MSG_DONTWAIT;
	int check_creds = 0;
	int target;
	int err = 0;
	long timeo;
	int skip;

	err = -EINVAL;
	if (sk->sk_state != TCP_ESTABLISHED)
		goto out;

	err = -EOPNOTSUPP;
	if (flags&MSG_OOB)
		goto out;

	target = sock_rcvlowat(sk, flags&MSG_WAITALL, size);
	timeo = sock_rcvtimeo(sk, noblock);

	/* Lock the socket to prevent queue disordering
	 * while sleeps in memcpy_tomsg
	 */

	if (!siocb->scm) {
		siocb->scm = &tmp_scm;
		memset(&tmp_scm, 0, sizeof(tmp_scm));
	}

	err = mutex_lock_interruptible(&u->readlock);
	if (unlikely(err)) {
		/* recvmsg() in non blocking mode is supposed to return -EAGAIN
		 * sk_rcvtimeo is not honored by mutex_lock_interruptible()
		 */
		err = noblock ? -EAGAIN : -ERESTARTSYS;
		goto out;
	}

	do {
		int chunk;
		struct sk_buff *skb, *last;

		unix_state_lock(sk);
		if (sock_flag(sk, SOCK_DEAD)) {
			err = -ECONNRESET;
			goto unlock;
		}
		last = skb = skb_peek(&sk->sk_receive_queue);
again:
		if (skb == NULL) {
			unix_sk(sk)->recursion_level = 0;
			if (copied >= target)
				goto unlock;

			/*
			 *	POSIX 1003.1g mandates this order.
			 */

			err = sock_error(sk);
			if (err)
				goto unlock;
			if (sk->sk_shutdown & RCV_SHUTDOWN)
				goto unlock;

			unix_state_unlock(sk);
			err = -EAGAIN;
			if (!timeo)
				break;
			mutex_unlock(&u->readlock);

			timeo = unix_stream_data_wait(sk, timeo, last);

			if (signal_pending(current)) {
				err = sock_intr_errno(timeo);
				goto out;
			}

			mutex_lock(&u->readlock);
			continue;
 unlock:
			unix_state_unlock(sk);
			break;
		}

		skip = sk_peek_offset(sk, flags);
		while (skip >= skb->len) {
			skip -= skb->len;
			last = skb;
			skb = skb_peek_next(skb, &sk->sk_receive_queue);
			if (!skb)
				goto again;
		}

		unix_state_unlock(sk);

		if (check_creds) {
			/* Never glue messages from different writers */
			if ((UNIXCB(skb).pid  != siocb->scm->pid) ||
			    !uid_eq(UNIXCB(skb).uid, siocb->scm->creds.uid) ||
			    !gid_eq(UNIXCB(skb).gid, siocb->scm->creds.gid))
				break;
		} else if (test_bit(SOCK_PASSCRED, &sock->flags)) {
			/* Copy credentials */
			scm_set_cred(siocb->scm, UNIXCB(skb).pid, UNIXCB(skb).uid, UNIXCB(skb).gid);
			check_creds = 1;
		}

		/* Copy address just once */
		if (sunaddr) {
			unix_copy_addr(msg, skb->sk);
			sunaddr = NULL;
		}

		chunk = min_t(unsigned int, skb->len - skip, size);
		if (memcpy_toiovec(msg->msg_iov, skb->data + skip, chunk)) {
			if (copied == 0)
				copied = -EFAULT;
			break;
		}
		copied += chunk;
		size -= chunk;

		/* Mark read part of skb as used */
		if (!(flags & MSG_PEEK)) {
			skb_pull(skb, chunk);

			sk_peek_offset_bwd(sk, chunk);

			if (UNIXCB(skb).fp)
				unix_detach_fds(siocb->scm, skb);

			if (skb->len)
				break;

			skb_unlink(skb, &sk->sk_receive_queue);
			consume_skb(skb);

			if (siocb->scm->fp)
				break;
		} else {
			/* It is questionable, see note in unix_dgram_recvmsg.
			 */
			if (UNIXCB(skb).fp)
				siocb->scm->fp = scm_fp_dup(UNIXCB(skb).fp);

			if (skip) {
				sk_peek_offset_fwd(sk, chunk);
				skip -= chunk;
			}

			if (UNIXCB(skb).fp)
				break;

			last = skb;
			unix_state_lock(sk);
			skb = skb_peek_next(skb, &sk->sk_receive_queue);
			if (skb)
				goto again;
			unix_state_unlock(sk);
			break;
		}
	} while (size);

	mutex_unlock(&u->readlock);
	scm_recv(sock, msg, siocb->scm, flags);
out:
	return copied ? : err;
}

static int unix_shutdown(struct socket *sock, int mode)
{
	struct sock *sk = sock->sk;
	struct sock *other;

	if (mode < SHUT_RD || mode > SHUT_RDWR)
		return -EINVAL;
	/* This maps:
	 * SHUT_RD   (0) -> RCV_SHUTDOWN  (1)
	 * SHUT_WR   (1) -> SEND_SHUTDOWN (2)
	 * SHUT_RDWR (2) -> SHUTDOWN_MASK (3)
	 */
	++mode;

	unix_state_lock(sk);
	sk->sk_shutdown |= mode;
	other = unix_peer(sk);
	if (other)
		sock_hold(other);
	unix_state_unlock(sk);
	sk->sk_state_change(sk);

	if (other &&
		(sk->sk_type == SOCK_STREAM || sk->sk_type == SOCK_SEQPACKET)) {

		int peer_mode = 0;

		if (mode&RCV_SHUTDOWN)
			peer_mode |= SEND_SHUTDOWN;
		if (mode&SEND_SHUTDOWN)
			peer_mode |= RCV_SHUTDOWN;
		unix_state_lock(other);
		other->sk_shutdown |= peer_mode;
		unix_state_unlock(other);
		other->sk_state_change(other);
		if (peer_mode == SHUTDOWN_MASK)
			sk_wake_async(other, SOCK_WAKE_WAITD, POLL_HUP);
		else if (peer_mode & RCV_SHUTDOWN)
			sk_wake_async(other, SOCK_WAKE_WAITD, POLL_IN);
	}
	if (other)
		sock_put(other);

	return 0;
}

long unix_inq_len(struct sock *sk)
{
	struct sk_buff *skb;
	long amount = 0;

	if (sk->sk_state == TCP_LISTEN)
		return -EINVAL;

	spin_lock(&sk->sk_receive_queue.lock);
	if (sk->sk_type == SOCK_STREAM ||
	    sk->sk_type == SOCK_SEQPACKET) {
		skb_queue_walk(&sk->sk_receive_queue, skb)
			amount += skb->len;
	} else {
		skb = skb_peek(&sk->sk_receive_queue);
		if (skb)
			amount = skb->len;
	}
	spin_unlock(&sk->sk_receive_queue.lock);

	return amount;
}
EXPORT_SYMBOL_GPL(unix_inq_len);

long unix_outq_len(struct sock *sk)
{
	return sk_wmem_alloc_get(sk);
}
EXPORT_SYMBOL_GPL(unix_outq_len);

static int unix_ioctl(struct socket *sock, unsigned int cmd, unsigned long arg)
{
	struct sock *sk = sock->sk;
	long amount = 0;
	int err;

	switch (cmd) {
	case SIOCOUTQ:
		amount = unix_outq_len(sk);
		err = put_user(amount, (int __user *)arg);
		break;
	case SIOCINQ:
		amount = unix_inq_len(sk);
		if (amount < 0)
			err = amount;
		else
			err = put_user(amount, (int __user *)arg);
		break;
	default:
		err = -ENOIOCTLCMD;
		break;
	}
	return err;
}

static unsigned int unix_poll(struct file *file, struct socket *sock, poll_table *wait)
{
	struct sock *sk = sock->sk;
	unsigned int mask;

	sock_poll_wait(file, sk_sleep(sk), wait);
	mask = 0;

	/* exceptional events? */
	if (sk->sk_err)
		mask |= POLLERR;
	if (sk->sk_shutdown == SHUTDOWN_MASK)
		mask |= POLLHUP;
	if (sk->sk_shutdown & RCV_SHUTDOWN)
		mask |= POLLRDHUP | POLLIN | POLLRDNORM;

	/* readable? */
	if (!skb_queue_empty(&sk->sk_receive_queue))
		mask |= POLLIN | POLLRDNORM;

	/* Connection-based need to check for termination and startup */
	if ((sk->sk_type == SOCK_STREAM || sk->sk_type == SOCK_SEQPACKET) &&
	    sk->sk_state == TCP_CLOSE)
		mask |= POLLHUP;

	/*
	 * we set writable also when the other side has shut down the
	 * connection. This prevents stuck sockets.
	 */
	if (unix_writable(sk))
		mask |= POLLOUT | POLLWRNORM | POLLWRBAND;

	return mask;
}

static unsigned int unix_dgram_poll(struct file *file, struct socket *sock,
				    poll_table *wait)
{
	struct sock *sk = sock->sk, *other;
	unsigned int mask, writable;

	sock_poll_wait(file, sk_sleep(sk), wait);
	mask = 0;

	/* exceptional events? */
	if (sk->sk_err || !skb_queue_empty(&sk->sk_error_queue))
		mask |= POLLERR |
			(sock_flag(sk, SOCK_SELECT_ERR_QUEUE) ? POLLPRI : 0);

	if (sk->sk_shutdown & RCV_SHUTDOWN)
		mask |= POLLRDHUP | POLLIN | POLLRDNORM;
	if (sk->sk_shutdown == SHUTDOWN_MASK)
		mask |= POLLHUP;

	/* readable? */
	if (!skb_queue_empty(&sk->sk_receive_queue))
		mask |= POLLIN | POLLRDNORM;

	/* Connection-based need to check for termination and startup */
	if (sk->sk_type == SOCK_SEQPACKET) {
		if (sk->sk_state == TCP_CLOSE)
			mask |= POLLHUP;
		/* connection hasn't started yet? */
		if (sk->sk_state == TCP_SYN_SENT)
			return mask;
	}

	/* No write status requested, avoid expensive OUT tests. */
	if (!(poll_requested_events(wait) & (POLLWRBAND|POLLWRNORM|POLLOUT)))
		return mask;

	writable = unix_writable(sk);
	if (writable) {
		unix_state_lock(sk);

		other = unix_peer(sk);
		if (other && unix_peer(other) != sk &&
		    unix_recvq_full(other) &&
		    unix_dgram_peer_wake_me(sk, other))
			writable = 0;

		unix_state_unlock(sk);
	}

	if (writable)
		mask |= POLLOUT | POLLWRNORM | POLLWRBAND;
	else
		set_bit(SOCK_ASYNC_NOSPACE, &sk->sk_socket->flags);

	return mask;
}

#ifdef CONFIG_PROC_FS

#define BUCKET_SPACE (BITS_PER_LONG - (UNIX_HASH_BITS + 1) - 1)

#define get_bucket(x) ((x) >> BUCKET_SPACE)
#define get_offset(x) ((x) & ((1L << BUCKET_SPACE) - 1))
#define set_bucket_offset(b, o) ((b) << BUCKET_SPACE | (o))

static struct sock *unix_from_bucket(struct seq_file *seq, loff_t *pos)
{
	unsigned long offset = get_offset(*pos);
	unsigned long bucket = get_bucket(*pos);
	struct sock *sk;
	unsigned long count = 0;

	for (sk = sk_head(&unix_socket_table[bucket]); sk; sk = sk_next(sk)) {
		if (sock_net(sk) != seq_file_net(seq))
			continue;
		if (++count == offset)
			break;
	}

	return sk;
}

static struct sock *unix_next_socket(struct seq_file *seq,
				     struct sock *sk,
				     loff_t *pos)
{
	unsigned long bucket;

	while (sk > (struct sock *)SEQ_START_TOKEN) {
		sk = sk_next(sk);
		if (!sk)
			goto next_bucket;
		if (sock_net(sk) == seq_file_net(seq))
			return sk;
	}

	do {
		sk = unix_from_bucket(seq, pos);
		if (sk)
			return sk;

next_bucket:
		bucket = get_bucket(*pos) + 1;
		*pos = set_bucket_offset(bucket, 1);
	} while (bucket < ARRAY_SIZE(unix_socket_table));

	return NULL;
}

static void *unix_seq_start(struct seq_file *seq, loff_t *pos)
	__acquires(unix_table_lock)
{
	spin_lock(&unix_table_lock);

	if (!*pos)
		return SEQ_START_TOKEN;

	if (get_bucket(*pos) >= ARRAY_SIZE(unix_socket_table))
		return NULL;

	return unix_next_socket(seq, NULL, pos);
}

static void *unix_seq_next(struct seq_file *seq, void *v, loff_t *pos)
{
	++*pos;
	return unix_next_socket(seq, v, pos);
}

static void unix_seq_stop(struct seq_file *seq, void *v)
	__releases(unix_table_lock)
{
	spin_unlock(&unix_table_lock);
}

static int unix_seq_show(struct seq_file *seq, void *v)
{

	if (v == SEQ_START_TOKEN)
		seq_puts(seq, "Num       RefCount Protocol Flags    Type St "
			 "Inode Path\n");
	else {
		struct sock *s = v;
		struct unix_sock *u = unix_sk(s);
		unix_state_lock(s);

		seq_printf(seq, "%pK: %08X %08X %08X %04X %02X %5lu",
			s,
			atomic_read(&s->sk_refcnt),
			0,
			s->sk_state == TCP_LISTEN ? __SO_ACCEPTCON : 0,
			s->sk_type,
			s->sk_socket ?
			(s->sk_state == TCP_ESTABLISHED ? SS_CONNECTED : SS_UNCONNECTED) :
			(s->sk_state == TCP_ESTABLISHED ? SS_CONNECTING : SS_DISCONNECTING),
			sock_i_ino(s));

		if (u->addr) {
			int i, len;
			seq_putc(seq, ' ');

			i = 0;
			len = u->addr->len - sizeof(short);
			if (!UNIX_ABSTRACT(s))
				len--;
			else {
				seq_putc(seq, '@');
				i++;
			}
			for ( ; i < len; i++)
				seq_putc(seq, u->addr->name->sun_path[i]);
		}
		unix_state_unlock(s);
		seq_putc(seq, '\n');
	}

	return 0;
}

static const struct seq_operations unix_seq_ops = {
	.start  = unix_seq_start,
	.next   = unix_seq_next,
	.stop   = unix_seq_stop,
	.show   = unix_seq_show,
};

static int unix_seq_open(struct inode *inode, struct file *file)
{
	return seq_open_net(inode, file, &unix_seq_ops,
			    sizeof(struct seq_net_private));
}

static const struct file_operations unix_seq_fops = {
	.owner		= THIS_MODULE,
	.open		= unix_seq_open,
	.read		= seq_read,
	.llseek		= seq_lseek,
	.release	= seq_release_net,
};

#endif

static const struct net_proto_family unix_family_ops = {
	.family = PF_UNIX,
	.create = unix_create,
	.owner	= THIS_MODULE,
};


static int __net_init unix_net_init(struct net *net)
{
	int error = -ENOMEM;

	net->unx.sysctl_max_dgram_qlen = 10;
	if (unix_sysctl_register(net))
		goto out;

#ifdef CONFIG_PROC_FS
	if (!proc_create("unix", 0, net->proc_net, &unix_seq_fops)) {
		unix_sysctl_unregister(net);
		goto out;
	}
#endif
	error = 0;
out:
	return error;
}

static void __net_exit unix_net_exit(struct net *net)
{
	unix_sysctl_unregister(net);
	remove_proc_entry("unix", net->proc_net);
}

static struct pernet_operations unix_net_ops = {
	.init = unix_net_init,
	.exit = unix_net_exit,
};

static int __init af_unix_init(void)
{
	int rc = -1;

	BUILD_BUG_ON(sizeof(struct unix_skb_parms) > FIELD_SIZEOF(struct sk_buff, cb));

	rc = proto_register(&unix_proto, 1);
	if (rc != 0) {
		printk(KERN_CRIT "%s: Cannot create unix_sock SLAB cache!\n",
		       __func__);
		goto out;
	}

	sock_register(&unix_family_ops);
	register_pernet_subsys(&unix_net_ops);
out:
	return rc;
}

static void __exit af_unix_exit(void)
{
	sock_unregister(PF_UNIX);
	proto_unregister(&unix_proto);
	unregister_pernet_subsys(&unix_net_ops);
}

/* Earlier than device_initcall() so that other drivers invoking
   request_module() don't end up in a loop when modprobe tries
   to use a UNIX socket. But later than subsys_initcall() because
   we depend on stuff initialised there */
fs_initcall(af_unix_init);
module_exit(af_unix_exit);

MODULE_LICENSE("GPL");
MODULE_ALIAS_NETPROTO(PF_UNIX);<|MERGE_RESOLUTION|>--- conflicted
+++ resolved
@@ -426,11 +426,7 @@
 	return 0;
 }
 
-<<<<<<< HEAD
-static int unix_writable(const struct sock *sk)
-=======
 static inline int unix_writable(struct sock *sk)
->>>>>>> 14b58660
 {
 	return (atomic_read(&sk->sk_wmem_alloc) << 2) <= sk->sk_sndbuf;
 }
@@ -1719,16 +1715,12 @@
 			goto out_unlock;
 	}
 
-<<<<<<< HEAD
 	/* other == sk && unix_peer(other) != sk if
 	 * - unix_peer(sk) == NULL, destination address bound to sk
 	 * - unix_peer(sk) == sk by time of get but disconnected before lock
 	 */
 	if (other != sk &&
 	    unlikely(unix_peer(other) != sk && unix_recvq_full(other))) {
-=======
-	if (unlikely(unix_peer(other) != sk && unix_recvq_full(other))) {
->>>>>>> 14b58660
 		if (timeo) {
 			timeo = unix_wait_for_peer(other, timeo);
 
