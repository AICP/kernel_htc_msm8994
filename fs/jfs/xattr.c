/*
 *   Copyright (C) International Business Machines  Corp., 2000-2004
 *   Copyright (C) Christoph Hellwig, 2002
 *
 *   This program is free software;  you can redistribute it and/or modify
 *   it under the terms of the GNU General Public License as published by
 *   the Free Software Foundation; either version 2 of the License, or
 *   (at your option) any later version.
 *
 *   This program is distributed in the hope that it will be useful,
 *   but WITHOUT ANY WARRANTY;  without even the implied warranty of
 *   MERCHANTABILITY or FITNESS FOR A PARTICULAR PURPOSE.  See
 *   the GNU General Public License for more details.
 *
 *   You should have received a copy of the GNU General Public License
 *   along with this program;  if not, write to the Free Software
 *   Foundation, Inc., 59 Temple Place, Suite 330, Boston, MA 02111-1307 USA
 */

#include <linux/capability.h>
#include <linux/fs.h>
#include <linux/xattr.h>
#include <linux/posix_acl_xattr.h>
#include <linux/slab.h>
#include <linux/quotaops.h>
#include <linux/security.h>
#include "jfs_incore.h"
#include "jfs_superblock.h"
#include "jfs_dmap.h"
#include "jfs_debug.h"
#include "jfs_dinode.h"
#include "jfs_extent.h"
#include "jfs_metapage.h"
#include "jfs_xattr.h"
#include "jfs_acl.h"

/*
 *	jfs_xattr.c: extended attribute service
 *
 * Overall design --
 *
 * Format:
 *
 *   Extended attribute lists (jfs_ea_list) consist of an overall size (32 bit
 *   value) and a variable (0 or more) number of extended attribute
 *   entries.  Each extended attribute entry (jfs_ea) is a <name,value> double
 *   where <name> is constructed from a null-terminated ascii string
 *   (1 ... 255 bytes in the name) and <value> is arbitrary 8 bit data
 *   (1 ... 65535 bytes).  The in-memory format is
 *
 *   0       1        2        4                4 + namelen + 1
 *   +-------+--------+--------+----------------+-------------------+
 *   | Flags | Name   | Value  | Name String \0 | Data . . . .      |
 *   |       | Length | Length |                |                   |
 *   +-------+--------+--------+----------------+-------------------+
 *
 *   A jfs_ea_list then is structured as
 *
 *   0            4                   4 + EA_SIZE(ea1)
 *   +------------+-------------------+--------------------+-----
 *   | Overall EA | First FEA Element | Second FEA Element | .....
 *   | List Size  |                   |                    |
 *   +------------+-------------------+--------------------+-----
 *
 *   On-disk:
 *
 *	FEALISTs are stored on disk using blocks allocated by dbAlloc() and
 *	written directly. An EA list may be in-lined in the inode if there is
 *	sufficient room available.
 */

struct ea_buffer {
	int flag;		/* Indicates what storage xattr points to */
	int max_size;		/* largest xattr that fits in current buffer */
	dxd_t new_ea;		/* dxd to replace ea when modifying xattr */
	struct metapage *mp;	/* metapage containing ea list */
	struct jfs_ea_list *xattr;	/* buffer containing ea list */
};

/*
 * ea_buffer.flag values
 */
#define EA_INLINE	0x0001
#define EA_EXTENT	0x0002
#define EA_NEW		0x0004
#define EA_MALLOC	0x0008


static int is_known_namespace(const char *name)
{
	if (strncmp(name, XATTR_SYSTEM_PREFIX, XATTR_SYSTEM_PREFIX_LEN) &&
	    strncmp(name, XATTR_USER_PREFIX, XATTR_USER_PREFIX_LEN) &&
	    strncmp(name, XATTR_SECURITY_PREFIX, XATTR_SECURITY_PREFIX_LEN) &&
	    strncmp(name, XATTR_TRUSTED_PREFIX, XATTR_TRUSTED_PREFIX_LEN))
		return false;

	return true;
}

/*
 * These three routines are used to recognize on-disk extended attributes
 * that are in a recognized namespace.  If the attribute is not recognized,
 * "os2." is prepended to the name
 */
static int is_os2_xattr(struct jfs_ea *ea)
{
	return !is_known_namespace(ea->name);
}

static inline int name_size(struct jfs_ea *ea)
{
	if (is_os2_xattr(ea))
		return ea->namelen + XATTR_OS2_PREFIX_LEN;
	else
		return ea->namelen;
}

static inline int copy_name(char *buffer, struct jfs_ea *ea)
{
	int len = ea->namelen;

	if (is_os2_xattr(ea)) {
		memcpy(buffer, XATTR_OS2_PREFIX, XATTR_OS2_PREFIX_LEN);
		buffer += XATTR_OS2_PREFIX_LEN;
		len += XATTR_OS2_PREFIX_LEN;
	}
	memcpy(buffer, ea->name, ea->namelen);
	buffer[ea->namelen] = 0;

	return len;
}

/* Forward references */
static void ea_release(struct inode *inode, struct ea_buffer *ea_buf);

/*
 * NAME: ea_write_inline
 *
 * FUNCTION: Attempt to write an EA inline if area is available
 *
 * PRE CONDITIONS:
 *	Already verified that the specified EA is small enough to fit inline
 *
 * PARAMETERS:
 *	ip	- Inode pointer
 *	ealist	- EA list pointer
 *	size	- size of ealist in bytes
 *	ea	- dxd_t structure to be filled in with necessary EA information
 *		  if we successfully copy the EA inline
 *
 * NOTES:
 *	Checks if the inode's inline area is available.  If so, copies EA inline
 *	and sets <ea> fields appropriately.  Otherwise, returns failure, EA will
 *	have to be put into an extent.
 *
 * RETURNS: 0 for successful copy to inline area; -1 if area not available
 */
static int ea_write_inline(struct inode *ip, struct jfs_ea_list *ealist,
			   int size, dxd_t * ea)
{
	struct jfs_inode_info *ji = JFS_IP(ip);

	/*
	 * Make sure we have an EA -- the NULL EA list is valid, but you
	 * can't copy it!
	 */
	if (ealist && size > sizeof (struct jfs_ea_list)) {
		assert(size <= sizeof (ji->i_inline_ea));

		/*
		 * See if the space is available or if it is already being
		 * used for an inline EA.
		 */
		if (!(ji->mode2 & INLINEEA) && !(ji->ea.flag & DXD_INLINE))
			return -EPERM;

		DXDsize(ea, size);
		DXDlength(ea, 0);
		DXDaddress(ea, 0);
		memcpy(ji->i_inline_ea, ealist, size);
		ea->flag = DXD_INLINE;
		ji->mode2 &= ~INLINEEA;
	} else {
		ea->flag = 0;
		DXDsize(ea, 0);
		DXDlength(ea, 0);
		DXDaddress(ea, 0);

		/* Free up INLINE area */
		if (ji->ea.flag & DXD_INLINE)
			ji->mode2 |= INLINEEA;
	}

	return 0;
}

/*
 * NAME: ea_write
 *
 * FUNCTION: Write an EA for an inode
 *
 * PRE CONDITIONS: EA has been verified
 *
 * PARAMETERS:
 *	ip	- Inode pointer
 *	ealist	- EA list pointer
 *	size	- size of ealist in bytes
 *	ea	- dxd_t structure to be filled in appropriately with where the
 *		  EA was copied
 *
 * NOTES: Will write EA inline if able to, otherwise allocates blocks for an
 *	extent and synchronously writes it to those blocks.
 *
 * RETURNS: 0 for success; Anything else indicates failure
 */
static int ea_write(struct inode *ip, struct jfs_ea_list *ealist, int size,
		       dxd_t * ea)
{
	struct super_block *sb = ip->i_sb;
	struct jfs_inode_info *ji = JFS_IP(ip);
	struct jfs_sb_info *sbi = JFS_SBI(sb);
	int nblocks;
	s64 blkno;
	int rc = 0, i;
	char *cp;
	s32 nbytes, nb;
	s32 bytes_to_write;
	struct metapage *mp;

	/*
	 * Quick check to see if this is an in-linable EA.  Short EAs
	 * and empty EAs are all in-linable, provided the space exists.
	 */
	if (!ealist || size <= sizeof (ji->i_inline_ea)) {
		if (!ea_write_inline(ip, ealist, size, ea))
			return 0;
	}

	/* figure out how many blocks we need */
	nblocks = (size + (sb->s_blocksize - 1)) >> sb->s_blocksize_bits;

	/* Allocate new blocks to quota. */
	rc = dquot_alloc_block(ip, nblocks);
	if (rc)
		return rc;

	rc = dbAlloc(ip, INOHINT(ip), nblocks, &blkno);
	if (rc) {
		/*Rollback quota allocation. */
		dquot_free_block(ip, nblocks);
		return rc;
	}

	/*
	 * Now have nblocks worth of storage to stuff into the FEALIST.
	 * loop over the FEALIST copying data into the buffer one page at
	 * a time.
	 */
	cp = (char *) ealist;
	nbytes = size;
	for (i = 0; i < nblocks; i += sbi->nbperpage) {
		/*
		 * Determine how many bytes for this request, and round up to
		 * the nearest aggregate block size
		 */
		nb = min(PSIZE, nbytes);
		bytes_to_write =
		    ((((nb + sb->s_blocksize - 1)) >> sb->s_blocksize_bits))
		    << sb->s_blocksize_bits;

		if (!(mp = get_metapage(ip, blkno + i, bytes_to_write, 1))) {
			rc = -EIO;
			goto failed;
		}

		memcpy(mp->data, cp, nb);

		/*
		 * We really need a way to propagate errors for
		 * forced writes like this one.  --hch
		 *
		 * (__write_metapage => release_metapage => flush_metapage)
		 */
#ifdef _JFS_FIXME
		if ((rc = flush_metapage(mp))) {
			/*
			 * the write failed -- this means that the buffer
			 * is still assigned and the blocks are not being
			 * used.  this seems like the best error recovery
			 * we can get ...
			 */
			goto failed;
		}
#else
		flush_metapage(mp);
#endif

		cp += PSIZE;
		nbytes -= nb;
	}

	ea->flag = DXD_EXTENT;
	DXDsize(ea, le32_to_cpu(ealist->size));
	DXDlength(ea, nblocks);
	DXDaddress(ea, blkno);

	/* Free up INLINE area */
	if (ji->ea.flag & DXD_INLINE)
		ji->mode2 |= INLINEEA;

	return 0;

      failed:
	/* Rollback quota allocation. */
	dquot_free_block(ip, nblocks);

	dbFree(ip, blkno, nblocks);
	return rc;
}

/*
 * NAME: ea_read_inline
 *
 * FUNCTION: Read an inlined EA into user's buffer
 *
 * PARAMETERS:
 *	ip	- Inode pointer
 *	ealist	- Pointer to buffer to fill in with EA
 *
 * RETURNS: 0
 */
static int ea_read_inline(struct inode *ip, struct jfs_ea_list *ealist)
{
	struct jfs_inode_info *ji = JFS_IP(ip);
	int ea_size = sizeDXD(&ji->ea);

	if (ea_size == 0) {
		ealist->size = 0;
		return 0;
	}

	/* Sanity Check */
	if ((sizeDXD(&ji->ea) > sizeof (ji->i_inline_ea)))
		return -EIO;
	if (le32_to_cpu(((struct jfs_ea_list *) &ji->i_inline_ea)->size)
	    != ea_size)
		return -EIO;

	memcpy(ealist, ji->i_inline_ea, ea_size);
	return 0;
}

/*
 * NAME: ea_read
 *
 * FUNCTION: copy EA data into user's buffer
 *
 * PARAMETERS:
 *	ip	- Inode pointer
 *	ealist	- Pointer to buffer to fill in with EA
 *
 * NOTES:  If EA is inline calls ea_read_inline() to copy EA.
 *
 * RETURNS: 0 for success; other indicates failure
 */
static int ea_read(struct inode *ip, struct jfs_ea_list *ealist)
{
	struct super_block *sb = ip->i_sb;
	struct jfs_inode_info *ji = JFS_IP(ip);
	struct jfs_sb_info *sbi = JFS_SBI(sb);
	int nblocks;
	s64 blkno;
	char *cp = (char *) ealist;
	int i;
	int nbytes, nb;
	s32 bytes_to_read;
	struct metapage *mp;

	/* quick check for in-line EA */
	if (ji->ea.flag & DXD_INLINE)
		return ea_read_inline(ip, ealist);

	nbytes = sizeDXD(&ji->ea);
	if (!nbytes) {
		jfs_error(sb, "ea_read: nbytes is 0");
		return -EIO;
	}

	/*
	 * Figure out how many blocks were allocated when this EA list was
	 * originally written to disk.
	 */
	nblocks = lengthDXD(&ji->ea) << sbi->l2nbperpage;
	blkno = addressDXD(&ji->ea) << sbi->l2nbperpage;

	/*
	 * I have found the disk blocks which were originally used to store
	 * the FEALIST.  now i loop over each contiguous block copying the
	 * data into the buffer.
	 */
	for (i = 0; i < nblocks; i += sbi->nbperpage) {
		/*
		 * Determine how many bytes for this request, and round up to
		 * the nearest aggregate block size
		 */
		nb = min(PSIZE, nbytes);
		bytes_to_read =
		    ((((nb + sb->s_blocksize - 1)) >> sb->s_blocksize_bits))
		    << sb->s_blocksize_bits;

		if (!(mp = read_metapage(ip, blkno + i, bytes_to_read, 1)))
			return -EIO;

		memcpy(cp, mp->data, nb);
		release_metapage(mp);

		cp += PSIZE;
		nbytes -= nb;
	}

	return 0;
}

/*
 * NAME: ea_get
 *
 * FUNCTION: Returns buffer containing existing extended attributes.
 *	     The size of the buffer will be the larger of the existing
 *	     attributes size, or min_size.
 *
 *	     The buffer, which may be inlined in the inode or in the
 *	     page cache must be release by calling ea_release or ea_put
 *
 * PARAMETERS:
 *	inode	- Inode pointer
 *	ea_buf	- Structure to be populated with ealist and its metadata
 *	min_size- minimum size of buffer to be returned
 *
 * RETURNS: 0 for success; Other indicates failure
 */
static int ea_get(struct inode *inode, struct ea_buffer *ea_buf, int min_size)
{
	struct jfs_inode_info *ji = JFS_IP(inode);
	struct super_block *sb = inode->i_sb;
	int size;
	int ea_size = sizeDXD(&ji->ea);
	int blocks_needed, current_blocks;
	s64 blkno;
	int rc;
	int quota_allocation = 0;

	/* When fsck.jfs clears a bad ea, it doesn't clear the size */
	if (ji->ea.flag == 0)
		ea_size = 0;

	if (ea_size == 0) {
		if (min_size == 0) {
			ea_buf->flag = 0;
			ea_buf->max_size = 0;
			ea_buf->xattr = NULL;
			return 0;
		}
		if ((min_size <= sizeof (ji->i_inline_ea)) &&
		    (ji->mode2 & INLINEEA)) {
			ea_buf->flag = EA_INLINE | EA_NEW;
			ea_buf->max_size = sizeof (ji->i_inline_ea);
			ea_buf->xattr = (struct jfs_ea_list *) ji->i_inline_ea;
			DXDlength(&ea_buf->new_ea, 0);
			DXDaddress(&ea_buf->new_ea, 0);
			ea_buf->new_ea.flag = DXD_INLINE;
			DXDsize(&ea_buf->new_ea, min_size);
			return 0;
		}
		current_blocks = 0;
	} else if (ji->ea.flag & DXD_INLINE) {
		if (min_size <= sizeof (ji->i_inline_ea)) {
			ea_buf->flag = EA_INLINE;
			ea_buf->max_size = sizeof (ji->i_inline_ea);
			ea_buf->xattr = (struct jfs_ea_list *) ji->i_inline_ea;
			goto size_check;
		}
		current_blocks = 0;
	} else {
		if (!(ji->ea.flag & DXD_EXTENT)) {
			jfs_error(sb, "ea_get: invalid ea.flag)");
			return -EIO;
		}
		current_blocks = (ea_size + sb->s_blocksize - 1) >>
		    sb->s_blocksize_bits;
	}
	size = max(min_size, ea_size);

	if (size > PSIZE) {
		/*
		 * To keep the rest of the code simple.  Allocate a
		 * contiguous buffer to work with
		 */
		ea_buf->xattr = kmalloc(size, GFP_KERNEL);
		if (ea_buf->xattr == NULL)
			return -ENOMEM;

		ea_buf->flag = EA_MALLOC;
		ea_buf->max_size = (size + sb->s_blocksize - 1) &
		    ~(sb->s_blocksize - 1);

		if (ea_size == 0)
			return 0;

		if ((rc = ea_read(inode, ea_buf->xattr))) {
			kfree(ea_buf->xattr);
			ea_buf->xattr = NULL;
			return rc;
		}
		goto size_check;
	}
	blocks_needed = (min_size + sb->s_blocksize - 1) >>
	    sb->s_blocksize_bits;

	if (blocks_needed > current_blocks) {
		/* Allocate new blocks to quota. */
		rc = dquot_alloc_block(inode, blocks_needed);
		if (rc)
			return -EDQUOT;

		quota_allocation = blocks_needed;

		rc = dbAlloc(inode, INOHINT(inode), (s64) blocks_needed,
			     &blkno);
		if (rc)
			goto clean_up;

		DXDlength(&ea_buf->new_ea, blocks_needed);
		DXDaddress(&ea_buf->new_ea, blkno);
		ea_buf->new_ea.flag = DXD_EXTENT;
		DXDsize(&ea_buf->new_ea, min_size);

		ea_buf->flag = EA_EXTENT | EA_NEW;

		ea_buf->mp = get_metapage(inode, blkno,
					  blocks_needed << sb->s_blocksize_bits,
					  1);
		if (ea_buf->mp == NULL) {
			dbFree(inode, blkno, (s64) blocks_needed);
			rc = -EIO;
			goto clean_up;
		}
		ea_buf->xattr = ea_buf->mp->data;
		ea_buf->max_size = (min_size + sb->s_blocksize - 1) &
		    ~(sb->s_blocksize - 1);
		if (ea_size == 0)
			return 0;
		if ((rc = ea_read(inode, ea_buf->xattr))) {
			discard_metapage(ea_buf->mp);
			dbFree(inode, blkno, (s64) blocks_needed);
			goto clean_up;
		}
		goto size_check;
	}
	ea_buf->flag = EA_EXTENT;
	ea_buf->mp = read_metapage(inode, addressDXD(&ji->ea),
				   lengthDXD(&ji->ea) << sb->s_blocksize_bits,
				   1);
	if (ea_buf->mp == NULL) {
		rc = -EIO;
		goto clean_up;
	}
	ea_buf->xattr = ea_buf->mp->data;
	ea_buf->max_size = (ea_size + sb->s_blocksize - 1) &
	    ~(sb->s_blocksize - 1);

      size_check:
	if (EALIST_SIZE(ea_buf->xattr) != ea_size) {
		printk(KERN_ERR "ea_get: invalid extended attribute\n");
		print_hex_dump(KERN_ERR, "", DUMP_PREFIX_ADDRESS, 16, 1,
				     ea_buf->xattr, ea_size, 1);
		ea_release(inode, ea_buf);
		rc = -EIO;
		goto clean_up;
	}

	return ea_size;

      clean_up:
	/* Rollback quota allocation */
	if (quota_allocation)
		dquot_free_block(inode, quota_allocation);

	return (rc);
}

static void ea_release(struct inode *inode, struct ea_buffer *ea_buf)
{
	if (ea_buf->flag & EA_MALLOC)
		kfree(ea_buf->xattr);
	else if (ea_buf->flag & EA_EXTENT) {
		assert(ea_buf->mp);
		release_metapage(ea_buf->mp);

		if (ea_buf->flag & EA_NEW)
			dbFree(inode, addressDXD(&ea_buf->new_ea),
			       lengthDXD(&ea_buf->new_ea));
	}
}

static int ea_put(tid_t tid, struct inode *inode, struct ea_buffer *ea_buf,
		  int new_size)
{
	struct jfs_inode_info *ji = JFS_IP(inode);
	unsigned long old_blocks, new_blocks;
	int rc = 0;

	if (new_size == 0) {
		ea_release(inode, ea_buf);
		ea_buf = NULL;
	} else if (ea_buf->flag & EA_INLINE) {
		assert(new_size <= sizeof (ji->i_inline_ea));
		ji->mode2 &= ~INLINEEA;
		ea_buf->new_ea.flag = DXD_INLINE;
		DXDsize(&ea_buf->new_ea, new_size);
		DXDaddress(&ea_buf->new_ea, 0);
		DXDlength(&ea_buf->new_ea, 0);
	} else if (ea_buf->flag & EA_MALLOC) {
		rc = ea_write(inode, ea_buf->xattr, new_size, &ea_buf->new_ea);
		kfree(ea_buf->xattr);
	} else if (ea_buf->flag & EA_NEW) {
		/* We have already allocated a new dxd */
		flush_metapage(ea_buf->mp);
	} else {
		/* ->xattr must point to original ea's metapage */
		rc = ea_write(inode, ea_buf->xattr, new_size, &ea_buf->new_ea);
		discard_metapage(ea_buf->mp);
	}
	if (rc)
		return rc;

	old_blocks = new_blocks = 0;

	if (ji->ea.flag & DXD_EXTENT) {
		invalidate_dxd_metapages(inode, ji->ea);
		old_blocks = lengthDXD(&ji->ea);
	}

	if (ea_buf) {
		txEA(tid, inode, &ji->ea, &ea_buf->new_ea);
		if (ea_buf->new_ea.flag & DXD_EXTENT) {
			new_blocks = lengthDXD(&ea_buf->new_ea);
			if (ji->ea.flag & DXD_INLINE)
				ji->mode2 |= INLINEEA;
		}
		ji->ea = ea_buf->new_ea;
	} else {
		txEA(tid, inode, &ji->ea, NULL);
		if (ji->ea.flag & DXD_INLINE)
			ji->mode2 |= INLINEEA;
		ji->ea.flag = 0;
		ji->ea.size = 0;
	}

	/* If old blocks exist, they must be removed from quota allocation. */
	if (old_blocks)
		dquot_free_block(inode, old_blocks);

	inode->i_ctime = CURRENT_TIME;

	return 0;
}

/*
 * can_set_system_xattr
 *
 * This code is specific to the system.* namespace.  It contains policy
 * which doesn't belong in the main xattr codepath.
 */
static int can_set_system_xattr(struct inode *inode, const char *name,
				const void *value, size_t value_len)
{
#ifdef CONFIG_JFS_POSIX_ACL
	struct posix_acl *acl;
	int rc;

	if (!inode_owner_or_capable(inode))
		return -EPERM;

	/*
	 * POSIX_ACL_XATTR_ACCESS is tied to i_mode
	 */
	if (strcmp(name, POSIX_ACL_XATTR_ACCESS) == 0) {
		acl = posix_acl_from_xattr(&init_user_ns, value, value_len);
		if (IS_ERR(acl)) {
			rc = PTR_ERR(acl);
			printk(KERN_ERR "posix_acl_from_xattr returned %d\n",
			       rc);
			return rc;
		}
		if (acl) {
			struct posix_acl *old_acl = acl;
<<<<<<< HEAD

=======
>>>>>>> a07ea939
			rc = posix_acl_update_mode(inode, &inode->i_mode, &acl);
			posix_acl_release(old_acl);
			if (rc < 0) {
				printk(KERN_ERR
				       "posix_acl_update_mode returned %d\n",
				       rc);
				return rc;
			}
			mark_inode_dirty(inode);
		}
		/*
		 * We're changing the ACL.  Get rid of the cached one
		 */
		forget_cached_acl(inode, ACL_TYPE_ACCESS);

		return 0;
	} else if (strcmp(name, POSIX_ACL_XATTR_DEFAULT) == 0) {
		acl = posix_acl_from_xattr(&init_user_ns, value, value_len);
		if (IS_ERR(acl)) {
			rc = PTR_ERR(acl);
			printk(KERN_ERR "posix_acl_from_xattr returned %d\n",
			       rc);
			return rc;
		}
		posix_acl_release(acl);

		/*
		 * We're changing the default ACL.  Get rid of the cached one
		 */
		forget_cached_acl(inode, ACL_TYPE_DEFAULT);

		return 0;
	}
#endif			/* CONFIG_JFS_POSIX_ACL */
	return -EOPNOTSUPP;
}

/*
 * Most of the permission checking is done by xattr_permission in the vfs.
 * The local file system is responsible for handling the system.* namespace.
 * We also need to verify that this is a namespace that we recognize.
 */
static int can_set_xattr(struct inode *inode, const char *name,
			 const void *value, size_t value_len)
{
	if (!strncmp(name, XATTR_SYSTEM_PREFIX, XATTR_SYSTEM_PREFIX_LEN))
		return can_set_system_xattr(inode, name, value, value_len);

	if (!strncmp(name, XATTR_OS2_PREFIX, XATTR_OS2_PREFIX_LEN)) {
		/*
		 * This makes sure that we aren't trying to set an
		 * attribute in a different namespace by prefixing it
		 * with "os2."
		 */
		if (is_known_namespace(name + XATTR_OS2_PREFIX_LEN))
				return -EOPNOTSUPP;
		return 0;
	}

	/*
	 * Don't allow setting an attribute in an unknown namespace.
	 */
	if (strncmp(name, XATTR_TRUSTED_PREFIX, XATTR_TRUSTED_PREFIX_LEN) &&
	    strncmp(name, XATTR_SECURITY_PREFIX, XATTR_SECURITY_PREFIX_LEN) &&
	    strncmp(name, XATTR_USER_PREFIX, XATTR_USER_PREFIX_LEN))
		return -EOPNOTSUPP;

	return 0;
}

int __jfs_setxattr(tid_t tid, struct inode *inode, const char *name,
		   const void *value, size_t value_len, int flags)
{
	struct jfs_ea_list *ealist;
	struct jfs_ea *ea, *old_ea = NULL, *next_ea = NULL;
	struct ea_buffer ea_buf;
	int old_ea_size = 0;
	int xattr_size;
	int new_size;
	int namelen = strlen(name);
	char *os2name = NULL;
	int found = 0;
	int rc;
	int length;

	if (strncmp(name, XATTR_OS2_PREFIX, XATTR_OS2_PREFIX_LEN) == 0) {
		os2name = kmalloc(namelen - XATTR_OS2_PREFIX_LEN + 1,
				  GFP_KERNEL);
		if (!os2name)
			return -ENOMEM;
		strcpy(os2name, name + XATTR_OS2_PREFIX_LEN);
		name = os2name;
		namelen -= XATTR_OS2_PREFIX_LEN;
	}

	down_write(&JFS_IP(inode)->xattr_sem);

	xattr_size = ea_get(inode, &ea_buf, 0);
	if (xattr_size < 0) {
		rc = xattr_size;
		goto out;
	}

      again:
	ealist = (struct jfs_ea_list *) ea_buf.xattr;
	new_size = sizeof (struct jfs_ea_list);

	if (xattr_size) {
		for (ea = FIRST_EA(ealist); ea < END_EALIST(ealist);
		     ea = NEXT_EA(ea)) {
			if ((namelen == ea->namelen) &&
			    (memcmp(name, ea->name, namelen) == 0)) {
				found = 1;
				if (flags & XATTR_CREATE) {
					rc = -EEXIST;
					goto release;
				}
				old_ea = ea;
				old_ea_size = EA_SIZE(ea);
				next_ea = NEXT_EA(ea);
			} else
				new_size += EA_SIZE(ea);
		}
	}

	if (!found) {
		if (flags & XATTR_REPLACE) {
			rc = -ENODATA;
			goto release;
		}
		if (value == NULL) {
			rc = 0;
			goto release;
		}
	}
	if (value)
		new_size += sizeof (struct jfs_ea) + namelen + 1 + value_len;

	if (new_size > ea_buf.max_size) {
		/*
		 * We need to allocate more space for merged ea list.
		 * We should only have loop to again: once.
		 */
		ea_release(inode, &ea_buf);
		xattr_size = ea_get(inode, &ea_buf, new_size);
		if (xattr_size < 0) {
			rc = xattr_size;
			goto out;
		}
		goto again;
	}

	/* Remove old ea of the same name */
	if (found) {
		/* number of bytes following target EA */
		length = (char *) END_EALIST(ealist) - (char *) next_ea;
		if (length > 0)
			memmove(old_ea, next_ea, length);
		xattr_size -= old_ea_size;
	}

	/* Add new entry to the end */
	if (value) {
		if (xattr_size == 0)
			/* Completely new ea list */
			xattr_size = sizeof (struct jfs_ea_list);

		ea = (struct jfs_ea *) ((char *) ealist + xattr_size);
		ea->flag = 0;
		ea->namelen = namelen;
		ea->valuelen = (cpu_to_le16(value_len));
		memcpy(ea->name, name, namelen);
		ea->name[namelen] = 0;
		if (value_len)
			memcpy(&ea->name[namelen + 1], value, value_len);
		xattr_size += EA_SIZE(ea);
	}

	/* DEBUG - If we did this right, these number match */
	if (xattr_size != new_size) {
		printk(KERN_ERR
		       "jfs_xsetattr: xattr_size = %d, new_size = %d\n",
		       xattr_size, new_size);

		rc = -EINVAL;
		goto release;
	}

	/*
	 * If we're left with an empty list, there's no ea
	 */
	if (new_size == sizeof (struct jfs_ea_list))
		new_size = 0;

	ealist->size = cpu_to_le32(new_size);

	rc = ea_put(tid, inode, &ea_buf, new_size);

	goto out;
      release:
	ea_release(inode, &ea_buf);
      out:
	up_write(&JFS_IP(inode)->xattr_sem);

	kfree(os2name);

	return rc;
}

int jfs_setxattr(struct dentry *dentry, const char *name, const void *value,
		 size_t value_len, int flags)
{
	struct inode *inode = dentry->d_inode;
	struct jfs_inode_info *ji = JFS_IP(inode);
	int rc;
	tid_t tid;

	if ((rc = can_set_xattr(inode, name, value, value_len)))
		return rc;

	if (value == NULL) {	/* empty EA, do not remove */
		value = "";
		value_len = 0;
	}

	tid = txBegin(inode->i_sb, 0);
	mutex_lock(&ji->commit_mutex);
	rc = __jfs_setxattr(tid, dentry->d_inode, name, value, value_len,
			    flags);
	if (!rc)
		rc = txCommit(tid, 1, &inode, 0);
	txEnd(tid);
	mutex_unlock(&ji->commit_mutex);

	return rc;
}

ssize_t __jfs_getxattr(struct inode *inode, const char *name, void *data,
		       size_t buf_size)
{
	struct jfs_ea_list *ealist;
	struct jfs_ea *ea;
	struct ea_buffer ea_buf;
	int xattr_size;
	ssize_t size;
	int namelen = strlen(name);
	char *value;

	down_read(&JFS_IP(inode)->xattr_sem);

	xattr_size = ea_get(inode, &ea_buf, 0);

	if (xattr_size < 0) {
		size = xattr_size;
		goto out;
	}

	if (xattr_size == 0)
		goto not_found;

	ealist = (struct jfs_ea_list *) ea_buf.xattr;

	/* Find the named attribute */
	for (ea = FIRST_EA(ealist); ea < END_EALIST(ealist); ea = NEXT_EA(ea))
		if ((namelen == ea->namelen) &&
		    memcmp(name, ea->name, namelen) == 0) {
			/* Found it */
			size = le16_to_cpu(ea->valuelen);
			if (!data)
				goto release;
			else if (size > buf_size) {
				size = -ERANGE;
				goto release;
			}
			value = ((char *) &ea->name) + ea->namelen + 1;
			memcpy(data, value, size);
			goto release;
		}
      not_found:
	size = -ENODATA;
      release:
	ea_release(inode, &ea_buf);
      out:
	up_read(&JFS_IP(inode)->xattr_sem);

	return size;
}

ssize_t jfs_getxattr(struct dentry *dentry, const char *name, void *data,
		     size_t buf_size)
{
	int err;

	if (strncmp(name, XATTR_OS2_PREFIX, XATTR_OS2_PREFIX_LEN) == 0) {
		/*
		 * skip past "os2." prefix
		 */
		name += XATTR_OS2_PREFIX_LEN;
		/*
		 * Don't allow retrieving properly prefixed attributes
		 * by prepending them with "os2."
		 */
		if (is_known_namespace(name))
			return -EOPNOTSUPP;
	}

	err = __jfs_getxattr(dentry->d_inode, name, data, buf_size);

	return err;
}

/*
 * No special permissions are needed to list attributes except for trusted.*
 */
static inline int can_list(struct jfs_ea *ea)
{
	return (strncmp(ea->name, XATTR_TRUSTED_PREFIX,
			    XATTR_TRUSTED_PREFIX_LEN) ||
		capable(CAP_SYS_ADMIN));
}

ssize_t jfs_listxattr(struct dentry * dentry, char *data, size_t buf_size)
{
	struct inode *inode = dentry->d_inode;
	char *buffer;
	ssize_t size = 0;
	int xattr_size;
	struct jfs_ea_list *ealist;
	struct jfs_ea *ea;
	struct ea_buffer ea_buf;

	down_read(&JFS_IP(inode)->xattr_sem);

	xattr_size = ea_get(inode, &ea_buf, 0);
	if (xattr_size < 0) {
		size = xattr_size;
		goto out;
	}

	if (xattr_size == 0)
		goto release;

	ealist = (struct jfs_ea_list *) ea_buf.xattr;

	/* compute required size of list */
	for (ea = FIRST_EA(ealist); ea < END_EALIST(ealist); ea = NEXT_EA(ea)) {
		if (can_list(ea))
			size += name_size(ea) + 1;
	}

	if (!data)
		goto release;

	if (size > buf_size) {
		size = -ERANGE;
		goto release;
	}

	/* Copy attribute names to buffer */
	buffer = data;
	for (ea = FIRST_EA(ealist); ea < END_EALIST(ealist); ea = NEXT_EA(ea)) {
		if (can_list(ea)) {
			int namelen = copy_name(buffer, ea);
			buffer += namelen + 1;
		}
	}

      release:
	ea_release(inode, &ea_buf);
      out:
	up_read(&JFS_IP(inode)->xattr_sem);
	return size;
}

int jfs_removexattr(struct dentry *dentry, const char *name)
{
	struct inode *inode = dentry->d_inode;
	struct jfs_inode_info *ji = JFS_IP(inode);
	int rc;
	tid_t tid;

	if ((rc = can_set_xattr(inode, name, NULL, 0)))
		return rc;

	tid = txBegin(inode->i_sb, 0);
	mutex_lock(&ji->commit_mutex);
	rc = __jfs_setxattr(tid, dentry->d_inode, name, NULL, 0, XATTR_REPLACE);
	if (!rc)
		rc = txCommit(tid, 1, &inode, 0);
	txEnd(tid);
	mutex_unlock(&ji->commit_mutex);

	return rc;
}

#ifdef CONFIG_JFS_SECURITY
int jfs_initxattrs(struct inode *inode, const struct xattr *xattr_array,
		   void *fs_info)
{
	const struct xattr *xattr;
	tid_t *tid = fs_info;
	char *name;
	int err = 0;

	for (xattr = xattr_array; xattr->name != NULL; xattr++) {
		name = kmalloc(XATTR_SECURITY_PREFIX_LEN +
			       strlen(xattr->name) + 1, GFP_NOFS);
		if (!name) {
			err = -ENOMEM;
			break;
		}
		strcpy(name, XATTR_SECURITY_PREFIX);
		strcpy(name + XATTR_SECURITY_PREFIX_LEN, xattr->name);

		err = __jfs_setxattr(*tid, inode, name,
				     xattr->value, xattr->value_len, 0);
		kfree(name);
		if (err < 0)
			break;
	}
	return err;
}

int jfs_init_security(tid_t tid, struct inode *inode, struct inode *dir,
		      const struct qstr *qstr)
{
	return security_inode_init_security(inode, dir, qstr,
					    &jfs_initxattrs, &tid);
}
#endif<|MERGE_RESOLUTION|>--- conflicted
+++ resolved
@@ -694,10 +694,6 @@
 		}
 		if (acl) {
 			struct posix_acl *old_acl = acl;
-<<<<<<< HEAD
-
-=======
->>>>>>> a07ea939
 			rc = posix_acl_update_mode(inode, &inode->i_mode, &acl);
 			posix_acl_release(old_acl);
 			if (rc < 0) {
