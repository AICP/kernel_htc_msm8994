--- conflicted
+++ resolved
@@ -118,12 +118,7 @@
 	case ACL_TYPE_ACCESS:
 		name = POSIX_ACL_XATTR_ACCESS;
 		if (acl) {
-<<<<<<< HEAD
-			ret = posix_acl_update_mode(inode,
-				&inode->i_mode, &acl);
-=======
 			ret = posix_acl_update_mode(inode, &inode->i_mode, &acl);
->>>>>>> a07ea939
 			if (ret)
 				return ret;
 		}
