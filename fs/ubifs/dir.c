--- conflicted
+++ resolved
@@ -470,15 +470,6 @@
 	}
 
 out:
-<<<<<<< HEAD
-	if (err != -ENOENT) {
-		ubifs_err("cannot find next direntry, error %d", c->vi.ubi_num,
-				err);
-		return err;
-	}
-
-=======
->>>>>>> ec55e7c2
 	kfree(file->private_data);
 	file->private_data = NULL;
 
