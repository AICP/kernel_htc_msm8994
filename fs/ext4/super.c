--- conflicted
+++ resolved
@@ -3834,11 +3834,7 @@
 	db_count = (sbi->s_groups_count + EXT4_DESC_PER_BLOCK(sb) - 1) /
 		   EXT4_DESC_PER_BLOCK(sb);
 	if (EXT4_HAS_INCOMPAT_FEATURE(sb, EXT4_FEATURE_INCOMPAT_META_BG)) {
-<<<<<<< HEAD
-		if (le32_to_cpu(es->s_first_meta_bg) >= db_count) {
-=======
 		if (le32_to_cpu(es->s_first_meta_bg) > db_count) {
->>>>>>> 0e3d5747
 			ext4_msg(sb, KERN_WARNING,
 				 "first meta block group too large: %u "
 				 "(group descriptor block count %u)",
