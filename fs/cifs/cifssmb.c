/*
 *   fs/cifs/cifssmb.c
 *
 *   Copyright (C) International Business Machines  Corp., 2002,2010
 *   Author(s): Steve French (sfrench@us.ibm.com)
 *
 *   Contains the routines for constructing the SMB PDUs themselves
 *
 *   This library is free software; you can redistribute it and/or modify
 *   it under the terms of the GNU Lesser General Public License as published
 *   by the Free Software Foundation; either version 2.1 of the License, or
 *   (at your option) any later version.
 *
 *   This library is distributed in the hope that it will be useful,
 *   but WITHOUT ANY WARRANTY; without even the implied warranty of
 *   MERCHANTABILITY or FITNESS FOR A PARTICULAR PURPOSE.  See
 *   the GNU Lesser General Public License for more details.
 *
 *   You should have received a copy of the GNU Lesser General Public License
 *   along with this library; if not, write to the Free Software
 *   Foundation, Inc., 59 Temple Place, Suite 330, Boston, MA 02111-1307 USA
 */

 /* SMB/CIFS PDU handling routines here - except for leftovers in connect.c   */
 /* These are mostly routines that operate on a pathname, or on a tree id     */
 /* (mounted volume), but there are eight handle based routines which must be */
 /* treated slightly differently for reconnection purposes since we never     */
 /* want to reuse a stale file handle and only the caller knows the file info */

#include <linux/fs.h>
#include <linux/kernel.h>
#include <linux/vfs.h>
#include <linux/slab.h>
#include <linux/posix_acl_xattr.h>
#include <linux/pagemap.h>
#include <linux/swap.h>
#include <linux/task_io_accounting_ops.h>
#include <asm/uaccess.h>
#include "cifspdu.h"
#include "cifsglob.h"
#include "cifsacl.h"
#include "cifsproto.h"
#include "cifs_unicode.h"
#include "cifs_debug.h"
#include "fscache.h"

#ifdef CONFIG_CIFS_POSIX
static struct {
	int index;
	char *name;
} protocols[] = {
#ifdef CONFIG_CIFS_WEAK_PW_HASH
	{LANMAN_PROT, "\2LM1.2X002"},
	{LANMAN2_PROT, "\2LANMAN2.1"},
#endif /* weak password hashing for legacy clients */
	{CIFS_PROT, "\2NT LM 0.12"},
	{POSIX_PROT, "\2POSIX 2"},
	{BAD_PROT, "\2"}
};
#else
static struct {
	int index;
	char *name;
} protocols[] = {
#ifdef CONFIG_CIFS_WEAK_PW_HASH
	{LANMAN_PROT, "\2LM1.2X002"},
	{LANMAN2_PROT, "\2LANMAN2.1"},
#endif /* weak password hashing for legacy clients */
	{CIFS_PROT, "\2NT LM 0.12"},
	{BAD_PROT, "\2"}
};
#endif

/* define the number of elements in the cifs dialect array */
#ifdef CONFIG_CIFS_POSIX
#ifdef CONFIG_CIFS_WEAK_PW_HASH
#define CIFS_NUM_PROT 4
#else
#define CIFS_NUM_PROT 2
#endif /* CIFS_WEAK_PW_HASH */
#else /* not posix */
#ifdef CONFIG_CIFS_WEAK_PW_HASH
#define CIFS_NUM_PROT 3
#else
#define CIFS_NUM_PROT 1
#endif /* CONFIG_CIFS_WEAK_PW_HASH */
#endif /* CIFS_POSIX */

/*
 * Mark as invalid, all open files on tree connections since they
 * were closed when session to server was lost.
 */
void
cifs_mark_open_files_invalid(struct cifs_tcon *tcon)
{
	struct cifsFileInfo *open_file = NULL;
	struct list_head *tmp;
	struct list_head *tmp1;

	/* list all files open on tree connection and mark them invalid */
	spin_lock(&cifs_file_list_lock);
	list_for_each_safe(tmp, tmp1, &tcon->openFileList) {
		open_file = list_entry(tmp, struct cifsFileInfo, tlist);
		open_file->invalidHandle = true;
		open_file->oplock_break_cancelled = true;
	}
	spin_unlock(&cifs_file_list_lock);
	/*
	 * BB Add call to invalidate_inodes(sb) for all superblocks mounted
	 * to this tcon.
	 */
}

/* reconnect the socket, tcon, and smb session if needed */
static int
cifs_reconnect_tcon(struct cifs_tcon *tcon, int smb_command)
{
	int rc;
	struct cifs_ses *ses;
	struct TCP_Server_Info *server;
	struct nls_table *nls_codepage;

	/*
	 * SMBs NegProt, SessSetup, uLogoff do not have tcon yet so check for
	 * tcp and smb session status done differently for those three - in the
	 * calling routine
	 */
	if (!tcon)
		return 0;

	ses = tcon->ses;
	server = ses->server;

	/*
	 * only tree disconnect, open, and write, (and ulogoff which does not
	 * have tcon) are allowed as we start force umount
	 */
	if (tcon->tidStatus == CifsExiting) {
		if (smb_command != SMB_COM_WRITE_ANDX &&
		    smb_command != SMB_COM_OPEN_ANDX &&
		    smb_command != SMB_COM_TREE_DISCONNECT) {
			cFYI(1, "can not send cmd %d while umounting",
				smb_command);
			return -ENODEV;
		}
	}

	/*
	 * Give demultiplex thread up to 10 seconds to reconnect, should be
	 * greater than cifs socket timeout which is 7 seconds
	 */
	while (server->tcpStatus == CifsNeedReconnect) {
		wait_event_interruptible_timeout(server->response_q,
			(server->tcpStatus != CifsNeedReconnect), 10 * HZ);

		/* are we still trying to reconnect? */
		if (server->tcpStatus != CifsNeedReconnect)
			break;

		/*
		 * on "soft" mounts we wait once. Hard mounts keep
		 * retrying until process is killed or server comes
		 * back on-line
		 */
		if (!tcon->retry) {
			cFYI(1, "gave up waiting on reconnect in smb_init");
			return -EHOSTDOWN;
		}
	}

	if (!ses->need_reconnect && !tcon->need_reconnect)
		return 0;

	nls_codepage = load_nls_default();

	/*
	 * need to prevent multiple threads trying to simultaneously
	 * reconnect the same SMB session
	 */
	mutex_lock(&ses->session_mutex);
	rc = cifs_negotiate_protocol(0, ses);
	if (rc == 0 && ses->need_reconnect)
		rc = cifs_setup_session(0, ses, nls_codepage);

	/* do we need to reconnect tcon? */
	if (rc || !tcon->need_reconnect) {
		mutex_unlock(&ses->session_mutex);
		goto out;
	}

	cifs_mark_open_files_invalid(tcon);
	rc = CIFSTCon(0, ses, tcon->treeName, tcon, nls_codepage);
	mutex_unlock(&ses->session_mutex);
	cFYI(1, "reconnect tcon rc = %d", rc);

	if (rc)
		goto out;

	/*
	 * FIXME: check if wsize needs updated due to negotiated smb buffer
	 * 	  size shrinking
	 */
	atomic_inc(&tconInfoReconnectCount);

	/* tell server Unix caps we support */
	if (ses->capabilities & CAP_UNIX)
		reset_cifs_unix_caps(0, tcon, NULL, NULL);

	/*
	 * Removed call to reopen open files here. It is safer (and faster) to
	 * reopen files one at a time as needed in read and write.
	 *
	 * FIXME: what about file locks? don't we need to reclaim them ASAP?
	 */

out:
	/*
	 * Check if handle based operation so we know whether we can continue
	 * or not without returning to caller to reset file handle
	 */
	switch (smb_command) {
	case SMB_COM_READ_ANDX:
	case SMB_COM_WRITE_ANDX:
	case SMB_COM_CLOSE:
	case SMB_COM_FIND_CLOSE2:
	case SMB_COM_LOCKING_ANDX:
		rc = -EAGAIN;
	}

	unload_nls(nls_codepage);
	return rc;
}

/* Allocate and return pointer to an SMB request buffer, and set basic
   SMB information in the SMB header.  If the return code is zero, this
   function must have filled in request_buf pointer */
static int
small_smb_init(int smb_command, int wct, struct cifs_tcon *tcon,
		void **request_buf)
{
	int rc;

	rc = cifs_reconnect_tcon(tcon, smb_command);
	if (rc)
		return rc;

	*request_buf = cifs_small_buf_get();
	if (*request_buf == NULL) {
		/* BB should we add a retry in here if not a writepage? */
		return -ENOMEM;
	}

	header_assemble((struct smb_hdr *) *request_buf, smb_command,
			tcon, wct);

	if (tcon != NULL)
		cifs_stats_inc(&tcon->num_smbs_sent);

	return 0;
}

int
small_smb_init_no_tc(const int smb_command, const int wct,
		     struct cifs_ses *ses, void **request_buf)
{
	int rc;
	struct smb_hdr *buffer;

	rc = small_smb_init(smb_command, wct, NULL, request_buf);
	if (rc)
		return rc;

	buffer = (struct smb_hdr *)*request_buf;
	buffer->Mid = get_next_mid(ses->server);
	if (ses->capabilities & CAP_UNICODE)
		buffer->Flags2 |= SMBFLG2_UNICODE;
	if (ses->capabilities & CAP_STATUS32)
		buffer->Flags2 |= SMBFLG2_ERR_STATUS;

	/* uid, tid can stay at zero as set in header assemble */

	/* BB add support for turning on the signing when
	this function is used after 1st of session setup requests */

	return rc;
}

/* If the return code is zero, this function must fill in request_buf pointer */
static int
__smb_init(int smb_command, int wct, struct cifs_tcon *tcon,
			void **request_buf, void **response_buf)
{
	*request_buf = cifs_buf_get();
	if (*request_buf == NULL) {
		/* BB should we add a retry in here if not a writepage? */
		return -ENOMEM;
	}
    /* Although the original thought was we needed the response buf for  */
    /* potential retries of smb operations it turns out we can determine */
    /* from the mid flags when the request buffer can be resent without  */
    /* having to use a second distinct buffer for the response */
	if (response_buf)
		*response_buf = *request_buf;

	header_assemble((struct smb_hdr *) *request_buf, smb_command, tcon,
			wct);

	if (tcon != NULL)
		cifs_stats_inc(&tcon->num_smbs_sent);

	return 0;
}

/* If the return code is zero, this function must fill in request_buf pointer */
static int
smb_init(int smb_command, int wct, struct cifs_tcon *tcon,
	 void **request_buf, void **response_buf)
{
	int rc;

	rc = cifs_reconnect_tcon(tcon, smb_command);
	if (rc)
		return rc;

	return __smb_init(smb_command, wct, tcon, request_buf, response_buf);
}

static int
smb_init_no_reconnect(int smb_command, int wct, struct cifs_tcon *tcon,
			void **request_buf, void **response_buf)
{
	if (tcon->ses->need_reconnect || tcon->need_reconnect)
		return -EHOSTDOWN;

	return __smb_init(smb_command, wct, tcon, request_buf, response_buf);
}

static int validate_t2(struct smb_t2_rsp *pSMB)
{
	unsigned int total_size;

	/* check for plausible wct */
	if (pSMB->hdr.WordCount < 10)
		goto vt2_err;

	/* check for parm and data offset going beyond end of smb */
	if (get_unaligned_le16(&pSMB->t2_rsp.ParameterOffset) > 1024 ||
	    get_unaligned_le16(&pSMB->t2_rsp.DataOffset) > 1024)
		goto vt2_err;

	total_size = get_unaligned_le16(&pSMB->t2_rsp.ParameterCount);
	if (total_size >= 512)
		goto vt2_err;

	/* check that bcc is at least as big as parms + data, and that it is
	 * less than negotiated smb buffer
	 */
	total_size += get_unaligned_le16(&pSMB->t2_rsp.DataCount);
	if (total_size > get_bcc(&pSMB->hdr) ||
	    total_size >= CIFSMaxBufSize + MAX_CIFS_HDR_SIZE)
		goto vt2_err;

	return 0;
vt2_err:
	cifs_dump_mem("Invalid transact2 SMB: ", (char *)pSMB,
		sizeof(struct smb_t2_rsp) + 16);
	return -EINVAL;
}

int
CIFSSMBNegotiate(const unsigned int xid, struct cifs_ses *ses)
{
	NEGOTIATE_REQ *pSMB;
	NEGOTIATE_RSP *pSMBr;
	int rc = 0;
	int bytes_returned;
	int i;
	struct TCP_Server_Info *server;
	u16 count;
	unsigned int secFlags;

	if (ses->server)
		server = ses->server;
	else {
		rc = -EIO;
		return rc;
	}
	rc = smb_init(SMB_COM_NEGOTIATE, 0, NULL /* no tcon yet */ ,
		      (void **) &pSMB, (void **) &pSMBr);
	if (rc)
		return rc;

	/* if any of auth flags (ie not sign or seal) are overriden use them */
	if (ses->overrideSecFlg & (~(CIFSSEC_MUST_SIGN | CIFSSEC_MUST_SEAL)))
		secFlags = ses->overrideSecFlg;  /* BB FIXME fix sign flags? */
	else /* if override flags set only sign/seal OR them with global auth */
		secFlags = global_secflags | ses->overrideSecFlg;

	cFYI(1, "secFlags 0x%x", secFlags);

	pSMB->hdr.Mid = get_next_mid(server);
	pSMB->hdr.Flags2 |= (SMBFLG2_UNICODE | SMBFLG2_ERR_STATUS);

	if ((secFlags & CIFSSEC_MUST_KRB5) == CIFSSEC_MUST_KRB5)
		pSMB->hdr.Flags2 |= SMBFLG2_EXT_SEC;
	else if ((secFlags & CIFSSEC_AUTH_MASK) == CIFSSEC_MAY_KRB5) {
		cFYI(1, "Kerberos only mechanism, enable extended security");
		pSMB->hdr.Flags2 |= SMBFLG2_EXT_SEC;
	} else if ((secFlags & CIFSSEC_MUST_NTLMSSP) == CIFSSEC_MUST_NTLMSSP)
		pSMB->hdr.Flags2 |= SMBFLG2_EXT_SEC;
	else if ((secFlags & CIFSSEC_AUTH_MASK) == CIFSSEC_MAY_NTLMSSP) {
		cFYI(1, "NTLMSSP only mechanism, enable extended security");
		pSMB->hdr.Flags2 |= SMBFLG2_EXT_SEC;
	}

	count = 0;
	for (i = 0; i < CIFS_NUM_PROT; i++) {
		strncpy(pSMB->DialectsArray+count, protocols[i].name, 16);
		count += strlen(protocols[i].name) + 1;
		/* null at end of source and target buffers anyway */
	}
	inc_rfc1001_len(pSMB, count);
	pSMB->ByteCount = cpu_to_le16(count);

	rc = SendReceive(xid, ses, (struct smb_hdr *) pSMB,
			 (struct smb_hdr *) pSMBr, &bytes_returned, 0);
	if (rc != 0)
		goto neg_err_exit;

	server->dialect = le16_to_cpu(pSMBr->DialectIndex);
	cFYI(1, "Dialect: %d", server->dialect);
	/* Check wct = 1 error case */
	if ((pSMBr->hdr.WordCount < 13) || (server->dialect == BAD_PROT)) {
		/* core returns wct = 1, but we do not ask for core - otherwise
		small wct just comes when dialect index is -1 indicating we
		could not negotiate a common dialect */
		rc = -EOPNOTSUPP;
		goto neg_err_exit;
#ifdef CONFIG_CIFS_WEAK_PW_HASH
	} else if ((pSMBr->hdr.WordCount == 13)
			&& ((server->dialect == LANMAN_PROT)
				|| (server->dialect == LANMAN2_PROT))) {
		__s16 tmp;
		struct lanman_neg_rsp *rsp = (struct lanman_neg_rsp *)pSMBr;

		if ((secFlags & CIFSSEC_MAY_LANMAN) ||
			(secFlags & CIFSSEC_MAY_PLNTXT))
			server->secType = LANMAN;
		else {
			cERROR(1, "mount failed weak security disabled"
				   " in /proc/fs/cifs/SecurityFlags");
			rc = -EOPNOTSUPP;
			goto neg_err_exit;
		}
		server->sec_mode = le16_to_cpu(rsp->SecurityMode);
		server->maxReq = min_t(unsigned int,
				       le16_to_cpu(rsp->MaxMpxCount),
				       cifs_max_pending);
		set_credits(server, server->maxReq);
		server->maxBuf = le16_to_cpu(rsp->MaxBufSize);
		server->max_vcs = le16_to_cpu(rsp->MaxNumberVcs);
		/* even though we do not use raw we might as well set this
		accurately, in case we ever find a need for it */
		if ((le16_to_cpu(rsp->RawMode) & RAW_ENABLE) == RAW_ENABLE) {
			server->max_rw = 0xFF00;
			server->capabilities = CAP_MPX_MODE | CAP_RAW_MODE;
		} else {
			server->max_rw = 0;/* do not need to use raw anyway */
			server->capabilities = CAP_MPX_MODE;
		}
		tmp = (__s16)le16_to_cpu(rsp->ServerTimeZone);
		if (tmp == -1) {
			/* OS/2 often does not set timezone therefore
			 * we must use server time to calc time zone.
			 * Could deviate slightly from the right zone.
			 * Smallest defined timezone difference is 15 minutes
			 * (i.e. Nepal).  Rounding up/down is done to match
			 * this requirement.
			 */
			int val, seconds, remain, result;
			struct timespec ts, utc;
			utc = CURRENT_TIME;
			ts = cnvrtDosUnixTm(rsp->SrvTime.Date,
					    rsp->SrvTime.Time, 0);
			cFYI(1, "SrvTime %d sec since 1970 (utc: %d) diff: %d",
				(int)ts.tv_sec, (int)utc.tv_sec,
				(int)(utc.tv_sec - ts.tv_sec));
			val = (int)(utc.tv_sec - ts.tv_sec);
			seconds = abs(val);
			result = (seconds / MIN_TZ_ADJ) * MIN_TZ_ADJ;
			remain = seconds % MIN_TZ_ADJ;
			if (remain >= (MIN_TZ_ADJ / 2))
				result += MIN_TZ_ADJ;
			if (val < 0)
				result = -result;
			server->timeAdj = result;
		} else {
			server->timeAdj = (int)tmp;
			server->timeAdj *= 60; /* also in seconds */
		}
		cFYI(1, "server->timeAdj: %d seconds", server->timeAdj);


		/* BB get server time for time conversions and add
		code to use it and timezone since this is not UTC */

		if (rsp->EncryptionKeyLength ==
				cpu_to_le16(CIFS_CRYPTO_KEY_SIZE)) {
			memcpy(ses->server->cryptkey, rsp->EncryptionKey,
				CIFS_CRYPTO_KEY_SIZE);
		} else if (server->sec_mode & SECMODE_PW_ENCRYPT) {
			rc = -EIO; /* need cryptkey unless plain text */
			goto neg_err_exit;
		}

		cFYI(1, "LANMAN negotiated");
		/* we will not end up setting signing flags - as no signing
		was in LANMAN and server did not return the flags on */
		goto signing_check;
#else /* weak security disabled */
	} else if (pSMBr->hdr.WordCount == 13) {
		cERROR(1, "mount failed, cifs module not built "
			  "with CIFS_WEAK_PW_HASH support");
		rc = -EOPNOTSUPP;
#endif /* WEAK_PW_HASH */
		goto neg_err_exit;
	} else if (pSMBr->hdr.WordCount != 17) {
		/* unknown wct */
		rc = -EOPNOTSUPP;
		goto neg_err_exit;
	}
	/* else wct == 17 NTLM */
	server->sec_mode = pSMBr->SecurityMode;
	if ((server->sec_mode & SECMODE_USER) == 0)
		cFYI(1, "share mode security");

	if ((server->sec_mode & SECMODE_PW_ENCRYPT) == 0)
#ifdef CONFIG_CIFS_WEAK_PW_HASH
		if ((secFlags & CIFSSEC_MAY_PLNTXT) == 0)
#endif /* CIFS_WEAK_PW_HASH */
			cERROR(1, "Server requests plain text password"
				  " but client support disabled");

	if ((secFlags & CIFSSEC_MUST_NTLMV2) == CIFSSEC_MUST_NTLMV2)
		server->secType = NTLMv2;
	else if (secFlags & CIFSSEC_MAY_NTLM)
		server->secType = NTLM;
	else if (secFlags & CIFSSEC_MAY_NTLMV2)
		server->secType = NTLMv2;
	else if (secFlags & CIFSSEC_MAY_KRB5)
		server->secType = Kerberos;
	else if (secFlags & CIFSSEC_MAY_NTLMSSP)
		server->secType = RawNTLMSSP;
	else if (secFlags & CIFSSEC_MAY_LANMAN)
		server->secType = LANMAN;
	else {
		rc = -EOPNOTSUPP;
		cERROR(1, "Invalid security type");
		goto neg_err_exit;
	}
	/* else ... any others ...? */

	/* one byte, so no need to convert this or EncryptionKeyLen from
	   little endian */
	server->maxReq = min_t(unsigned int, le16_to_cpu(pSMBr->MaxMpxCount),
			       cifs_max_pending);
	set_credits(server, server->maxReq);
	/* probably no need to store and check maxvcs */
	server->maxBuf = le32_to_cpu(pSMBr->MaxBufferSize);
	server->max_rw = le32_to_cpu(pSMBr->MaxRawSize);
	cFYI(DBG2, "Max buf = %d", ses->server->maxBuf);
	server->capabilities = le32_to_cpu(pSMBr->Capabilities);
	server->timeAdj = (int)(__s16)le16_to_cpu(pSMBr->ServerTimeZone);
	server->timeAdj *= 60;
	if (pSMBr->EncryptionKeyLength == CIFS_CRYPTO_KEY_SIZE) {
		memcpy(ses->server->cryptkey, pSMBr->u.EncryptionKey,
		       CIFS_CRYPTO_KEY_SIZE);
	} else if ((pSMBr->hdr.Flags2 & SMBFLG2_EXT_SEC ||
			server->capabilities & CAP_EXTENDED_SECURITY) &&
				(pSMBr->EncryptionKeyLength == 0)) {
		/* decode security blob */
		count = get_bcc(&pSMBr->hdr);
		if (count < 16) {
			rc = -EIO;
			goto neg_err_exit;
		}
		spin_lock(&cifs_tcp_ses_lock);
		if (server->srv_count > 1) {
			spin_unlock(&cifs_tcp_ses_lock);
			if (memcmp(server->server_GUID,
				   pSMBr->u.extended_response.
				   GUID, 16) != 0) {
				cFYI(1, "server UID changed");
				memcpy(server->server_GUID,
					pSMBr->u.extended_response.GUID,
					16);
			}
		} else {
			spin_unlock(&cifs_tcp_ses_lock);
			memcpy(server->server_GUID,
			       pSMBr->u.extended_response.GUID, 16);
		}

		if (count == 16) {
			server->secType = RawNTLMSSP;
		} else {
			rc = decode_negTokenInit(pSMBr->u.extended_response.
						 SecurityBlob, count - 16,
						 server);
			if (rc == 1)
				rc = 0;
			else
				rc = -EINVAL;
			if (server->secType == Kerberos) {
				if (!server->sec_kerberos &&
						!server->sec_mskerberos)
					rc = -EOPNOTSUPP;
			} else if (server->secType == RawNTLMSSP) {
				if (!server->sec_ntlmssp)
					rc = -EOPNOTSUPP;
			} else
					rc = -EOPNOTSUPP;
		}
	} else if (server->sec_mode & SECMODE_PW_ENCRYPT) {
		rc = -EIO; /* no crypt key only if plain text pwd */
		goto neg_err_exit;
	} else
		server->capabilities &= ~CAP_EXTENDED_SECURITY;

#ifdef CONFIG_CIFS_WEAK_PW_HASH
signing_check:
#endif
	if ((secFlags & CIFSSEC_MAY_SIGN) == 0) {
		/* MUST_SIGN already includes the MAY_SIGN FLAG
		   so if this is zero it means that signing is disabled */
		cFYI(1, "Signing disabled");
		if (server->sec_mode & SECMODE_SIGN_REQUIRED) {
			cERROR(1, "Server requires "
				   "packet signing to be enabled in "
				   "/proc/fs/cifs/SecurityFlags.");
			rc = -EOPNOTSUPP;
		}
		server->sec_mode &=
			~(SECMODE_SIGN_ENABLED | SECMODE_SIGN_REQUIRED);
	} else if ((secFlags & CIFSSEC_MUST_SIGN) == CIFSSEC_MUST_SIGN) {
		/* signing required */
		cFYI(1, "Must sign - secFlags 0x%x", secFlags);
		if ((server->sec_mode &
			(SECMODE_SIGN_ENABLED | SECMODE_SIGN_REQUIRED)) == 0) {
			cERROR(1, "signing required but server lacks support");
			rc = -EOPNOTSUPP;
		} else
			server->sec_mode |= SECMODE_SIGN_REQUIRED;
	} else {
		/* signing optional ie CIFSSEC_MAY_SIGN */
		if ((server->sec_mode & SECMODE_SIGN_REQUIRED) == 0)
			server->sec_mode &=
				~(SECMODE_SIGN_ENABLED | SECMODE_SIGN_REQUIRED);
	}

neg_err_exit:
	cifs_buf_release(pSMB);

	cFYI(1, "negprot rc %d", rc);
	return rc;
}

int
CIFSSMBTDis(const unsigned int xid, struct cifs_tcon *tcon)
{
	struct smb_hdr *smb_buffer;
	int rc = 0;

	cFYI(1, "In tree disconnect");

	/* BB: do we need to check this? These should never be NULL. */
	if ((tcon->ses == NULL) || (tcon->ses->server == NULL))
		return -EIO;

	/*
	 * No need to return error on this operation if tid invalidated and
	 * closed on server already e.g. due to tcp session crashing. Also,
	 * the tcon is no longer on the list, so no need to take lock before
	 * checking this.
	 */
	if ((tcon->need_reconnect) || (tcon->ses->need_reconnect))
		return 0;

	rc = small_smb_init(SMB_COM_TREE_DISCONNECT, 0, tcon,
			    (void **)&smb_buffer);
	if (rc)
		return rc;

	rc = SendReceiveNoRsp(xid, tcon->ses, (char *)smb_buffer, 0);
	if (rc)
		cFYI(1, "Tree disconnect failed %d", rc);

	/* No need to return error on this operation if tid invalidated and
	   closed on server already e.g. due to tcp session crashing */
	if (rc == -EAGAIN)
		rc = 0;

	return rc;
}

/*
 * This is a no-op for now. We're not really interested in the reply, but
 * rather in the fact that the server sent one and that server->lstrp
 * gets updated.
 *
 * FIXME: maybe we should consider checking that the reply matches request?
 */
static void
cifs_echo_callback(struct mid_q_entry *mid)
{
	struct TCP_Server_Info *server = mid->callback_data;

	DeleteMidQEntry(mid);
	add_credits(server, 1, CIFS_ECHO_OP);
}

int
CIFSSMBEcho(struct TCP_Server_Info *server)
{
	ECHO_REQ *smb;
	int rc = 0;
	struct kvec iov;
	struct smb_rqst rqst = { .rq_iov = &iov,
				 .rq_nvec = 1 };

	cFYI(1, "In echo request");

	rc = small_smb_init(SMB_COM_ECHO, 0, NULL, (void **)&smb);
	if (rc)
		return rc;

	/* set up echo request */
	smb->hdr.Tid = 0xffff;
	smb->hdr.WordCount = 1;
	put_unaligned_le16(1, &smb->EchoCount);
	put_bcc(1, &smb->hdr);
	smb->Data[0] = 'a';
	inc_rfc1001_len(smb, 3);
	iov.iov_base = smb;
	iov.iov_len = be32_to_cpu(smb->hdr.smb_buf_length) + 4;

	rc = cifs_call_async(server, &rqst, NULL, cifs_echo_callback,
			     server, CIFS_ASYNC_OP | CIFS_ECHO_OP);
	if (rc)
		cFYI(1, "Echo request failed: %d", rc);

	cifs_small_buf_release(smb);

	return rc;
}

int
CIFSSMBLogoff(const unsigned int xid, struct cifs_ses *ses)
{
	LOGOFF_ANDX_REQ *pSMB;
	int rc = 0;

	cFYI(1, "In SMBLogoff for session disconnect");

	/*
	 * BB: do we need to check validity of ses and server? They should
	 * always be valid since we have an active reference. If not, that
	 * should probably be a BUG()
	 */
	if (!ses || !ses->server)
		return -EIO;

	mutex_lock(&ses->session_mutex);
	if (ses->need_reconnect)
		goto session_already_dead; /* no need to send SMBlogoff if uid
					      already closed due to reconnect */
	rc = small_smb_init(SMB_COM_LOGOFF_ANDX, 2, NULL, (void **)&pSMB);
	if (rc) {
		mutex_unlock(&ses->session_mutex);
		return rc;
	}

	pSMB->hdr.Mid = get_next_mid(ses->server);

	if (ses->server->sec_mode &
		   (SECMODE_SIGN_REQUIRED | SECMODE_SIGN_ENABLED))
			pSMB->hdr.Flags2 |= SMBFLG2_SECURITY_SIGNATURE;

	pSMB->hdr.Uid = ses->Suid;

	pSMB->AndXCommand = 0xFF;
	rc = SendReceiveNoRsp(xid, ses, (char *) pSMB, 0);
session_already_dead:
	mutex_unlock(&ses->session_mutex);

	/* if session dead then we do not need to do ulogoff,
		since server closed smb session, no sense reporting
		error */
	if (rc == -EAGAIN)
		rc = 0;
	return rc;
}

int
CIFSPOSIXDelFile(const unsigned int xid, struct cifs_tcon *tcon,
		 const char *fileName, __u16 type,
		 const struct nls_table *nls_codepage, int remap)
{
	TRANSACTION2_SPI_REQ *pSMB = NULL;
	TRANSACTION2_SPI_RSP *pSMBr = NULL;
	struct unlink_psx_rq *pRqD;
	int name_len;
	int rc = 0;
	int bytes_returned = 0;
	__u16 params, param_offset, offset, byte_count;

	cFYI(1, "In POSIX delete");
PsxDelete:
	rc = smb_init(SMB_COM_TRANSACTION2, 15, tcon, (void **) &pSMB,
		      (void **) &pSMBr);
	if (rc)
		return rc;

	if (pSMB->hdr.Flags2 & SMBFLG2_UNICODE) {
		name_len =
		    cifsConvertToUTF16((__le16 *) pSMB->FileName, fileName,
				       PATH_MAX, nls_codepage, remap);
		name_len++;	/* trailing null */
		name_len *= 2;
	} else { /* BB add path length overrun check */
		name_len = strnlen(fileName, PATH_MAX);
		name_len++;	/* trailing null */
		strncpy(pSMB->FileName, fileName, name_len);
	}

	params = 6 + name_len;
	pSMB->MaxParameterCount = cpu_to_le16(2);
	pSMB->MaxDataCount = 0; /* BB double check this with jra */
	pSMB->MaxSetupCount = 0;
	pSMB->Reserved = 0;
	pSMB->Flags = 0;
	pSMB->Timeout = 0;
	pSMB->Reserved2 = 0;
	param_offset = offsetof(struct smb_com_transaction2_spi_req,
				InformationLevel) - 4;
	offset = param_offset + params;

	/* Setup pointer to Request Data (inode type) */
	pRqD = (struct unlink_psx_rq *)(((char *)&pSMB->hdr.Protocol) + offset);
	pRqD->type = cpu_to_le16(type);
	pSMB->ParameterOffset = cpu_to_le16(param_offset);
	pSMB->DataOffset = cpu_to_le16(offset);
	pSMB->SetupCount = 1;
	pSMB->Reserved3 = 0;
	pSMB->SubCommand = cpu_to_le16(TRANS2_SET_PATH_INFORMATION);
	byte_count = 3 /* pad */  + params + sizeof(struct unlink_psx_rq);

	pSMB->DataCount = cpu_to_le16(sizeof(struct unlink_psx_rq));
	pSMB->TotalDataCount = cpu_to_le16(sizeof(struct unlink_psx_rq));
	pSMB->ParameterCount = cpu_to_le16(params);
	pSMB->TotalParameterCount = pSMB->ParameterCount;
	pSMB->InformationLevel = cpu_to_le16(SMB_POSIX_UNLINK);
	pSMB->Reserved4 = 0;
	inc_rfc1001_len(pSMB, byte_count);
	pSMB->ByteCount = cpu_to_le16(byte_count);
	rc = SendReceive(xid, tcon->ses, (struct smb_hdr *) pSMB,
			 (struct smb_hdr *) pSMBr, &bytes_returned, 0);
	if (rc)
		cFYI(1, "Posix delete returned %d", rc);
	cifs_buf_release(pSMB);

	cifs_stats_inc(&tcon->stats.cifs_stats.num_deletes);

	if (rc == -EAGAIN)
		goto PsxDelete;

	return rc;
}

int
CIFSSMBDelFile(const unsigned int xid, struct cifs_tcon *tcon, const char *name,
	       struct cifs_sb_info *cifs_sb)
{
	DELETE_FILE_REQ *pSMB = NULL;
	DELETE_FILE_RSP *pSMBr = NULL;
	int rc = 0;
	int bytes_returned;
	int name_len;
	int remap = cifs_sb->mnt_cifs_flags & CIFS_MOUNT_MAP_SPECIAL_CHR;

DelFileRetry:
	rc = smb_init(SMB_COM_DELETE, 1, tcon, (void **) &pSMB,
		      (void **) &pSMBr);
	if (rc)
		return rc;

	if (pSMB->hdr.Flags2 & SMBFLG2_UNICODE) {
		name_len = cifsConvertToUTF16((__le16 *) pSMB->fileName, name,
					      PATH_MAX, cifs_sb->local_nls,
					      remap);
		name_len++;	/* trailing null */
		name_len *= 2;
	} else {		/* BB improve check for buffer overruns BB */
		name_len = strnlen(name, PATH_MAX);
		name_len++;	/* trailing null */
		strncpy(pSMB->fileName, name, name_len);
	}
	pSMB->SearchAttributes =
	    cpu_to_le16(ATTR_READONLY | ATTR_HIDDEN | ATTR_SYSTEM);
	pSMB->BufferFormat = 0x04;
	inc_rfc1001_len(pSMB, name_len + 1);
	pSMB->ByteCount = cpu_to_le16(name_len + 1);
	rc = SendReceive(xid, tcon->ses, (struct smb_hdr *) pSMB,
			 (struct smb_hdr *) pSMBr, &bytes_returned, 0);
	cifs_stats_inc(&tcon->stats.cifs_stats.num_deletes);
	if (rc)
		cFYI(1, "Error in RMFile = %d", rc);

	cifs_buf_release(pSMB);
	if (rc == -EAGAIN)
		goto DelFileRetry;

	return rc;
}

int
CIFSSMBRmDir(const unsigned int xid, struct cifs_tcon *tcon, const char *name,
	     struct cifs_sb_info *cifs_sb)
{
	DELETE_DIRECTORY_REQ *pSMB = NULL;
	DELETE_DIRECTORY_RSP *pSMBr = NULL;
	int rc = 0;
	int bytes_returned;
	int name_len;
	int remap = cifs_sb->mnt_cifs_flags & CIFS_MOUNT_MAP_SPECIAL_CHR;

	cFYI(1, "In CIFSSMBRmDir");
RmDirRetry:
	rc = smb_init(SMB_COM_DELETE_DIRECTORY, 0, tcon, (void **) &pSMB,
		      (void **) &pSMBr);
	if (rc)
		return rc;

	if (pSMB->hdr.Flags2 & SMBFLG2_UNICODE) {
		name_len = cifsConvertToUTF16((__le16 *) pSMB->DirName, name,
					      PATH_MAX, cifs_sb->local_nls,
					      remap);
		name_len++;	/* trailing null */
		name_len *= 2;
	} else {		/* BB improve check for buffer overruns BB */
		name_len = strnlen(name, PATH_MAX);
		name_len++;	/* trailing null */
		strncpy(pSMB->DirName, name, name_len);
	}

	pSMB->BufferFormat = 0x04;
	inc_rfc1001_len(pSMB, name_len + 1);
	pSMB->ByteCount = cpu_to_le16(name_len + 1);
	rc = SendReceive(xid, tcon->ses, (struct smb_hdr *) pSMB,
			 (struct smb_hdr *) pSMBr, &bytes_returned, 0);
	cifs_stats_inc(&tcon->stats.cifs_stats.num_rmdirs);
	if (rc)
		cFYI(1, "Error in RMDir = %d", rc);

	cifs_buf_release(pSMB);
	if (rc == -EAGAIN)
		goto RmDirRetry;
	return rc;
}

int
CIFSSMBMkDir(const unsigned int xid, struct cifs_tcon *tcon, const char *name,
	     struct cifs_sb_info *cifs_sb)
{
	int rc = 0;
	CREATE_DIRECTORY_REQ *pSMB = NULL;
	CREATE_DIRECTORY_RSP *pSMBr = NULL;
	int bytes_returned;
	int name_len;
	int remap = cifs_sb->mnt_cifs_flags & CIFS_MOUNT_MAP_SPECIAL_CHR;

	cFYI(1, "In CIFSSMBMkDir");
MkDirRetry:
	rc = smb_init(SMB_COM_CREATE_DIRECTORY, 0, tcon, (void **) &pSMB,
		      (void **) &pSMBr);
	if (rc)
		return rc;

	if (pSMB->hdr.Flags2 & SMBFLG2_UNICODE) {
		name_len = cifsConvertToUTF16((__le16 *) pSMB->DirName, name,
					      PATH_MAX, cifs_sb->local_nls,
					      remap);
		name_len++;	/* trailing null */
		name_len *= 2;
	} else {		/* BB improve check for buffer overruns BB */
		name_len = strnlen(name, PATH_MAX);
		name_len++;	/* trailing null */
		strncpy(pSMB->DirName, name, name_len);
	}

	pSMB->BufferFormat = 0x04;
	inc_rfc1001_len(pSMB, name_len + 1);
	pSMB->ByteCount = cpu_to_le16(name_len + 1);
	rc = SendReceive(xid, tcon->ses, (struct smb_hdr *) pSMB,
			 (struct smb_hdr *) pSMBr, &bytes_returned, 0);
	cifs_stats_inc(&tcon->stats.cifs_stats.num_mkdirs);
	if (rc)
		cFYI(1, "Error in Mkdir = %d", rc);

	cifs_buf_release(pSMB);
	if (rc == -EAGAIN)
		goto MkDirRetry;
	return rc;
}

int
CIFSPOSIXCreate(const unsigned int xid, struct cifs_tcon *tcon,
		__u32 posix_flags, __u64 mode, __u16 *netfid,
		FILE_UNIX_BASIC_INFO *pRetData, __u32 *pOplock,
		const char *name, const struct nls_table *nls_codepage,
		int remap)
{
	TRANSACTION2_SPI_REQ *pSMB = NULL;
	TRANSACTION2_SPI_RSP *pSMBr = NULL;
	int name_len;
	int rc = 0;
	int bytes_returned = 0;
	__u16 params, param_offset, offset, byte_count, count;
	OPEN_PSX_REQ *pdata;
	OPEN_PSX_RSP *psx_rsp;

	cFYI(1, "In POSIX Create");
PsxCreat:
	rc = smb_init(SMB_COM_TRANSACTION2, 15, tcon, (void **) &pSMB,
		      (void **) &pSMBr);
	if (rc)
		return rc;

	if (pSMB->hdr.Flags2 & SMBFLG2_UNICODE) {
		name_len =
		    cifsConvertToUTF16((__le16 *) pSMB->FileName, name,
				       PATH_MAX, nls_codepage, remap);
		name_len++;	/* trailing null */
		name_len *= 2;
	} else {	/* BB improve the check for buffer overruns BB */
		name_len = strnlen(name, PATH_MAX);
		name_len++;	/* trailing null */
		strncpy(pSMB->FileName, name, name_len);
	}

	params = 6 + name_len;
	count = sizeof(OPEN_PSX_REQ);
	pSMB->MaxParameterCount = cpu_to_le16(2);
	pSMB->MaxDataCount = cpu_to_le16(1000);	/* large enough */
	pSMB->MaxSetupCount = 0;
	pSMB->Reserved = 0;
	pSMB->Flags = 0;
	pSMB->Timeout = 0;
	pSMB->Reserved2 = 0;
	param_offset = offsetof(struct smb_com_transaction2_spi_req,
				InformationLevel) - 4;
	offset = param_offset + params;
	pdata = (OPEN_PSX_REQ *)(((char *)&pSMB->hdr.Protocol) + offset);
	pdata->Level = cpu_to_le16(SMB_QUERY_FILE_UNIX_BASIC);
	pdata->Permissions = cpu_to_le64(mode);
	pdata->PosixOpenFlags = cpu_to_le32(posix_flags);
	pdata->OpenFlags =  cpu_to_le32(*pOplock);
	pSMB->ParameterOffset = cpu_to_le16(param_offset);
	pSMB->DataOffset = cpu_to_le16(offset);
	pSMB->SetupCount = 1;
	pSMB->Reserved3 = 0;
	pSMB->SubCommand = cpu_to_le16(TRANS2_SET_PATH_INFORMATION);
	byte_count = 3 /* pad */  + params + count;

	pSMB->DataCount = cpu_to_le16(count);
	pSMB->ParameterCount = cpu_to_le16(params);
	pSMB->TotalDataCount = pSMB->DataCount;
	pSMB->TotalParameterCount = pSMB->ParameterCount;
	pSMB->InformationLevel = cpu_to_le16(SMB_POSIX_OPEN);
	pSMB->Reserved4 = 0;
	inc_rfc1001_len(pSMB, byte_count);
	pSMB->ByteCount = cpu_to_le16(byte_count);
	rc = SendReceive(xid, tcon->ses, (struct smb_hdr *) pSMB,
			 (struct smb_hdr *) pSMBr, &bytes_returned, 0);
	if (rc) {
		cFYI(1, "Posix create returned %d", rc);
		goto psx_create_err;
	}

	cFYI(1, "copying inode info");
	rc = validate_t2((struct smb_t2_rsp *)pSMBr);

	if (rc || get_bcc(&pSMBr->hdr) < sizeof(OPEN_PSX_RSP)) {
		rc = -EIO;	/* bad smb */
		goto psx_create_err;
	}

	/* copy return information to pRetData */
	psx_rsp = (OPEN_PSX_RSP *)((char *) &pSMBr->hdr.Protocol
			+ le16_to_cpu(pSMBr->t2.DataOffset));

	*pOplock = le16_to_cpu(psx_rsp->OplockFlags);
	if (netfid)
		*netfid = psx_rsp->Fid;   /* cifs fid stays in le */
	/* Let caller know file was created so we can set the mode. */
	/* Do we care about the CreateAction in any other cases? */
	if (cpu_to_le32(FILE_CREATE) == psx_rsp->CreateAction)
		*pOplock |= CIFS_CREATE_ACTION;
	/* check to make sure response data is there */
	if (psx_rsp->ReturnedLevel != cpu_to_le16(SMB_QUERY_FILE_UNIX_BASIC)) {
		pRetData->Type = cpu_to_le32(-1); /* unknown */
		cFYI(DBG2, "unknown type");
	} else {
		if (get_bcc(&pSMBr->hdr) < sizeof(OPEN_PSX_RSP)
					+ sizeof(FILE_UNIX_BASIC_INFO)) {
			cERROR(1, "Open response data too small");
			pRetData->Type = cpu_to_le32(-1);
			goto psx_create_err;
		}
		memcpy((char *) pRetData,
			(char *)psx_rsp + sizeof(OPEN_PSX_RSP),
			sizeof(FILE_UNIX_BASIC_INFO));
	}

psx_create_err:
	cifs_buf_release(pSMB);

	if (posix_flags & SMB_O_DIRECTORY)
		cifs_stats_inc(&tcon->stats.cifs_stats.num_posixmkdirs);
	else
		cifs_stats_inc(&tcon->stats.cifs_stats.num_posixopens);

	if (rc == -EAGAIN)
		goto PsxCreat;

	return rc;
}

static __u16 convert_disposition(int disposition)
{
	__u16 ofun = 0;

	switch (disposition) {
		case FILE_SUPERSEDE:
			ofun = SMBOPEN_OCREATE | SMBOPEN_OTRUNC;
			break;
		case FILE_OPEN:
			ofun = SMBOPEN_OAPPEND;
			break;
		case FILE_CREATE:
			ofun = SMBOPEN_OCREATE;
			break;
		case FILE_OPEN_IF:
			ofun = SMBOPEN_OCREATE | SMBOPEN_OAPPEND;
			break;
		case FILE_OVERWRITE:
			ofun = SMBOPEN_OTRUNC;
			break;
		case FILE_OVERWRITE_IF:
			ofun = SMBOPEN_OCREATE | SMBOPEN_OTRUNC;
			break;
		default:
			cFYI(1, "unknown disposition %d", disposition);
			ofun =  SMBOPEN_OAPPEND; /* regular open */
	}
	return ofun;
}

static int
access_flags_to_smbopen_mode(const int access_flags)
{
	int masked_flags = access_flags & (GENERIC_READ | GENERIC_WRITE);

	if (masked_flags == GENERIC_READ)
		return SMBOPEN_READ;
	else if (masked_flags == GENERIC_WRITE)
		return SMBOPEN_WRITE;

	/* just go for read/write */
	return SMBOPEN_READWRITE;
}

int
SMBLegacyOpen(const unsigned int xid, struct cifs_tcon *tcon,
	    const char *fileName, const int openDisposition,
	    const int access_flags, const int create_options, __u16 *netfid,
	    int *pOplock, FILE_ALL_INFO *pfile_info,
	    const struct nls_table *nls_codepage, int remap)
{
	int rc = -EACCES;
	OPENX_REQ *pSMB = NULL;
	OPENX_RSP *pSMBr = NULL;
	int bytes_returned;
	int name_len;
	__u16 count;

OldOpenRetry:
	rc = smb_init(SMB_COM_OPEN_ANDX, 15, tcon, (void **) &pSMB,
		      (void **) &pSMBr);
	if (rc)
		return rc;

	pSMB->AndXCommand = 0xFF;       /* none */

	if (pSMB->hdr.Flags2 & SMBFLG2_UNICODE) {
		count = 1;      /* account for one byte pad to word boundary */
		name_len =
		   cifsConvertToUTF16((__le16 *) (pSMB->fileName + 1),
				      fileName, PATH_MAX, nls_codepage, remap);
		name_len++;     /* trailing null */
		name_len *= 2;
	} else {                /* BB improve check for buffer overruns BB */
		count = 0;      /* no pad */
		name_len = strnlen(fileName, PATH_MAX);
		name_len++;     /* trailing null */
		strncpy(pSMB->fileName, fileName, name_len);
	}
	if (*pOplock & REQ_OPLOCK)
		pSMB->OpenFlags = cpu_to_le16(REQ_OPLOCK);
	else if (*pOplock & REQ_BATCHOPLOCK)
		pSMB->OpenFlags = cpu_to_le16(REQ_BATCHOPLOCK);

	pSMB->OpenFlags |= cpu_to_le16(REQ_MORE_INFO);
	pSMB->Mode = cpu_to_le16(access_flags_to_smbopen_mode(access_flags));
	pSMB->Mode |= cpu_to_le16(0x40); /* deny none */
	/* set file as system file if special file such
	   as fifo and server expecting SFU style and
	   no Unix extensions */

	if (create_options & CREATE_OPTION_SPECIAL)
		pSMB->FileAttributes = cpu_to_le16(ATTR_SYSTEM);
	else /* BB FIXME BB */
		pSMB->FileAttributes = cpu_to_le16(0/*ATTR_NORMAL*/);

	if (create_options & CREATE_OPTION_READONLY)
		pSMB->FileAttributes |= cpu_to_le16(ATTR_READONLY);

	/* BB FIXME BB */
/*	pSMB->CreateOptions = cpu_to_le32(create_options &
						 CREATE_OPTIONS_MASK); */
	/* BB FIXME END BB */

	pSMB->Sattr = cpu_to_le16(ATTR_HIDDEN | ATTR_SYSTEM | ATTR_DIRECTORY);
	pSMB->OpenFunction = cpu_to_le16(convert_disposition(openDisposition));
	count += name_len;
	inc_rfc1001_len(pSMB, count);

	pSMB->ByteCount = cpu_to_le16(count);
	/* long_op set to 1 to allow for oplock break timeouts */
	rc = SendReceive(xid, tcon->ses, (struct smb_hdr *) pSMB,
			(struct smb_hdr *)pSMBr, &bytes_returned, 0);
	cifs_stats_inc(&tcon->stats.cifs_stats.num_opens);
	if (rc) {
		cFYI(1, "Error in Open = %d", rc);
	} else {
	/* BB verify if wct == 15 */

/*		*pOplock = pSMBr->OplockLevel; */ /* BB take from action field*/

		*netfid = pSMBr->Fid;   /* cifs fid stays in le */
		/* Let caller know file was created so we can set the mode. */
		/* Do we care about the CreateAction in any other cases? */
	/* BB FIXME BB */
/*		if (cpu_to_le32(FILE_CREATE) == pSMBr->CreateAction)
			*pOplock |= CIFS_CREATE_ACTION; */
	/* BB FIXME END */

		if (pfile_info) {
			pfile_info->CreationTime = 0; /* BB convert CreateTime*/
			pfile_info->LastAccessTime = 0; /* BB fixme */
			pfile_info->LastWriteTime = 0; /* BB fixme */
			pfile_info->ChangeTime = 0;  /* BB fixme */
			pfile_info->Attributes =
				cpu_to_le32(le16_to_cpu(pSMBr->FileAttributes));
			/* the file_info buf is endian converted by caller */
			pfile_info->AllocationSize =
				cpu_to_le64(le32_to_cpu(pSMBr->EndOfFile));
			pfile_info->EndOfFile = pfile_info->AllocationSize;
			pfile_info->NumberOfLinks = cpu_to_le32(1);
			pfile_info->DeletePending = 0;
		}
	}

	cifs_buf_release(pSMB);
	if (rc == -EAGAIN)
		goto OldOpenRetry;
	return rc;
}

int
CIFSSMBOpen(const unsigned int xid, struct cifs_tcon *tcon,
	    const char *fileName, const int openDisposition,
	    const int access_flags, const int create_options, __u16 *netfid,
	    int *pOplock, FILE_ALL_INFO *pfile_info,
	    const struct nls_table *nls_codepage, int remap)
{
	int rc = -EACCES;
	OPEN_REQ *pSMB = NULL;
	OPEN_RSP *pSMBr = NULL;
	int bytes_returned;
	int name_len;
	__u16 count;

openRetry:
	rc = smb_init(SMB_COM_NT_CREATE_ANDX, 24, tcon, (void **) &pSMB,
		      (void **) &pSMBr);
	if (rc)
		return rc;

	pSMB->AndXCommand = 0xFF;	/* none */

	if (pSMB->hdr.Flags2 & SMBFLG2_UNICODE) {
		count = 1;	/* account for one byte pad to word boundary */
		name_len =
		    cifsConvertToUTF16((__le16 *) (pSMB->fileName + 1),
				       fileName, PATH_MAX, nls_codepage, remap);
		name_len++;	/* trailing null */
		name_len *= 2;
		pSMB->NameLength = cpu_to_le16(name_len);
	} else {		/* BB improve check for buffer overruns BB */
		count = 0;	/* no pad */
		name_len = strnlen(fileName, PATH_MAX);
		name_len++;	/* trailing null */
		pSMB->NameLength = cpu_to_le16(name_len);
		strncpy(pSMB->fileName, fileName, name_len);
	}
	if (*pOplock & REQ_OPLOCK)
		pSMB->OpenFlags = cpu_to_le32(REQ_OPLOCK);
	else if (*pOplock & REQ_BATCHOPLOCK)
		pSMB->OpenFlags = cpu_to_le32(REQ_BATCHOPLOCK);
	pSMB->DesiredAccess = cpu_to_le32(access_flags);
	pSMB->AllocationSize = 0;
	/* set file as system file if special file such
	   as fifo and server expecting SFU style and
	   no Unix extensions */
	if (create_options & CREATE_OPTION_SPECIAL)
		pSMB->FileAttributes = cpu_to_le32(ATTR_SYSTEM);
	else
		pSMB->FileAttributes = cpu_to_le32(ATTR_NORMAL);

	/* XP does not handle ATTR_POSIX_SEMANTICS */
	/* but it helps speed up case sensitive checks for other
	servers such as Samba */
	if (tcon->ses->capabilities & CAP_UNIX)
		pSMB->FileAttributes |= cpu_to_le32(ATTR_POSIX_SEMANTICS);

	if (create_options & CREATE_OPTION_READONLY)
		pSMB->FileAttributes |= cpu_to_le32(ATTR_READONLY);

	pSMB->ShareAccess = cpu_to_le32(FILE_SHARE_ALL);
	pSMB->CreateDisposition = cpu_to_le32(openDisposition);
	pSMB->CreateOptions = cpu_to_le32(create_options & CREATE_OPTIONS_MASK);
	/* BB Expirement with various impersonation levels and verify */
	pSMB->ImpersonationLevel = cpu_to_le32(SECURITY_IMPERSONATION);
	pSMB->SecurityFlags =
	    SECURITY_CONTEXT_TRACKING | SECURITY_EFFECTIVE_ONLY;

	count += name_len;
	inc_rfc1001_len(pSMB, count);

	pSMB->ByteCount = cpu_to_le16(count);
	/* long_op set to 1 to allow for oplock break timeouts */
	rc = SendReceive(xid, tcon->ses, (struct smb_hdr *) pSMB,
			(struct smb_hdr *)pSMBr, &bytes_returned, 0);
	cifs_stats_inc(&tcon->stats.cifs_stats.num_opens);
	if (rc) {
		cFYI(1, "Error in Open = %d", rc);
	} else {
		*pOplock = pSMBr->OplockLevel; /* 1 byte no need to le_to_cpu */
		*netfid = pSMBr->Fid;	/* cifs fid stays in le */
		/* Let caller know file was created so we can set the mode. */
		/* Do we care about the CreateAction in any other cases? */
		if (cpu_to_le32(FILE_CREATE) == pSMBr->CreateAction)
			*pOplock |= CIFS_CREATE_ACTION;
		if (pfile_info) {
			memcpy((char *)pfile_info, (char *)&pSMBr->CreationTime,
				36 /* CreationTime to Attributes */);
			/* the file_info buf is endian converted by caller */
			pfile_info->AllocationSize = pSMBr->AllocationSize;
			pfile_info->EndOfFile = pSMBr->EndOfFile;
			pfile_info->NumberOfLinks = cpu_to_le32(1);
			pfile_info->DeletePending = 0;
		}
	}

	cifs_buf_release(pSMB);
	if (rc == -EAGAIN)
		goto openRetry;
	return rc;
}

/*
 * Discard any remaining data in the current SMB. To do this, we borrow the
 * current bigbuf.
 */
static int
cifs_readv_discard(struct TCP_Server_Info *server, struct mid_q_entry *mid)
{
	unsigned int rfclen = get_rfc1002_length(server->smallbuf);
	int remaining = rfclen + 4 - server->total_read;
	struct cifs_readdata *rdata = mid->callback_data;

	while (remaining > 0) {
		int length;

		length = cifs_read_from_socket(server, server->bigbuf,
				min_t(unsigned int, remaining,
				    CIFSMaxBufSize + MAX_HEADER_SIZE(server)));
		if (length < 0)
			return length;
		server->total_read += length;
		remaining -= length;
	}

	dequeue_mid(mid, rdata->result);
	return 0;
}

int
cifs_readv_receive(struct TCP_Server_Info *server, struct mid_q_entry *mid)
{
	int length, len;
	unsigned int data_offset, data_len;
	struct cifs_readdata *rdata = mid->callback_data;
	char *buf = server->smallbuf;
	unsigned int buflen = get_rfc1002_length(buf) + 4;

	cFYI(1, "%s: mid=%llu offset=%llu bytes=%u", __func__,
		mid->mid, rdata->offset, rdata->bytes);

	/*
	 * read the rest of READ_RSP header (sans Data array), or whatever we
	 * can if there's not enough data. At this point, we've read down to
	 * the Mid.
	 */
	len = min_t(unsigned int, buflen, server->vals->read_rsp_size) -
							HEADER_SIZE(server) + 1;

	rdata->iov.iov_base = buf + HEADER_SIZE(server) - 1;
	rdata->iov.iov_len = len;

	length = cifs_readv_from_socket(server, &rdata->iov, 1, len);
	if (length < 0)
		return length;
	server->total_read += length;

	/* Was the SMB read successful? */
	rdata->result = server->ops->map_error(buf, false);
	if (rdata->result != 0) {
		cFYI(1, "%s: server returned error %d", __func__,
			rdata->result);
		return cifs_readv_discard(server, mid);
	}

	/* Is there enough to get to the rest of the READ_RSP header? */
	if (server->total_read < server->vals->read_rsp_size) {
		cFYI(1, "%s: server returned short header. got=%u expected=%zu",
			__func__, server->total_read,
			server->vals->read_rsp_size);
		rdata->result = -EIO;
		return cifs_readv_discard(server, mid);
	}

	data_offset = server->ops->read_data_offset(buf) + 4;
	if (data_offset < server->total_read) {
		/*
		 * win2k8 sometimes sends an offset of 0 when the read
		 * is beyond the EOF. Treat it as if the data starts just after
		 * the header.
		 */
		cFYI(1, "%s: data offset (%u) inside read response header",
			__func__, data_offset);
		data_offset = server->total_read;
	} else if (data_offset > MAX_CIFS_SMALL_BUFFER_SIZE) {
		/* data_offset is beyond the end of smallbuf */
		cFYI(1, "%s: data offset (%u) beyond end of smallbuf",
			__func__, data_offset);
		rdata->result = -EIO;
		return cifs_readv_discard(server, mid);
	}

	cFYI(1, "%s: total_read=%u data_offset=%u", __func__,
		server->total_read, data_offset);

	len = data_offset - server->total_read;
	if (len > 0) {
		/* read any junk before data into the rest of smallbuf */
		rdata->iov.iov_base = buf + server->total_read;
		rdata->iov.iov_len = len;
		length = cifs_readv_from_socket(server, &rdata->iov, 1, len);
		if (length < 0)
			return length;
		server->total_read += length;
	}

	/* set up first iov for signature check */
	rdata->iov.iov_base = buf;
	rdata->iov.iov_len = server->total_read;
	cFYI(1, "0: iov_base=%p iov_len=%zu",
		rdata->iov.iov_base, rdata->iov.iov_len);

	/* how much data is in the response? */
	data_len = server->ops->read_data_length(buf);
	if (data_offset + data_len > buflen) {
		/* data_len is corrupt -- discard frame */
		rdata->result = -EIO;
		return cifs_readv_discard(server, mid);
	}

	length = rdata->read_into_pages(server, rdata, data_len);
	if (length < 0)
		return length;

	server->total_read += length;
	rdata->bytes = length;

	cFYI(1, "total_read=%u buflen=%u remaining=%u", server->total_read,
		buflen, data_len);

	/* discard anything left over */
	if (server->total_read < buflen)
		return cifs_readv_discard(server, mid);

	dequeue_mid(mid, false);
	return length;
}

static void
cifs_readv_callback(struct mid_q_entry *mid)
{
	struct cifs_readdata *rdata = mid->callback_data;
	struct cifs_tcon *tcon = tlink_tcon(rdata->cfile->tlink);
	struct TCP_Server_Info *server = tcon->ses->server;
	struct smb_rqst rqst = { .rq_iov = &rdata->iov,
				 .rq_nvec = 1,
				 .rq_pages = rdata->pages,
				 .rq_npages = rdata->nr_pages,
				 .rq_pagesz = rdata->pagesz,
				 .rq_tailsz = rdata->tailsz };

	cFYI(1, "%s: mid=%llu state=%d result=%d bytes=%u", __func__,
		mid->mid, mid->mid_state, rdata->result, rdata->bytes);

	switch (mid->mid_state) {
	case MID_RESPONSE_RECEIVED:
		/* result already set, check signature */
		if (server->sec_mode &
		    (SECMODE_SIGN_REQUIRED | SECMODE_SIGN_ENABLED)) {
			int rc = 0;

			rc = cifs_verify_signature(&rqst, server,
						  mid->sequence_number + 1);
			if (rc)
				cERROR(1, "SMB signature verification returned "
				       "error = %d", rc);
		}
		/* FIXME: should this be counted toward the initiating task? */
		task_io_account_read(rdata->bytes);
		cifs_stats_bytes_read(tcon, rdata->bytes);
		break;
	case MID_REQUEST_SUBMITTED:
	case MID_RETRY_NEEDED:
		rdata->result = -EAGAIN;
		break;
	default:
		rdata->result = -EIO;
	}

	queue_work(cifsiod_wq, &rdata->work);
	DeleteMidQEntry(mid);
	add_credits(server, 1, 0);
}

/* cifs_async_readv - send an async write, and set up mid to handle result */
int
cifs_async_readv(struct cifs_readdata *rdata)
{
	int rc;
	READ_REQ *smb = NULL;
	int wct;
	struct cifs_tcon *tcon = tlink_tcon(rdata->cfile->tlink);
	struct smb_rqst rqst = { .rq_iov = &rdata->iov,
				 .rq_nvec = 1 };

	cFYI(1, "%s: offset=%llu bytes=%u", __func__,
		rdata->offset, rdata->bytes);

	if (tcon->ses->capabilities & CAP_LARGE_FILES)
		wct = 12;
	else {
		wct = 10; /* old style read */
		if ((rdata->offset >> 32) > 0)  {
			/* can not handle this big offset for old */
			return -EIO;
		}
	}

	rc = small_smb_init(SMB_COM_READ_ANDX, wct, tcon, (void **)&smb);
	if (rc)
		return rc;

	smb->hdr.Pid = cpu_to_le16((__u16)rdata->pid);
	smb->hdr.PidHigh = cpu_to_le16((__u16)(rdata->pid >> 16));

	smb->AndXCommand = 0xFF;	/* none */
	smb->Fid = rdata->cfile->fid.netfid;
	smb->OffsetLow = cpu_to_le32(rdata->offset & 0xFFFFFFFF);
	if (wct == 12)
		smb->OffsetHigh = cpu_to_le32(rdata->offset >> 32);
	smb->Remaining = 0;
	smb->MaxCount = cpu_to_le16(rdata->bytes & 0xFFFF);
	smb->MaxCountHigh = cpu_to_le32(rdata->bytes >> 16);
	if (wct == 12)
		smb->ByteCount = 0;
	else {
		/* old style read */
		struct smb_com_readx_req *smbr =
			(struct smb_com_readx_req *)smb;
		smbr->ByteCount = 0;
	}

	/* 4 for RFC1001 length + 1 for BCC */
	rdata->iov.iov_base = smb;
	rdata->iov.iov_len = be32_to_cpu(smb->hdr.smb_buf_length) + 4;

	kref_get(&rdata->refcount);
	rc = cifs_call_async(tcon->ses->server, &rqst, cifs_readv_receive,
			     cifs_readv_callback, rdata, 0);

	if (rc == 0)
		cifs_stats_inc(&tcon->stats.cifs_stats.num_reads);
	else
		kref_put(&rdata->refcount, cifs_readdata_release);

	cifs_small_buf_release(smb);
	return rc;
}

int
CIFSSMBRead(const unsigned int xid, struct cifs_io_parms *io_parms,
	    unsigned int *nbytes, char **buf, int *pbuf_type)
{
	int rc = -EACCES;
	READ_REQ *pSMB = NULL;
	READ_RSP *pSMBr = NULL;
	char *pReadData = NULL;
	int wct;
	int resp_buf_type = 0;
	struct kvec iov[1];
	__u32 pid = io_parms->pid;
	__u16 netfid = io_parms->netfid;
	__u64 offset = io_parms->offset;
	struct cifs_tcon *tcon = io_parms->tcon;
	unsigned int count = io_parms->length;

	cFYI(1, "Reading %d bytes on fid %d", count, netfid);
	if (tcon->ses->capabilities & CAP_LARGE_FILES)
		wct = 12;
	else {
		wct = 10; /* old style read */
		if ((offset >> 32) > 0)  {
			/* can not handle this big offset for old */
			return -EIO;
		}
	}

	*nbytes = 0;
	rc = small_smb_init(SMB_COM_READ_ANDX, wct, tcon, (void **) &pSMB);
	if (rc)
		return rc;

	pSMB->hdr.Pid = cpu_to_le16((__u16)pid);
	pSMB->hdr.PidHigh = cpu_to_le16((__u16)(pid >> 16));

	/* tcon and ses pointer are checked in smb_init */
	if (tcon->ses->server == NULL)
		return -ECONNABORTED;

	pSMB->AndXCommand = 0xFF;       /* none */
	pSMB->Fid = netfid;
	pSMB->OffsetLow = cpu_to_le32(offset & 0xFFFFFFFF);
	if (wct == 12)
		pSMB->OffsetHigh = cpu_to_le32(offset >> 32);

	pSMB->Remaining = 0;
	pSMB->MaxCount = cpu_to_le16(count & 0xFFFF);
	pSMB->MaxCountHigh = cpu_to_le32(count >> 16);
	if (wct == 12)
		pSMB->ByteCount = 0;  /* no need to do le conversion since 0 */
	else {
		/* old style read */
		struct smb_com_readx_req *pSMBW =
			(struct smb_com_readx_req *)pSMB;
		pSMBW->ByteCount = 0;
	}

	iov[0].iov_base = (char *)pSMB;
	iov[0].iov_len = be32_to_cpu(pSMB->hdr.smb_buf_length) + 4;
	rc = SendReceive2(xid, tcon->ses, iov, 1 /* num iovecs */,
			 &resp_buf_type, CIFS_LOG_ERROR);
	cifs_stats_inc(&tcon->stats.cifs_stats.num_reads);
	pSMBr = (READ_RSP *)iov[0].iov_base;
	if (rc) {
		cERROR(1, "Send error in read = %d", rc);
	} else {
		int data_length = le16_to_cpu(pSMBr->DataLengthHigh);
		data_length = data_length << 16;
		data_length += le16_to_cpu(pSMBr->DataLength);
		*nbytes = data_length;

		/*check that DataLength would not go beyond end of SMB */
		if ((data_length > CIFSMaxBufSize)
				|| (data_length > count)) {
			cFYI(1, "bad length %d for count %d",
				 data_length, count);
			rc = -EIO;
			*nbytes = 0;
		} else {
			pReadData = (char *) (&pSMBr->hdr.Protocol) +
					le16_to_cpu(pSMBr->DataOffset);
/*			if (rc = copy_to_user(buf, pReadData, data_length)) {
				cERROR(1, "Faulting on read rc = %d",rc);
				rc = -EFAULT;
			}*/ /* can not use copy_to_user when using page cache*/
			if (*buf)
				memcpy(*buf, pReadData, data_length);
		}
	}

/*	cifs_small_buf_release(pSMB); */ /* Freed earlier now in SendReceive2 */
	if (*buf) {
		if (resp_buf_type == CIFS_SMALL_BUFFER)
			cifs_small_buf_release(iov[0].iov_base);
		else if (resp_buf_type == CIFS_LARGE_BUFFER)
			cifs_buf_release(iov[0].iov_base);
	} else if (resp_buf_type != CIFS_NO_BUFFER) {
		/* return buffer to caller to free */
		*buf = iov[0].iov_base;
		if (resp_buf_type == CIFS_SMALL_BUFFER)
			*pbuf_type = CIFS_SMALL_BUFFER;
		else if (resp_buf_type == CIFS_LARGE_BUFFER)
			*pbuf_type = CIFS_LARGE_BUFFER;
	} /* else no valid buffer on return - leave as null */

	/* Note: On -EAGAIN error only caller can retry on handle based calls
		since file handle passed in no longer valid */
	return rc;
}


int
CIFSSMBWrite(const unsigned int xid, struct cifs_io_parms *io_parms,
	     unsigned int *nbytes, const char *buf,
	     const char __user *ubuf, const int long_op)
{
	int rc = -EACCES;
	WRITE_REQ *pSMB = NULL;
	WRITE_RSP *pSMBr = NULL;
	int bytes_returned, wct;
	__u32 bytes_sent;
	__u16 byte_count;
	__u32 pid = io_parms->pid;
	__u16 netfid = io_parms->netfid;
	__u64 offset = io_parms->offset;
	struct cifs_tcon *tcon = io_parms->tcon;
	unsigned int count = io_parms->length;

	*nbytes = 0;

	/* cFYI(1, "write at %lld %d bytes", offset, count);*/
	if (tcon->ses == NULL)
		return -ECONNABORTED;

	if (tcon->ses->capabilities & CAP_LARGE_FILES)
		wct = 14;
	else {
		wct = 12;
		if ((offset >> 32) > 0) {
			/* can not handle big offset for old srv */
			return -EIO;
		}
	}

	rc = smb_init(SMB_COM_WRITE_ANDX, wct, tcon, (void **) &pSMB,
		      (void **) &pSMBr);
	if (rc)
		return rc;

	pSMB->hdr.Pid = cpu_to_le16((__u16)pid);
	pSMB->hdr.PidHigh = cpu_to_le16((__u16)(pid >> 16));

	/* tcon and ses pointer are checked in smb_init */
	if (tcon->ses->server == NULL)
		return -ECONNABORTED;

	pSMB->AndXCommand = 0xFF;	/* none */
	pSMB->Fid = netfid;
	pSMB->OffsetLow = cpu_to_le32(offset & 0xFFFFFFFF);
	if (wct == 14)
		pSMB->OffsetHigh = cpu_to_le32(offset >> 32);

	pSMB->Reserved = 0xFFFFFFFF;
	pSMB->WriteMode = 0;
	pSMB->Remaining = 0;

	/* Can increase buffer size if buffer is big enough in some cases ie we
	can send more if LARGE_WRITE_X capability returned by the server and if
	our buffer is big enough or if we convert to iovecs on socket writes
	and eliminate the copy to the CIFS buffer */
	if (tcon->ses->capabilities & CAP_LARGE_WRITE_X) {
		bytes_sent = min_t(const unsigned int, CIFSMaxBufSize, count);
	} else {
		bytes_sent = (tcon->ses->server->maxBuf - MAX_CIFS_HDR_SIZE)
			 & ~0xFF;
	}

	if (bytes_sent > count)
		bytes_sent = count;
	pSMB->DataOffset =
		cpu_to_le16(offsetof(struct smb_com_write_req, Data) - 4);
	if (buf)
		memcpy(pSMB->Data, buf, bytes_sent);
	else if (ubuf) {
		if (copy_from_user(pSMB->Data, ubuf, bytes_sent)) {
			cifs_buf_release(pSMB);
			return -EFAULT;
		}
	} else if (count != 0) {
		/* No buffer */
		cifs_buf_release(pSMB);
		return -EINVAL;
	} /* else setting file size with write of zero bytes */
	if (wct == 14)
		byte_count = bytes_sent + 1; /* pad */
	else /* wct == 12 */
		byte_count = bytes_sent + 5; /* bigger pad, smaller smb hdr */

	pSMB->DataLengthLow = cpu_to_le16(bytes_sent & 0xFFFF);
	pSMB->DataLengthHigh = cpu_to_le16(bytes_sent >> 16);
	inc_rfc1001_len(pSMB, byte_count);

	if (wct == 14)
		pSMB->ByteCount = cpu_to_le16(byte_count);
	else { /* old style write has byte count 4 bytes earlier
		  so 4 bytes pad  */
		struct smb_com_writex_req *pSMBW =
			(struct smb_com_writex_req *)pSMB;
		pSMBW->ByteCount = cpu_to_le16(byte_count);
	}

	rc = SendReceive(xid, tcon->ses, (struct smb_hdr *) pSMB,
			 (struct smb_hdr *) pSMBr, &bytes_returned, long_op);
	cifs_stats_inc(&tcon->stats.cifs_stats.num_writes);
	if (rc) {
		cFYI(1, "Send error in write = %d", rc);
	} else {
		*nbytes = le16_to_cpu(pSMBr->CountHigh);
		*nbytes = (*nbytes) << 16;
		*nbytes += le16_to_cpu(pSMBr->Count);

		/*
		 * Mask off high 16 bits when bytes written as returned by the
		 * server is greater than bytes requested by the client. Some
		 * OS/2 servers are known to set incorrect CountHigh values.
		 */
		if (*nbytes > count)
			*nbytes &= 0xFFFF;
	}

	cifs_buf_release(pSMB);

	/* Note: On -EAGAIN error only caller can retry on handle based calls
		since file handle passed in no longer valid */

	return rc;
}

void
cifs_writedata_release(struct kref *refcount)
{
	struct cifs_writedata *wdata = container_of(refcount,
					struct cifs_writedata, refcount);

	if (wdata->cfile)
		cifsFileInfo_put(wdata->cfile);

	kfree(wdata);
}

/*
 * Write failed with a retryable error. Resend the write request. It's also
 * possible that the page was redirtied so re-clean the page.
 */
static void
cifs_writev_requeue(struct cifs_writedata *wdata)
{
	int i, rc;
	struct inode *inode = wdata->cfile->dentry->d_inode;
	struct TCP_Server_Info *server;

	for (i = 0; i < wdata->nr_pages; i++) {
		lock_page(wdata->pages[i]);
		clear_page_dirty_for_io(wdata->pages[i]);
	}

	do {
		server = tlink_tcon(wdata->cfile->tlink)->ses->server;
		rc = server->ops->async_writev(wdata);
	} while (rc == -EAGAIN);

	for (i = 0; i < wdata->nr_pages; i++) {
<<<<<<< HEAD
		if (rc != 0) {
			SetPageError(wdata->pages[i]);
			end_page_writeback(wdata->pages[i]);
			page_cache_release(wdata->pages[i]);
		}
=======
>>>>>>> 3da889b6
		unlock_page(wdata->pages[i]);
		if (rc != 0) {
			SetPageError(wdata->pages[i]);
			end_page_writeback(wdata->pages[i]);
			page_cache_release(wdata->pages[i]);
		}
	}

	mapping_set_error(inode->i_mapping, rc);
	kref_put(&wdata->refcount, cifs_writedata_release);
}

void
cifs_writev_complete(struct work_struct *work)
{
	struct cifs_writedata *wdata = container_of(work,
						struct cifs_writedata, work);
	struct inode *inode = wdata->cfile->dentry->d_inode;
	int i = 0;

	if (wdata->result == 0) {
		spin_lock(&inode->i_lock);
		cifs_update_eof(CIFS_I(inode), wdata->offset, wdata->bytes);
		spin_unlock(&inode->i_lock);
		cifs_stats_bytes_written(tlink_tcon(wdata->cfile->tlink),
					 wdata->bytes);
	} else if (wdata->sync_mode == WB_SYNC_ALL && wdata->result == -EAGAIN)
		return cifs_writev_requeue(wdata);

	for (i = 0; i < wdata->nr_pages; i++) {
		struct page *page = wdata->pages[i];
		if (wdata->result == -EAGAIN)
			__set_page_dirty_nobuffers(page);
		else if (wdata->result < 0)
			SetPageError(page);
		end_page_writeback(page);
		page_cache_release(page);
	}
	if (wdata->result != -EAGAIN)
		mapping_set_error(inode->i_mapping, wdata->result);
	kref_put(&wdata->refcount, cifs_writedata_release);
}

struct cifs_writedata *
cifs_writedata_alloc(unsigned int nr_pages, work_func_t complete)
{
	struct cifs_writedata *wdata;

	/* this would overflow */
	if (nr_pages == 0) {
		cERROR(1, "%s: called with nr_pages == 0!", __func__);
		return NULL;
	}

	/* writedata + number of page pointers */
	wdata = kzalloc(sizeof(*wdata) +
			sizeof(struct page *) * (nr_pages - 1), GFP_NOFS);
	if (wdata != NULL) {
		kref_init(&wdata->refcount);
		INIT_LIST_HEAD(&wdata->list);
		init_completion(&wdata->done);
		INIT_WORK(&wdata->work, complete);
	}
	return wdata;
}

/*
 * Check the mid_state and signature on received buffer (if any), and queue the
 * workqueue completion task.
 */
static void
cifs_writev_callback(struct mid_q_entry *mid)
{
	struct cifs_writedata *wdata = mid->callback_data;
	struct cifs_tcon *tcon = tlink_tcon(wdata->cfile->tlink);
	unsigned int written;
	WRITE_RSP *smb = (WRITE_RSP *)mid->resp_buf;

	switch (mid->mid_state) {
	case MID_RESPONSE_RECEIVED:
		wdata->result = cifs_check_receive(mid, tcon->ses->server, 0);
		if (wdata->result != 0)
			break;

		written = le16_to_cpu(smb->CountHigh);
		written <<= 16;
		written += le16_to_cpu(smb->Count);
		/*
		 * Mask off high 16 bits when bytes written as returned
		 * by the server is greater than bytes requested by the
		 * client. OS/2 servers are known to set incorrect
		 * CountHigh values.
		 */
		if (written > wdata->bytes)
			written &= 0xFFFF;

		if (written < wdata->bytes)
			wdata->result = -ENOSPC;
		else
			wdata->bytes = written;
		break;
	case MID_REQUEST_SUBMITTED:
	case MID_RETRY_NEEDED:
		wdata->result = -EAGAIN;
		break;
	default:
		wdata->result = -EIO;
		break;
	}

	queue_work(cifsiod_wq, &wdata->work);
	DeleteMidQEntry(mid);
	add_credits(tcon->ses->server, 1, 0);
}

/* cifs_async_writev - send an async write, and set up mid to handle result */
int
cifs_async_writev(struct cifs_writedata *wdata)
{
	int rc = -EACCES;
	WRITE_REQ *smb = NULL;
	int wct;
	struct cifs_tcon *tcon = tlink_tcon(wdata->cfile->tlink);
	struct kvec iov;
	struct smb_rqst rqst = { };

	if (tcon->ses->capabilities & CAP_LARGE_FILES) {
		wct = 14;
	} else {
		wct = 12;
		if (wdata->offset >> 32 > 0) {
			/* can not handle big offset for old srv */
			return -EIO;
		}
	}

	rc = small_smb_init(SMB_COM_WRITE_ANDX, wct, tcon, (void **)&smb);
	if (rc)
		goto async_writev_out;

	smb->hdr.Pid = cpu_to_le16((__u16)wdata->pid);
	smb->hdr.PidHigh = cpu_to_le16((__u16)(wdata->pid >> 16));

	smb->AndXCommand = 0xFF;	/* none */
	smb->Fid = wdata->cfile->fid.netfid;
	smb->OffsetLow = cpu_to_le32(wdata->offset & 0xFFFFFFFF);
	if (wct == 14)
		smb->OffsetHigh = cpu_to_le32(wdata->offset >> 32);
	smb->Reserved = 0xFFFFFFFF;
	smb->WriteMode = 0;
	smb->Remaining = 0;

	smb->DataOffset =
	    cpu_to_le16(offsetof(struct smb_com_write_req, Data) - 4);

	/* 4 for RFC1001 length + 1 for BCC */
	iov.iov_len = be32_to_cpu(smb->hdr.smb_buf_length) + 4 + 1;
	iov.iov_base = smb;

	rqst.rq_iov = &iov;
	rqst.rq_nvec = 1;
	rqst.rq_pages = wdata->pages;
	rqst.rq_npages = wdata->nr_pages;
	rqst.rq_pagesz = wdata->pagesz;
	rqst.rq_tailsz = wdata->tailsz;

	cFYI(1, "async write at %llu %u bytes", wdata->offset, wdata->bytes);

	smb->DataLengthLow = cpu_to_le16(wdata->bytes & 0xFFFF);
	smb->DataLengthHigh = cpu_to_le16(wdata->bytes >> 16);

	if (wct == 14) {
		inc_rfc1001_len(&smb->hdr, wdata->bytes + 1);
		put_bcc(wdata->bytes + 1, &smb->hdr);
	} else {
		/* wct == 12 */
		struct smb_com_writex_req *smbw =
				(struct smb_com_writex_req *)smb;
		inc_rfc1001_len(&smbw->hdr, wdata->bytes + 5);
		put_bcc(wdata->bytes + 5, &smbw->hdr);
		iov.iov_len += 4; /* pad bigger by four bytes */
	}

	kref_get(&wdata->refcount);
	rc = cifs_call_async(tcon->ses->server, &rqst, NULL,
				cifs_writev_callback, wdata, 0);

	if (rc == 0)
		cifs_stats_inc(&tcon->stats.cifs_stats.num_writes);
	else
		kref_put(&wdata->refcount, cifs_writedata_release);

async_writev_out:
	cifs_small_buf_release(smb);
	return rc;
}

int
CIFSSMBWrite2(const unsigned int xid, struct cifs_io_parms *io_parms,
	      unsigned int *nbytes, struct kvec *iov, int n_vec)
{
	int rc = -EACCES;
	WRITE_REQ *pSMB = NULL;
	int wct;
	int smb_hdr_len;
	int resp_buf_type = 0;
	__u32 pid = io_parms->pid;
	__u16 netfid = io_parms->netfid;
	__u64 offset = io_parms->offset;
	struct cifs_tcon *tcon = io_parms->tcon;
	unsigned int count = io_parms->length;

	*nbytes = 0;

	cFYI(1, "write2 at %lld %d bytes", (long long)offset, count);

	if (tcon->ses->capabilities & CAP_LARGE_FILES) {
		wct = 14;
	} else {
		wct = 12;
		if ((offset >> 32) > 0) {
			/* can not handle big offset for old srv */
			return -EIO;
		}
	}
	rc = small_smb_init(SMB_COM_WRITE_ANDX, wct, tcon, (void **) &pSMB);
	if (rc)
		return rc;

	pSMB->hdr.Pid = cpu_to_le16((__u16)pid);
	pSMB->hdr.PidHigh = cpu_to_le16((__u16)(pid >> 16));

	/* tcon and ses pointer are checked in smb_init */
	if (tcon->ses->server == NULL)
		return -ECONNABORTED;

	pSMB->AndXCommand = 0xFF;	/* none */
	pSMB->Fid = netfid;
	pSMB->OffsetLow = cpu_to_le32(offset & 0xFFFFFFFF);
	if (wct == 14)
		pSMB->OffsetHigh = cpu_to_le32(offset >> 32);
	pSMB->Reserved = 0xFFFFFFFF;
	pSMB->WriteMode = 0;
	pSMB->Remaining = 0;

	pSMB->DataOffset =
	    cpu_to_le16(offsetof(struct smb_com_write_req, Data) - 4);

	pSMB->DataLengthLow = cpu_to_le16(count & 0xFFFF);
	pSMB->DataLengthHigh = cpu_to_le16(count >> 16);
	/* header + 1 byte pad */
	smb_hdr_len = be32_to_cpu(pSMB->hdr.smb_buf_length) + 1;
	if (wct == 14)
		inc_rfc1001_len(pSMB, count + 1);
	else /* wct == 12 */
		inc_rfc1001_len(pSMB, count + 5); /* smb data starts later */
	if (wct == 14)
		pSMB->ByteCount = cpu_to_le16(count + 1);
	else /* wct == 12 */ /* bigger pad, smaller smb hdr, keep offset ok */ {
		struct smb_com_writex_req *pSMBW =
				(struct smb_com_writex_req *)pSMB;
		pSMBW->ByteCount = cpu_to_le16(count + 5);
	}
	iov[0].iov_base = pSMB;
	if (wct == 14)
		iov[0].iov_len = smb_hdr_len + 4;
	else /* wct == 12 pad bigger by four bytes */
		iov[0].iov_len = smb_hdr_len + 8;


	rc = SendReceive2(xid, tcon->ses, iov, n_vec + 1, &resp_buf_type, 0);
	cifs_stats_inc(&tcon->stats.cifs_stats.num_writes);
	if (rc) {
		cFYI(1, "Send error Write2 = %d", rc);
	} else if (resp_buf_type == 0) {
		/* presumably this can not happen, but best to be safe */
		rc = -EIO;
	} else {
		WRITE_RSP *pSMBr = (WRITE_RSP *)iov[0].iov_base;
		*nbytes = le16_to_cpu(pSMBr->CountHigh);
		*nbytes = (*nbytes) << 16;
		*nbytes += le16_to_cpu(pSMBr->Count);

		/*
		 * Mask off high 16 bits when bytes written as returned by the
		 * server is greater than bytes requested by the client. OS/2
		 * servers are known to set incorrect CountHigh values.
		 */
		if (*nbytes > count)
			*nbytes &= 0xFFFF;
	}

/*	cifs_small_buf_release(pSMB); */ /* Freed earlier now in SendReceive2 */
	if (resp_buf_type == CIFS_SMALL_BUFFER)
		cifs_small_buf_release(iov[0].iov_base);
	else if (resp_buf_type == CIFS_LARGE_BUFFER)
		cifs_buf_release(iov[0].iov_base);

	/* Note: On -EAGAIN error only caller can retry on handle based calls
		since file handle passed in no longer valid */

	return rc;
}

int cifs_lockv(const unsigned int xid, struct cifs_tcon *tcon,
	       const __u16 netfid, const __u8 lock_type, const __u32 num_unlock,
	       const __u32 num_lock, LOCKING_ANDX_RANGE *buf)
{
	int rc = 0;
	LOCK_REQ *pSMB = NULL;
	struct kvec iov[2];
	int resp_buf_type;
	__u16 count;

	cFYI(1, "cifs_lockv num lock %d num unlock %d", num_lock, num_unlock);

	rc = small_smb_init(SMB_COM_LOCKING_ANDX, 8, tcon, (void **) &pSMB);
	if (rc)
		return rc;

	pSMB->Timeout = 0;
	pSMB->NumberOfLocks = cpu_to_le16(num_lock);
	pSMB->NumberOfUnlocks = cpu_to_le16(num_unlock);
	pSMB->LockType = lock_type;
	pSMB->AndXCommand = 0xFF; /* none */
	pSMB->Fid = netfid; /* netfid stays le */

	count = (num_unlock + num_lock) * sizeof(LOCKING_ANDX_RANGE);
	inc_rfc1001_len(pSMB, count);
	pSMB->ByteCount = cpu_to_le16(count);

	iov[0].iov_base = (char *)pSMB;
	iov[0].iov_len = be32_to_cpu(pSMB->hdr.smb_buf_length) + 4 -
			 (num_unlock + num_lock) * sizeof(LOCKING_ANDX_RANGE);
	iov[1].iov_base = (char *)buf;
	iov[1].iov_len = (num_unlock + num_lock) * sizeof(LOCKING_ANDX_RANGE);

	cifs_stats_inc(&tcon->stats.cifs_stats.num_locks);
	rc = SendReceive2(xid, tcon->ses, iov, 2, &resp_buf_type, CIFS_NO_RESP);
	if (rc)
		cFYI(1, "Send error in cifs_lockv = %d", rc);

	return rc;
}

int
CIFSSMBLock(const unsigned int xid, struct cifs_tcon *tcon,
	    const __u16 smb_file_id, const __u32 netpid, const __u64 len,
	    const __u64 offset, const __u32 numUnlock,
	    const __u32 numLock, const __u8 lockType,
	    const bool waitFlag, const __u8 oplock_level)
{
	int rc = 0;
	LOCK_REQ *pSMB = NULL;
/*	LOCK_RSP *pSMBr = NULL; */ /* No response data other than rc to parse */
	int bytes_returned;
	int flags = 0;
	__u16 count;

	cFYI(1, "CIFSSMBLock timeout %d numLock %d", (int)waitFlag, numLock);
	rc = small_smb_init(SMB_COM_LOCKING_ANDX, 8, tcon, (void **) &pSMB);

	if (rc)
		return rc;

	if (lockType == LOCKING_ANDX_OPLOCK_RELEASE) {
		/* no response expected */
		flags = CIFS_ASYNC_OP | CIFS_OBREAK_OP;
		pSMB->Timeout = 0;
	} else if (waitFlag) {
		flags = CIFS_BLOCKING_OP; /* blocking operation, no timeout */
		pSMB->Timeout = cpu_to_le32(-1);/* blocking - do not time out */
	} else {
		pSMB->Timeout = 0;
	}

	pSMB->NumberOfLocks = cpu_to_le16(numLock);
	pSMB->NumberOfUnlocks = cpu_to_le16(numUnlock);
	pSMB->LockType = lockType;
	pSMB->OplockLevel = oplock_level;
	pSMB->AndXCommand = 0xFF;	/* none */
	pSMB->Fid = smb_file_id; /* netfid stays le */

	if ((numLock != 0) || (numUnlock != 0)) {
		pSMB->Locks[0].Pid = cpu_to_le16(netpid);
		/* BB where to store pid high? */
		pSMB->Locks[0].LengthLow = cpu_to_le32((u32)len);
		pSMB->Locks[0].LengthHigh = cpu_to_le32((u32)(len>>32));
		pSMB->Locks[0].OffsetLow = cpu_to_le32((u32)offset);
		pSMB->Locks[0].OffsetHigh = cpu_to_le32((u32)(offset>>32));
		count = sizeof(LOCKING_ANDX_RANGE);
	} else {
		/* oplock break */
		count = 0;
	}
	inc_rfc1001_len(pSMB, count);
	pSMB->ByteCount = cpu_to_le16(count);

	if (waitFlag) {
		rc = SendReceiveBlockingLock(xid, tcon, (struct smb_hdr *) pSMB,
			(struct smb_hdr *) pSMB, &bytes_returned);
		cifs_small_buf_release(pSMB);
	} else {
		rc = SendReceiveNoRsp(xid, tcon->ses, (char *)pSMB, flags);
		/* SMB buffer freed by function above */
	}
	cifs_stats_inc(&tcon->stats.cifs_stats.num_locks);
	if (rc)
		cFYI(1, "Send error in Lock = %d", rc);

	/* Note: On -EAGAIN error only caller can retry on handle based calls
	since file handle passed in no longer valid */
	return rc;
}

int
CIFSSMBPosixLock(const unsigned int xid, struct cifs_tcon *tcon,
		const __u16 smb_file_id, const __u32 netpid,
		const loff_t start_offset, const __u64 len,
		struct file_lock *pLockData, const __u16 lock_type,
		const bool waitFlag)
{
	struct smb_com_transaction2_sfi_req *pSMB  = NULL;
	struct smb_com_transaction2_sfi_rsp *pSMBr = NULL;
	struct cifs_posix_lock *parm_data;
	int rc = 0;
	int timeout = 0;
	int bytes_returned = 0;
	int resp_buf_type = 0;
	__u16 params, param_offset, offset, byte_count, count;
	struct kvec iov[1];

	cFYI(1, "Posix Lock");

	rc = small_smb_init(SMB_COM_TRANSACTION2, 15, tcon, (void **) &pSMB);

	if (rc)
		return rc;

	pSMBr = (struct smb_com_transaction2_sfi_rsp *)pSMB;

	params = 6;
	pSMB->MaxSetupCount = 0;
	pSMB->Reserved = 0;
	pSMB->Flags = 0;
	pSMB->Reserved2 = 0;
	param_offset = offsetof(struct smb_com_transaction2_sfi_req, Fid) - 4;
	offset = param_offset + params;

	count = sizeof(struct cifs_posix_lock);
	pSMB->MaxParameterCount = cpu_to_le16(2);
	pSMB->MaxDataCount = cpu_to_le16(1000); /* BB find max SMB from sess */
	pSMB->SetupCount = 1;
	pSMB->Reserved3 = 0;
	if (pLockData)
		pSMB->SubCommand = cpu_to_le16(TRANS2_QUERY_FILE_INFORMATION);
	else
		pSMB->SubCommand = cpu_to_le16(TRANS2_SET_FILE_INFORMATION);
	byte_count = 3 /* pad */  + params + count;
	pSMB->DataCount = cpu_to_le16(count);
	pSMB->ParameterCount = cpu_to_le16(params);
	pSMB->TotalDataCount = pSMB->DataCount;
	pSMB->TotalParameterCount = pSMB->ParameterCount;
	pSMB->ParameterOffset = cpu_to_le16(param_offset);
	parm_data = (struct cifs_posix_lock *)
			(((char *) &pSMB->hdr.Protocol) + offset);

	parm_data->lock_type = cpu_to_le16(lock_type);
	if (waitFlag) {
		timeout = CIFS_BLOCKING_OP; /* blocking operation, no timeout */
		parm_data->lock_flags = cpu_to_le16(1);
		pSMB->Timeout = cpu_to_le32(-1);
	} else
		pSMB->Timeout = 0;

	parm_data->pid = cpu_to_le32(netpid);
	parm_data->start = cpu_to_le64(start_offset);
	parm_data->length = cpu_to_le64(len);  /* normalize negative numbers */

	pSMB->DataOffset = cpu_to_le16(offset);
	pSMB->Fid = smb_file_id;
	pSMB->InformationLevel = cpu_to_le16(SMB_SET_POSIX_LOCK);
	pSMB->Reserved4 = 0;
	inc_rfc1001_len(pSMB, byte_count);
	pSMB->ByteCount = cpu_to_le16(byte_count);
	if (waitFlag) {
		rc = SendReceiveBlockingLock(xid, tcon, (struct smb_hdr *) pSMB,
			(struct smb_hdr *) pSMBr, &bytes_returned);
	} else {
		iov[0].iov_base = (char *)pSMB;
		iov[0].iov_len = be32_to_cpu(pSMB->hdr.smb_buf_length) + 4;
		rc = SendReceive2(xid, tcon->ses, iov, 1 /* num iovecs */,
				&resp_buf_type, timeout);
		pSMB = NULL; /* request buf already freed by SendReceive2. Do
				not try to free it twice below on exit */
		pSMBr = (struct smb_com_transaction2_sfi_rsp *)iov[0].iov_base;
	}

	if (rc) {
		cFYI(1, "Send error in Posix Lock = %d", rc);
	} else if (pLockData) {
		/* lock structure can be returned on get */
		__u16 data_offset;
		__u16 data_count;
		rc = validate_t2((struct smb_t2_rsp *)pSMBr);

		if (rc || get_bcc(&pSMBr->hdr) < sizeof(*parm_data)) {
			rc = -EIO;      /* bad smb */
			goto plk_err_exit;
		}
		data_offset = le16_to_cpu(pSMBr->t2.DataOffset);
		data_count  = le16_to_cpu(pSMBr->t2.DataCount);
		if (data_count < sizeof(struct cifs_posix_lock)) {
			rc = -EIO;
			goto plk_err_exit;
		}
		parm_data = (struct cifs_posix_lock *)
			((char *)&pSMBr->hdr.Protocol + data_offset);
		if (parm_data->lock_type == __constant_cpu_to_le16(CIFS_UNLCK))
			pLockData->fl_type = F_UNLCK;
		else {
			if (parm_data->lock_type ==
					__constant_cpu_to_le16(CIFS_RDLCK))
				pLockData->fl_type = F_RDLCK;
			else if (parm_data->lock_type ==
					__constant_cpu_to_le16(CIFS_WRLCK))
				pLockData->fl_type = F_WRLCK;

			pLockData->fl_start = le64_to_cpu(parm_data->start);
			pLockData->fl_end = pLockData->fl_start +
					le64_to_cpu(parm_data->length) - 1;
			pLockData->fl_pid = le32_to_cpu(parm_data->pid);
		}
	}

plk_err_exit:
	if (pSMB)
		cifs_small_buf_release(pSMB);

	if (resp_buf_type == CIFS_SMALL_BUFFER)
		cifs_small_buf_release(iov[0].iov_base);
	else if (resp_buf_type == CIFS_LARGE_BUFFER)
		cifs_buf_release(iov[0].iov_base);

	/* Note: On -EAGAIN error only caller can retry on handle based calls
	   since file handle passed in no longer valid */

	return rc;
}


int
CIFSSMBClose(const unsigned int xid, struct cifs_tcon *tcon, int smb_file_id)
{
	int rc = 0;
	CLOSE_REQ *pSMB = NULL;
	cFYI(1, "In CIFSSMBClose");

/* do not retry on dead session on close */
	rc = small_smb_init(SMB_COM_CLOSE, 3, tcon, (void **) &pSMB);
	if (rc == -EAGAIN)
		return 0;
	if (rc)
		return rc;

	pSMB->FileID = (__u16) smb_file_id;
	pSMB->LastWriteTime = 0xFFFFFFFF;
	pSMB->ByteCount = 0;
	rc = SendReceiveNoRsp(xid, tcon->ses, (char *) pSMB, 0);
	cifs_stats_inc(&tcon->stats.cifs_stats.num_closes);
	if (rc) {
		if (rc != -EINTR) {
			/* EINTR is expected when user ctl-c to kill app */
			cERROR(1, "Send error in Close = %d", rc);
		}
	}

	/* Since session is dead, file will be closed on server already */
	if (rc == -EAGAIN)
		rc = 0;

	return rc;
}

int
CIFSSMBFlush(const unsigned int xid, struct cifs_tcon *tcon, int smb_file_id)
{
	int rc = 0;
	FLUSH_REQ *pSMB = NULL;
	cFYI(1, "In CIFSSMBFlush");

	rc = small_smb_init(SMB_COM_FLUSH, 1, tcon, (void **) &pSMB);
	if (rc)
		return rc;

	pSMB->FileID = (__u16) smb_file_id;
	pSMB->ByteCount = 0;
	rc = SendReceiveNoRsp(xid, tcon->ses, (char *) pSMB, 0);
	cifs_stats_inc(&tcon->stats.cifs_stats.num_flushes);
	if (rc)
		cERROR(1, "Send error in Flush = %d", rc);

	return rc;
}

int
CIFSSMBRename(const unsigned int xid, struct cifs_tcon *tcon,
	      const char *from_name, const char *to_name,
	      struct cifs_sb_info *cifs_sb)
{
	int rc = 0;
	RENAME_REQ *pSMB = NULL;
	RENAME_RSP *pSMBr = NULL;
	int bytes_returned;
	int name_len, name_len2;
	__u16 count;
	int remap = cifs_sb->mnt_cifs_flags & CIFS_MOUNT_MAP_SPECIAL_CHR;

	cFYI(1, "In CIFSSMBRename");
renameRetry:
	rc = smb_init(SMB_COM_RENAME, 1, tcon, (void **) &pSMB,
		      (void **) &pSMBr);
	if (rc)
		return rc;

	pSMB->BufferFormat = 0x04;
	pSMB->SearchAttributes =
	    cpu_to_le16(ATTR_READONLY | ATTR_HIDDEN | ATTR_SYSTEM |
			ATTR_DIRECTORY);

	if (pSMB->hdr.Flags2 & SMBFLG2_UNICODE) {
		name_len = cifsConvertToUTF16((__le16 *) pSMB->OldFileName,
					      from_name, PATH_MAX,
					      cifs_sb->local_nls, remap);
		name_len++;	/* trailing null */
		name_len *= 2;
		pSMB->OldFileName[name_len] = 0x04;	/* pad */
	/* protocol requires ASCII signature byte on Unicode string */
		pSMB->OldFileName[name_len + 1] = 0x00;
		name_len2 =
		    cifsConvertToUTF16((__le16 *)&pSMB->OldFileName[name_len+2],
				       to_name, PATH_MAX, cifs_sb->local_nls,
				       remap);
		name_len2 += 1 /* trailing null */  + 1 /* Signature word */ ;
		name_len2 *= 2;	/* convert to bytes */
	} else {	/* BB improve the check for buffer overruns BB */
		name_len = strnlen(from_name, PATH_MAX);
		name_len++;	/* trailing null */
		strncpy(pSMB->OldFileName, from_name, name_len);
		name_len2 = strnlen(to_name, PATH_MAX);
		name_len2++;	/* trailing null */
		pSMB->OldFileName[name_len] = 0x04;  /* 2nd buffer format */
		strncpy(&pSMB->OldFileName[name_len + 1], to_name, name_len2);
		name_len2++;	/* trailing null */
		name_len2++;	/* signature byte */
	}

	count = 1 /* 1st signature byte */  + name_len + name_len2;
	inc_rfc1001_len(pSMB, count);
	pSMB->ByteCount = cpu_to_le16(count);

	rc = SendReceive(xid, tcon->ses, (struct smb_hdr *) pSMB,
			 (struct smb_hdr *) pSMBr, &bytes_returned, 0);
	cifs_stats_inc(&tcon->stats.cifs_stats.num_renames);
	if (rc)
		cFYI(1, "Send error in rename = %d", rc);

	cifs_buf_release(pSMB);

	if (rc == -EAGAIN)
		goto renameRetry;

	return rc;
}

int CIFSSMBRenameOpenFile(const unsigned int xid, struct cifs_tcon *pTcon,
		int netfid, const char *target_name,
		const struct nls_table *nls_codepage, int remap)
{
	struct smb_com_transaction2_sfi_req *pSMB  = NULL;
	struct smb_com_transaction2_sfi_rsp *pSMBr = NULL;
	struct set_file_rename *rename_info;
	char *data_offset;
	char dummy_string[30];
	int rc = 0;
	int bytes_returned = 0;
	int len_of_str;
	__u16 params, param_offset, offset, count, byte_count;

	cFYI(1, "Rename to File by handle");
	rc = smb_init(SMB_COM_TRANSACTION2, 15, pTcon, (void **) &pSMB,
			(void **) &pSMBr);
	if (rc)
		return rc;

	params = 6;
	pSMB->MaxSetupCount = 0;
	pSMB->Reserved = 0;
	pSMB->Flags = 0;
	pSMB->Timeout = 0;
	pSMB->Reserved2 = 0;
	param_offset = offsetof(struct smb_com_transaction2_sfi_req, Fid) - 4;
	offset = param_offset + params;

	data_offset = (char *) (&pSMB->hdr.Protocol) + offset;
	rename_info = (struct set_file_rename *) data_offset;
	pSMB->MaxParameterCount = cpu_to_le16(2);
	pSMB->MaxDataCount = cpu_to_le16(1000); /* BB find max SMB from sess */
	pSMB->SetupCount = 1;
	pSMB->Reserved3 = 0;
	pSMB->SubCommand = cpu_to_le16(TRANS2_SET_FILE_INFORMATION);
	byte_count = 3 /* pad */  + params;
	pSMB->ParameterCount = cpu_to_le16(params);
	pSMB->TotalParameterCount = pSMB->ParameterCount;
	pSMB->ParameterOffset = cpu_to_le16(param_offset);
	pSMB->DataOffset = cpu_to_le16(offset);
	/* construct random name ".cifs_tmp<inodenum><mid>" */
	rename_info->overwrite = cpu_to_le32(1);
	rename_info->root_fid  = 0;
	/* unicode only call */
	if (target_name == NULL) {
		sprintf(dummy_string, "cifs%x", pSMB->hdr.Mid);
		len_of_str =
			cifsConvertToUTF16((__le16 *)rename_info->target_name,
					dummy_string, 24, nls_codepage, remap);
	} else {
		len_of_str =
			cifsConvertToUTF16((__le16 *)rename_info->target_name,
					target_name, PATH_MAX, nls_codepage,
					remap);
	}
	rename_info->target_name_len = cpu_to_le32(2 * len_of_str);
	count = 12 /* sizeof(struct set_file_rename) */ + (2 * len_of_str);
	byte_count += count;
	pSMB->DataCount = cpu_to_le16(count);
	pSMB->TotalDataCount = pSMB->DataCount;
	pSMB->Fid = netfid;
	pSMB->InformationLevel =
		cpu_to_le16(SMB_SET_FILE_RENAME_INFORMATION);
	pSMB->Reserved4 = 0;
	inc_rfc1001_len(pSMB, byte_count);
	pSMB->ByteCount = cpu_to_le16(byte_count);
	rc = SendReceive(xid, pTcon->ses, (struct smb_hdr *) pSMB,
			 (struct smb_hdr *) pSMBr, &bytes_returned, 0);
	cifs_stats_inc(&pTcon->stats.cifs_stats.num_t2renames);
	if (rc)
		cFYI(1, "Send error in Rename (by file handle) = %d", rc);

	cifs_buf_release(pSMB);

	/* Note: On -EAGAIN error only caller can retry on handle based calls
		since file handle passed in no longer valid */

	return rc;
}

int
CIFSSMBCopy(const unsigned int xid, struct cifs_tcon *tcon,
	    const char *fromName, const __u16 target_tid, const char *toName,
	    const int flags, const struct nls_table *nls_codepage, int remap)
{
	int rc = 0;
	COPY_REQ *pSMB = NULL;
	COPY_RSP *pSMBr = NULL;
	int bytes_returned;
	int name_len, name_len2;
	__u16 count;

	cFYI(1, "In CIFSSMBCopy");
copyRetry:
	rc = smb_init(SMB_COM_COPY, 1, tcon, (void **) &pSMB,
			(void **) &pSMBr);
	if (rc)
		return rc;

	pSMB->BufferFormat = 0x04;
	pSMB->Tid2 = target_tid;

	pSMB->Flags = cpu_to_le16(flags & COPY_TREE);

	if (pSMB->hdr.Flags2 & SMBFLG2_UNICODE) {
		name_len = cifsConvertToUTF16((__le16 *) pSMB->OldFileName,
					      fromName, PATH_MAX, nls_codepage,
					      remap);
		name_len++;     /* trailing null */
		name_len *= 2;
		pSMB->OldFileName[name_len] = 0x04;     /* pad */
		/* protocol requires ASCII signature byte on Unicode string */
		pSMB->OldFileName[name_len + 1] = 0x00;
		name_len2 =
		    cifsConvertToUTF16((__le16 *)&pSMB->OldFileName[name_len+2],
				       toName, PATH_MAX, nls_codepage, remap);
		name_len2 += 1 /* trailing null */  + 1 /* Signature word */ ;
		name_len2 *= 2; /* convert to bytes */
	} else { 	/* BB improve the check for buffer overruns BB */
		name_len = strnlen(fromName, PATH_MAX);
		name_len++;     /* trailing null */
		strncpy(pSMB->OldFileName, fromName, name_len);
		name_len2 = strnlen(toName, PATH_MAX);
		name_len2++;    /* trailing null */
		pSMB->OldFileName[name_len] = 0x04;  /* 2nd buffer format */
		strncpy(&pSMB->OldFileName[name_len + 1], toName, name_len2);
		name_len2++;    /* trailing null */
		name_len2++;    /* signature byte */
	}

	count = 1 /* 1st signature byte */  + name_len + name_len2;
	inc_rfc1001_len(pSMB, count);
	pSMB->ByteCount = cpu_to_le16(count);

	rc = SendReceive(xid, tcon->ses, (struct smb_hdr *) pSMB,
		(struct smb_hdr *) pSMBr, &bytes_returned, 0);
	if (rc) {
		cFYI(1, "Send error in copy = %d with %d files copied",
			rc, le16_to_cpu(pSMBr->CopyCount));
	}
	cifs_buf_release(pSMB);

	if (rc == -EAGAIN)
		goto copyRetry;

	return rc;
}

int
CIFSUnixCreateSymLink(const unsigned int xid, struct cifs_tcon *tcon,
		      const char *fromName, const char *toName,
		      const struct nls_table *nls_codepage)
{
	TRANSACTION2_SPI_REQ *pSMB = NULL;
	TRANSACTION2_SPI_RSP *pSMBr = NULL;
	char *data_offset;
	int name_len;
	int name_len_target;
	int rc = 0;
	int bytes_returned = 0;
	__u16 params, param_offset, offset, byte_count;

	cFYI(1, "In Symlink Unix style");
createSymLinkRetry:
	rc = smb_init(SMB_COM_TRANSACTION2, 15, tcon, (void **) &pSMB,
		      (void **) &pSMBr);
	if (rc)
		return rc;

	if (pSMB->hdr.Flags2 & SMBFLG2_UNICODE) {
		name_len =
		    cifs_strtoUTF16((__le16 *) pSMB->FileName, fromName,
				    /* find define for this maxpathcomponent */
				    PATH_MAX, nls_codepage);
		name_len++;	/* trailing null */
		name_len *= 2;

	} else {	/* BB improve the check for buffer overruns BB */
		name_len = strnlen(fromName, PATH_MAX);
		name_len++;	/* trailing null */
		strncpy(pSMB->FileName, fromName, name_len);
	}
	params = 6 + name_len;
	pSMB->MaxSetupCount = 0;
	pSMB->Reserved = 0;
	pSMB->Flags = 0;
	pSMB->Timeout = 0;
	pSMB->Reserved2 = 0;
	param_offset = offsetof(struct smb_com_transaction2_spi_req,
				InformationLevel) - 4;
	offset = param_offset + params;

	data_offset = (char *) (&pSMB->hdr.Protocol) + offset;
	if (pSMB->hdr.Flags2 & SMBFLG2_UNICODE) {
		name_len_target =
		    cifs_strtoUTF16((__le16 *) data_offset, toName, PATH_MAX
				    /* find define for this maxpathcomponent */
				    , nls_codepage);
		name_len_target++;	/* trailing null */
		name_len_target *= 2;
	} else {	/* BB improve the check for buffer overruns BB */
		name_len_target = strnlen(toName, PATH_MAX);
		name_len_target++;	/* trailing null */
		strncpy(data_offset, toName, name_len_target);
	}

	pSMB->MaxParameterCount = cpu_to_le16(2);
	/* BB find exact max on data count below from sess */
	pSMB->MaxDataCount = cpu_to_le16(1000);
	pSMB->SetupCount = 1;
	pSMB->Reserved3 = 0;
	pSMB->SubCommand = cpu_to_le16(TRANS2_SET_PATH_INFORMATION);
	byte_count = 3 /* pad */  + params + name_len_target;
	pSMB->DataCount = cpu_to_le16(name_len_target);
	pSMB->ParameterCount = cpu_to_le16(params);
	pSMB->TotalDataCount = pSMB->DataCount;
	pSMB->TotalParameterCount = pSMB->ParameterCount;
	pSMB->ParameterOffset = cpu_to_le16(param_offset);
	pSMB->DataOffset = cpu_to_le16(offset);
	pSMB->InformationLevel = cpu_to_le16(SMB_SET_FILE_UNIX_LINK);
	pSMB->Reserved4 = 0;
	inc_rfc1001_len(pSMB, byte_count);
	pSMB->ByteCount = cpu_to_le16(byte_count);
	rc = SendReceive(xid, tcon->ses, (struct smb_hdr *) pSMB,
			 (struct smb_hdr *) pSMBr, &bytes_returned, 0);
	cifs_stats_inc(&tcon->stats.cifs_stats.num_symlinks);
	if (rc)
		cFYI(1, "Send error in SetPathInfo create symlink = %d", rc);

	cifs_buf_release(pSMB);

	if (rc == -EAGAIN)
		goto createSymLinkRetry;

	return rc;
}

int
CIFSUnixCreateHardLink(const unsigned int xid, struct cifs_tcon *tcon,
		       const char *fromName, const char *toName,
		       const struct nls_table *nls_codepage, int remap)
{
	TRANSACTION2_SPI_REQ *pSMB = NULL;
	TRANSACTION2_SPI_RSP *pSMBr = NULL;
	char *data_offset;
	int name_len;
	int name_len_target;
	int rc = 0;
	int bytes_returned = 0;
	__u16 params, param_offset, offset, byte_count;

	cFYI(1, "In Create Hard link Unix style");
createHardLinkRetry:
	rc = smb_init(SMB_COM_TRANSACTION2, 15, tcon, (void **) &pSMB,
		      (void **) &pSMBr);
	if (rc)
		return rc;

	if (pSMB->hdr.Flags2 & SMBFLG2_UNICODE) {
		name_len = cifsConvertToUTF16((__le16 *) pSMB->FileName, toName,
					      PATH_MAX, nls_codepage, remap);
		name_len++;	/* trailing null */
		name_len *= 2;

	} else {	/* BB improve the check for buffer overruns BB */
		name_len = strnlen(toName, PATH_MAX);
		name_len++;	/* trailing null */
		strncpy(pSMB->FileName, toName, name_len);
	}
	params = 6 + name_len;
	pSMB->MaxSetupCount = 0;
	pSMB->Reserved = 0;
	pSMB->Flags = 0;
	pSMB->Timeout = 0;
	pSMB->Reserved2 = 0;
	param_offset = offsetof(struct smb_com_transaction2_spi_req,
				InformationLevel) - 4;
	offset = param_offset + params;

	data_offset = (char *) (&pSMB->hdr.Protocol) + offset;
	if (pSMB->hdr.Flags2 & SMBFLG2_UNICODE) {
		name_len_target =
		    cifsConvertToUTF16((__le16 *) data_offset, fromName,
				       PATH_MAX, nls_codepage, remap);
		name_len_target++;	/* trailing null */
		name_len_target *= 2;
	} else {	/* BB improve the check for buffer overruns BB */
		name_len_target = strnlen(fromName, PATH_MAX);
		name_len_target++;	/* trailing null */
		strncpy(data_offset, fromName, name_len_target);
	}

	pSMB->MaxParameterCount = cpu_to_le16(2);
	/* BB find exact max on data count below from sess*/
	pSMB->MaxDataCount = cpu_to_le16(1000);
	pSMB->SetupCount = 1;
	pSMB->Reserved3 = 0;
	pSMB->SubCommand = cpu_to_le16(TRANS2_SET_PATH_INFORMATION);
	byte_count = 3 /* pad */  + params + name_len_target;
	pSMB->ParameterCount = cpu_to_le16(params);
	pSMB->TotalParameterCount = pSMB->ParameterCount;
	pSMB->DataCount = cpu_to_le16(name_len_target);
	pSMB->TotalDataCount = pSMB->DataCount;
	pSMB->ParameterOffset = cpu_to_le16(param_offset);
	pSMB->DataOffset = cpu_to_le16(offset);
	pSMB->InformationLevel = cpu_to_le16(SMB_SET_FILE_UNIX_HLINK);
	pSMB->Reserved4 = 0;
	inc_rfc1001_len(pSMB, byte_count);
	pSMB->ByteCount = cpu_to_le16(byte_count);
	rc = SendReceive(xid, tcon->ses, (struct smb_hdr *) pSMB,
			 (struct smb_hdr *) pSMBr, &bytes_returned, 0);
	cifs_stats_inc(&tcon->stats.cifs_stats.num_hardlinks);
	if (rc)
		cFYI(1, "Send error in SetPathInfo (hard link) = %d", rc);

	cifs_buf_release(pSMB);
	if (rc == -EAGAIN)
		goto createHardLinkRetry;

	return rc;
}

int
CIFSCreateHardLink(const unsigned int xid, struct cifs_tcon *tcon,
		   const char *from_name, const char *to_name,
		   struct cifs_sb_info *cifs_sb)
{
	int rc = 0;
	NT_RENAME_REQ *pSMB = NULL;
	RENAME_RSP *pSMBr = NULL;
	int bytes_returned;
	int name_len, name_len2;
	__u16 count;
	int remap = cifs_sb->mnt_cifs_flags & CIFS_MOUNT_MAP_SPECIAL_CHR;

	cFYI(1, "In CIFSCreateHardLink");
winCreateHardLinkRetry:

	rc = smb_init(SMB_COM_NT_RENAME, 4, tcon, (void **) &pSMB,
		      (void **) &pSMBr);
	if (rc)
		return rc;

	pSMB->SearchAttributes =
	    cpu_to_le16(ATTR_READONLY | ATTR_HIDDEN | ATTR_SYSTEM |
			ATTR_DIRECTORY);
	pSMB->Flags = cpu_to_le16(CREATE_HARD_LINK);
	pSMB->ClusterCount = 0;

	pSMB->BufferFormat = 0x04;

	if (pSMB->hdr.Flags2 & SMBFLG2_UNICODE) {
		name_len =
		    cifsConvertToUTF16((__le16 *) pSMB->OldFileName, from_name,
				       PATH_MAX, cifs_sb->local_nls, remap);
		name_len++;	/* trailing null */
		name_len *= 2;

		/* protocol specifies ASCII buffer format (0x04) for unicode */
		pSMB->OldFileName[name_len] = 0x04;
		pSMB->OldFileName[name_len + 1] = 0x00; /* pad */
		name_len2 =
		    cifsConvertToUTF16((__le16 *)&pSMB->OldFileName[name_len+2],
				       to_name, PATH_MAX, cifs_sb->local_nls,
				       remap);
		name_len2 += 1 /* trailing null */  + 1 /* Signature word */ ;
		name_len2 *= 2;	/* convert to bytes */
	} else {	/* BB improve the check for buffer overruns BB */
		name_len = strnlen(from_name, PATH_MAX);
		name_len++;	/* trailing null */
		strncpy(pSMB->OldFileName, from_name, name_len);
		name_len2 = strnlen(to_name, PATH_MAX);
		name_len2++;	/* trailing null */
		pSMB->OldFileName[name_len] = 0x04;	/* 2nd buffer format */
		strncpy(&pSMB->OldFileName[name_len + 1], to_name, name_len2);
		name_len2++;	/* trailing null */
		name_len2++;	/* signature byte */
	}

	count = 1 /* string type byte */  + name_len + name_len2;
	inc_rfc1001_len(pSMB, count);
	pSMB->ByteCount = cpu_to_le16(count);

	rc = SendReceive(xid, tcon->ses, (struct smb_hdr *) pSMB,
			 (struct smb_hdr *) pSMBr, &bytes_returned, 0);
	cifs_stats_inc(&tcon->stats.cifs_stats.num_hardlinks);
	if (rc)
		cFYI(1, "Send error in hard link (NT rename) = %d", rc);

	cifs_buf_release(pSMB);
	if (rc == -EAGAIN)
		goto winCreateHardLinkRetry;

	return rc;
}

int
CIFSSMBUnixQuerySymLink(const unsigned int xid, struct cifs_tcon *tcon,
			const unsigned char *searchName, char **symlinkinfo,
			const struct nls_table *nls_codepage)
{
/* SMB_QUERY_FILE_UNIX_LINK */
	TRANSACTION2_QPI_REQ *pSMB = NULL;
	TRANSACTION2_QPI_RSP *pSMBr = NULL;
	int rc = 0;
	int bytes_returned;
	int name_len;
	__u16 params, byte_count;
	char *data_start;

	cFYI(1, "In QPathSymLinkInfo (Unix) for path %s", searchName);

querySymLinkRetry:
	rc = smb_init(SMB_COM_TRANSACTION2, 15, tcon, (void **) &pSMB,
		      (void **) &pSMBr);
	if (rc)
		return rc;

	if (pSMB->hdr.Flags2 & SMBFLG2_UNICODE) {
		name_len =
			cifs_strtoUTF16((__le16 *) pSMB->FileName, searchName,
					PATH_MAX, nls_codepage);
		name_len++;	/* trailing null */
		name_len *= 2;
	} else {	/* BB improve the check for buffer overruns BB */
		name_len = strnlen(searchName, PATH_MAX);
		name_len++;	/* trailing null */
		strncpy(pSMB->FileName, searchName, name_len);
	}

	params = 2 /* level */  + 4 /* rsrvd */  + name_len /* incl null */ ;
	pSMB->TotalDataCount = 0;
	pSMB->MaxParameterCount = cpu_to_le16(2);
	pSMB->MaxDataCount = cpu_to_le16(CIFSMaxBufSize);
	pSMB->MaxSetupCount = 0;
	pSMB->Reserved = 0;
	pSMB->Flags = 0;
	pSMB->Timeout = 0;
	pSMB->Reserved2 = 0;
	pSMB->ParameterOffset = cpu_to_le16(offsetof(
	struct smb_com_transaction2_qpi_req, InformationLevel) - 4);
	pSMB->DataCount = 0;
	pSMB->DataOffset = 0;
	pSMB->SetupCount = 1;
	pSMB->Reserved3 = 0;
	pSMB->SubCommand = cpu_to_le16(TRANS2_QUERY_PATH_INFORMATION);
	byte_count = params + 1 /* pad */ ;
	pSMB->TotalParameterCount = cpu_to_le16(params);
	pSMB->ParameterCount = pSMB->TotalParameterCount;
	pSMB->InformationLevel = cpu_to_le16(SMB_QUERY_FILE_UNIX_LINK);
	pSMB->Reserved4 = 0;
	inc_rfc1001_len(pSMB, byte_count);
	pSMB->ByteCount = cpu_to_le16(byte_count);

	rc = SendReceive(xid, tcon->ses, (struct smb_hdr *) pSMB,
			 (struct smb_hdr *) pSMBr, &bytes_returned, 0);
	if (rc) {
		cFYI(1, "Send error in QuerySymLinkInfo = %d", rc);
	} else {
		/* decode response */

		rc = validate_t2((struct smb_t2_rsp *)pSMBr);
		/* BB also check enough total bytes returned */
		if (rc || get_bcc(&pSMBr->hdr) < 2)
			rc = -EIO;
		else {
			bool is_unicode;
			u16 count = le16_to_cpu(pSMBr->t2.DataCount);

			data_start = ((char *) &pSMBr->hdr.Protocol) +
					   le16_to_cpu(pSMBr->t2.DataOffset);

			if (pSMBr->hdr.Flags2 & SMBFLG2_UNICODE)
				is_unicode = true;
			else
				is_unicode = false;

			/* BB FIXME investigate remapping reserved chars here */
			*symlinkinfo = cifs_strndup_from_utf16(data_start,
					count, is_unicode, nls_codepage);
			if (!*symlinkinfo)
				rc = -ENOMEM;
		}
	}
	cifs_buf_release(pSMB);
	if (rc == -EAGAIN)
		goto querySymLinkRetry;
	return rc;
}

#ifdef CONFIG_CIFS_SYMLINK_EXPERIMENTAL
/*
 *	Recent Windows versions now create symlinks more frequently
 *	and they use the "reparse point" mechanism below.  We can of course
 *	do symlinks nicely to Samba and other servers which support the
 *	CIFS Unix Extensions and we can also do SFU symlinks and "client only"
 *	"MF" symlinks optionally, but for recent Windows we really need to
 *	reenable the code below and fix the cifs_symlink callers to handle this.
 *	In the interim this code has been moved to its own config option so
 *	it is not compiled in by default until callers fixed up and more tested.
 */
int
CIFSSMBQueryReparseLinkInfo(const unsigned int xid, struct cifs_tcon *tcon,
			const unsigned char *searchName,
			char *symlinkinfo, const int buflen, __u16 fid,
			const struct nls_table *nls_codepage)
{
	int rc = 0;
	int bytes_returned;
	struct smb_com_transaction_ioctl_req *pSMB;
	struct smb_com_transaction_ioctl_rsp *pSMBr;

	cFYI(1, "In Windows reparse style QueryLink for path %s", searchName);
	rc = smb_init(SMB_COM_NT_TRANSACT, 23, tcon, (void **) &pSMB,
		      (void **) &pSMBr);
	if (rc)
		return rc;

	pSMB->TotalParameterCount = 0 ;
	pSMB->TotalDataCount = 0;
	pSMB->MaxParameterCount = cpu_to_le32(2);
	/* BB find exact data count max from sess structure BB */
	pSMB->MaxDataCount = cpu_to_le32(CIFSMaxBufSize & 0xFFFFFF00);
	pSMB->MaxSetupCount = 4;
	pSMB->Reserved = 0;
	pSMB->ParameterOffset = 0;
	pSMB->DataCount = 0;
	pSMB->DataOffset = 0;
	pSMB->SetupCount = 4;
	pSMB->SubCommand = cpu_to_le16(NT_TRANSACT_IOCTL);
	pSMB->ParameterCount = pSMB->TotalParameterCount;
	pSMB->FunctionCode = cpu_to_le32(FSCTL_GET_REPARSE_POINT);
	pSMB->IsFsctl = 1; /* FSCTL */
	pSMB->IsRootFlag = 0;
	pSMB->Fid = fid; /* file handle always le */
	pSMB->ByteCount = 0;

	rc = SendReceive(xid, tcon->ses, (struct smb_hdr *) pSMB,
			 (struct smb_hdr *) pSMBr, &bytes_returned, 0);
	if (rc) {
		cFYI(1, "Send error in QueryReparseLinkInfo = %d", rc);
	} else {		/* decode response */
		__u32 data_offset = le32_to_cpu(pSMBr->DataOffset);
		__u32 data_count = le32_to_cpu(pSMBr->DataCount);
		if (get_bcc(&pSMBr->hdr) < 2 || data_offset > 512) {
			/* BB also check enough total bytes returned */
			rc = -EIO;	/* bad smb */
			goto qreparse_out;
		}
		if (data_count && (data_count < 2048)) {
			char *end_of_smb = 2 /* sizeof byte count */ +
			       get_bcc(&pSMBr->hdr) + (char *)&pSMBr->ByteCount;

			struct reparse_data *reparse_buf =
						(struct reparse_data *)
						((char *)&pSMBr->hdr.Protocol
								 + data_offset);
			if ((char *)reparse_buf >= end_of_smb) {
				rc = -EIO;
				goto qreparse_out;
			}
			if ((reparse_buf->LinkNamesBuf +
				reparse_buf->TargetNameOffset +
				reparse_buf->TargetNameLen) > end_of_smb) {
				cFYI(1, "reparse buf beyond SMB");
				rc = -EIO;
				goto qreparse_out;
			}

			if (pSMBr->hdr.Flags2 & SMBFLG2_UNICODE) {
				cifs_from_ucs2(symlinkinfo, (__le16 *)
						(reparse_buf->LinkNamesBuf +
						reparse_buf->TargetNameOffset),
						buflen,
						reparse_buf->TargetNameLen,
						nls_codepage, 0);
			} else { /* ASCII names */
				strncpy(symlinkinfo,
					reparse_buf->LinkNamesBuf +
					reparse_buf->TargetNameOffset,
					min_t(const int, buflen,
					   reparse_buf->TargetNameLen));
			}
		} else {
			rc = -EIO;
			cFYI(1, "Invalid return data count on "
				 "get reparse info ioctl");
		}
		symlinkinfo[buflen] = 0; /* just in case so the caller
					does not go off the end of the buffer */
		cFYI(1, "readlink result - %s", symlinkinfo);
	}

qreparse_out:
	cifs_buf_release(pSMB);

	/* Note: On -EAGAIN error only caller can retry on handle based calls
		since file handle passed in no longer valid */

	return rc;
}
#endif /* CIFS_SYMLINK_EXPERIMENTAL */ /* BB temporarily unused */

#ifdef CONFIG_CIFS_POSIX

/*Convert an Access Control Entry from wire format to local POSIX xattr format*/
static void cifs_convert_ace(posix_acl_xattr_entry *ace,
			     struct cifs_posix_ace *cifs_ace)
{
	/* u8 cifs fields do not need le conversion */
	ace->e_perm = cpu_to_le16(cifs_ace->cifs_e_perm);
	ace->e_tag  = cpu_to_le16(cifs_ace->cifs_e_tag);
	ace->e_id   = cpu_to_le32(le64_to_cpu(cifs_ace->cifs_uid));
	/* cFYI(1, "perm %d tag %d id %d",ace->e_perm,ace->e_tag,ace->e_id); */

	return;
}

/* Convert ACL from CIFS POSIX wire format to local Linux POSIX ACL xattr */
static int cifs_copy_posix_acl(char *trgt, char *src, const int buflen,
			       const int acl_type, const int size_of_data_area)
{
	int size =  0;
	int i;
	__u16 count;
	struct cifs_posix_ace *pACE;
	struct cifs_posix_acl *cifs_acl = (struct cifs_posix_acl *)src;
	posix_acl_xattr_header *local_acl = (posix_acl_xattr_header *)trgt;

	if (le16_to_cpu(cifs_acl->version) != CIFS_ACL_VERSION)
		return -EOPNOTSUPP;

	if (acl_type & ACL_TYPE_ACCESS) {
		count = le16_to_cpu(cifs_acl->access_entry_count);
		pACE = &cifs_acl->ace_array[0];
		size = sizeof(struct cifs_posix_acl);
		size += sizeof(struct cifs_posix_ace) * count;
		/* check if we would go beyond end of SMB */
		if (size_of_data_area < size) {
			cFYI(1, "bad CIFS POSIX ACL size %d vs. %d",
				size_of_data_area, size);
			return -EINVAL;
		}
	} else if (acl_type & ACL_TYPE_DEFAULT) {
		count = le16_to_cpu(cifs_acl->access_entry_count);
		size = sizeof(struct cifs_posix_acl);
		size += sizeof(struct cifs_posix_ace) * count;
/* skip past access ACEs to get to default ACEs */
		pACE = &cifs_acl->ace_array[count];
		count = le16_to_cpu(cifs_acl->default_entry_count);
		size += sizeof(struct cifs_posix_ace) * count;
		/* check if we would go beyond end of SMB */
		if (size_of_data_area < size)
			return -EINVAL;
	} else {
		/* illegal type */
		return -EINVAL;
	}

	size = posix_acl_xattr_size(count);
	if ((buflen == 0) || (local_acl == NULL)) {
		/* used to query ACL EA size */
	} else if (size > buflen) {
		return -ERANGE;
	} else /* buffer big enough */ {
		local_acl->a_version = cpu_to_le32(POSIX_ACL_XATTR_VERSION);
		for (i = 0; i < count ; i++) {
			cifs_convert_ace(&local_acl->a_entries[i], pACE);
			pACE++;
		}
	}
	return size;
}

static __u16 convert_ace_to_cifs_ace(struct cifs_posix_ace *cifs_ace,
				     const posix_acl_xattr_entry *local_ace)
{
	__u16 rc = 0; /* 0 = ACL converted ok */

	cifs_ace->cifs_e_perm = le16_to_cpu(local_ace->e_perm);
	cifs_ace->cifs_e_tag =  le16_to_cpu(local_ace->e_tag);
	/* BB is there a better way to handle the large uid? */
	if (local_ace->e_id == cpu_to_le32(-1)) {
	/* Probably no need to le convert -1 on any arch but can not hurt */
		cifs_ace->cifs_uid = cpu_to_le64(-1);
	} else
		cifs_ace->cifs_uid = cpu_to_le64(le32_to_cpu(local_ace->e_id));
	/*cFYI(1, "perm %d tag %d id %d",ace->e_perm,ace->e_tag,ace->e_id);*/
	return rc;
}

/* Convert ACL from local Linux POSIX xattr to CIFS POSIX ACL wire format */
static __u16 ACL_to_cifs_posix(char *parm_data, const char *pACL,
			       const int buflen, const int acl_type)
{
	__u16 rc = 0;
	struct cifs_posix_acl *cifs_acl = (struct cifs_posix_acl *)parm_data;
	posix_acl_xattr_header *local_acl = (posix_acl_xattr_header *)pACL;
	int count;
	int i;

	if ((buflen == 0) || (pACL == NULL) || (cifs_acl == NULL))
		return 0;

	count = posix_acl_xattr_count((size_t)buflen);
	cFYI(1, "setting acl with %d entries from buf of length %d and "
		"version of %d",
		count, buflen, le32_to_cpu(local_acl->a_version));
	if (le32_to_cpu(local_acl->a_version) != 2) {
		cFYI(1, "unknown POSIX ACL version %d",
		     le32_to_cpu(local_acl->a_version));
		return 0;
	}
	cifs_acl->version = cpu_to_le16(1);
	if (acl_type == ACL_TYPE_ACCESS)
		cifs_acl->access_entry_count = cpu_to_le16(count);
	else if (acl_type == ACL_TYPE_DEFAULT)
		cifs_acl->default_entry_count = cpu_to_le16(count);
	else {
		cFYI(1, "unknown ACL type %d", acl_type);
		return 0;
	}
	for (i = 0; i < count; i++) {
		rc = convert_ace_to_cifs_ace(&cifs_acl->ace_array[i],
					&local_acl->a_entries[i]);
		if (rc != 0) {
			/* ACE not converted */
			break;
		}
	}
	if (rc == 0) {
		rc = (__u16)(count * sizeof(struct cifs_posix_ace));
		rc += sizeof(struct cifs_posix_acl);
		/* BB add check to make sure ACL does not overflow SMB */
	}
	return rc;
}

int
CIFSSMBGetPosixACL(const unsigned int xid, struct cifs_tcon *tcon,
		   const unsigned char *searchName,
		   char *acl_inf, const int buflen, const int acl_type,
		   const struct nls_table *nls_codepage, int remap)
{
/* SMB_QUERY_POSIX_ACL */
	TRANSACTION2_QPI_REQ *pSMB = NULL;
	TRANSACTION2_QPI_RSP *pSMBr = NULL;
	int rc = 0;
	int bytes_returned;
	int name_len;
	__u16 params, byte_count;

	cFYI(1, "In GetPosixACL (Unix) for path %s", searchName);

queryAclRetry:
	rc = smb_init(SMB_COM_TRANSACTION2, 15, tcon, (void **) &pSMB,
		(void **) &pSMBr);
	if (rc)
		return rc;

	if (pSMB->hdr.Flags2 & SMBFLG2_UNICODE) {
		name_len =
			cifsConvertToUTF16((__le16 *) pSMB->FileName,
					   searchName, PATH_MAX, nls_codepage,
					   remap);
		name_len++;     /* trailing null */
		name_len *= 2;
		pSMB->FileName[name_len] = 0;
		pSMB->FileName[name_len+1] = 0;
	} else {	/* BB improve the check for buffer overruns BB */
		name_len = strnlen(searchName, PATH_MAX);
		name_len++;     /* trailing null */
		strncpy(pSMB->FileName, searchName, name_len);
	}

	params = 2 /* level */  + 4 /* rsrvd */  + name_len /* incl null */ ;
	pSMB->TotalDataCount = 0;
	pSMB->MaxParameterCount = cpu_to_le16(2);
	/* BB find exact max data count below from sess structure BB */
	pSMB->MaxDataCount = cpu_to_le16(4000);
	pSMB->MaxSetupCount = 0;
	pSMB->Reserved = 0;
	pSMB->Flags = 0;
	pSMB->Timeout = 0;
	pSMB->Reserved2 = 0;
	pSMB->ParameterOffset = cpu_to_le16(
		offsetof(struct smb_com_transaction2_qpi_req,
			 InformationLevel) - 4);
	pSMB->DataCount = 0;
	pSMB->DataOffset = 0;
	pSMB->SetupCount = 1;
	pSMB->Reserved3 = 0;
	pSMB->SubCommand = cpu_to_le16(TRANS2_QUERY_PATH_INFORMATION);
	byte_count = params + 1 /* pad */ ;
	pSMB->TotalParameterCount = cpu_to_le16(params);
	pSMB->ParameterCount = pSMB->TotalParameterCount;
	pSMB->InformationLevel = cpu_to_le16(SMB_QUERY_POSIX_ACL);
	pSMB->Reserved4 = 0;
	inc_rfc1001_len(pSMB, byte_count);
	pSMB->ByteCount = cpu_to_le16(byte_count);

	rc = SendReceive(xid, tcon->ses, (struct smb_hdr *) pSMB,
		(struct smb_hdr *) pSMBr, &bytes_returned, 0);
	cifs_stats_inc(&tcon->stats.cifs_stats.num_acl_get);
	if (rc) {
		cFYI(1, "Send error in Query POSIX ACL = %d", rc);
	} else {
		/* decode response */

		rc = validate_t2((struct smb_t2_rsp *)pSMBr);
		/* BB also check enough total bytes returned */
		if (rc || get_bcc(&pSMBr->hdr) < 2)
			rc = -EIO;      /* bad smb */
		else {
			__u16 data_offset = le16_to_cpu(pSMBr->t2.DataOffset);
			__u16 count = le16_to_cpu(pSMBr->t2.DataCount);
			rc = cifs_copy_posix_acl(acl_inf,
				(char *)&pSMBr->hdr.Protocol+data_offset,
				buflen, acl_type, count);
		}
	}
	cifs_buf_release(pSMB);
	if (rc == -EAGAIN)
		goto queryAclRetry;
	return rc;
}

int
CIFSSMBSetPosixACL(const unsigned int xid, struct cifs_tcon *tcon,
		   const unsigned char *fileName,
		   const char *local_acl, const int buflen,
		   const int acl_type,
		   const struct nls_table *nls_codepage, int remap)
{
	struct smb_com_transaction2_spi_req *pSMB = NULL;
	struct smb_com_transaction2_spi_rsp *pSMBr = NULL;
	char *parm_data;
	int name_len;
	int rc = 0;
	int bytes_returned = 0;
	__u16 params, byte_count, data_count, param_offset, offset;

	cFYI(1, "In SetPosixACL (Unix) for path %s", fileName);
setAclRetry:
	rc = smb_init(SMB_COM_TRANSACTION2, 15, tcon, (void **) &pSMB,
		      (void **) &pSMBr);
	if (rc)
		return rc;
	if (pSMB->hdr.Flags2 & SMBFLG2_UNICODE) {
		name_len =
			cifsConvertToUTF16((__le16 *) pSMB->FileName, fileName,
					   PATH_MAX, nls_codepage, remap);
		name_len++;     /* trailing null */
		name_len *= 2;
	} else {	/* BB improve the check for buffer overruns BB */
		name_len = strnlen(fileName, PATH_MAX);
		name_len++;     /* trailing null */
		strncpy(pSMB->FileName, fileName, name_len);
	}
	params = 6 + name_len;
	pSMB->MaxParameterCount = cpu_to_le16(2);
	/* BB find max SMB size from sess */
	pSMB->MaxDataCount = cpu_to_le16(1000);
	pSMB->MaxSetupCount = 0;
	pSMB->Reserved = 0;
	pSMB->Flags = 0;
	pSMB->Timeout = 0;
	pSMB->Reserved2 = 0;
	param_offset = offsetof(struct smb_com_transaction2_spi_req,
				InformationLevel) - 4;
	offset = param_offset + params;
	parm_data = ((char *) &pSMB->hdr.Protocol) + offset;
	pSMB->ParameterOffset = cpu_to_le16(param_offset);

	/* convert to on the wire format for POSIX ACL */
	data_count = ACL_to_cifs_posix(parm_data, local_acl, buflen, acl_type);

	if (data_count == 0) {
		rc = -EOPNOTSUPP;
		goto setACLerrorExit;
	}
	pSMB->DataOffset = cpu_to_le16(offset);
	pSMB->SetupCount = 1;
	pSMB->Reserved3 = 0;
	pSMB->SubCommand = cpu_to_le16(TRANS2_SET_PATH_INFORMATION);
	pSMB->InformationLevel = cpu_to_le16(SMB_SET_POSIX_ACL);
	byte_count = 3 /* pad */  + params + data_count;
	pSMB->DataCount = cpu_to_le16(data_count);
	pSMB->TotalDataCount = pSMB->DataCount;
	pSMB->ParameterCount = cpu_to_le16(params);
	pSMB->TotalParameterCount = pSMB->ParameterCount;
	pSMB->Reserved4 = 0;
	inc_rfc1001_len(pSMB, byte_count);
	pSMB->ByteCount = cpu_to_le16(byte_count);
	rc = SendReceive(xid, tcon->ses, (struct smb_hdr *) pSMB,
			 (struct smb_hdr *) pSMBr, &bytes_returned, 0);
	if (rc)
		cFYI(1, "Set POSIX ACL returned %d", rc);

setACLerrorExit:
	cifs_buf_release(pSMB);
	if (rc == -EAGAIN)
		goto setAclRetry;
	return rc;
}

/* BB fix tabs in this function FIXME BB */
int
CIFSGetExtAttr(const unsigned int xid, struct cifs_tcon *tcon,
	       const int netfid, __u64 *pExtAttrBits, __u64 *pMask)
{
	int rc = 0;
	struct smb_t2_qfi_req *pSMB = NULL;
	struct smb_t2_qfi_rsp *pSMBr = NULL;
	int bytes_returned;
	__u16 params, byte_count;

	cFYI(1, "In GetExtAttr");
	if (tcon == NULL)
		return -ENODEV;

GetExtAttrRetry:
	rc = smb_init(SMB_COM_TRANSACTION2, 15, tcon, (void **) &pSMB,
			(void **) &pSMBr);
	if (rc)
		return rc;

	params = 2 /* level */ + 2 /* fid */;
	pSMB->t2.TotalDataCount = 0;
	pSMB->t2.MaxParameterCount = cpu_to_le16(4);
	/* BB find exact max data count below from sess structure BB */
	pSMB->t2.MaxDataCount = cpu_to_le16(4000);
	pSMB->t2.MaxSetupCount = 0;
	pSMB->t2.Reserved = 0;
	pSMB->t2.Flags = 0;
	pSMB->t2.Timeout = 0;
	pSMB->t2.Reserved2 = 0;
	pSMB->t2.ParameterOffset = cpu_to_le16(offsetof(struct smb_t2_qfi_req,
					       Fid) - 4);
	pSMB->t2.DataCount = 0;
	pSMB->t2.DataOffset = 0;
	pSMB->t2.SetupCount = 1;
	pSMB->t2.Reserved3 = 0;
	pSMB->t2.SubCommand = cpu_to_le16(TRANS2_QUERY_FILE_INFORMATION);
	byte_count = params + 1 /* pad */ ;
	pSMB->t2.TotalParameterCount = cpu_to_le16(params);
	pSMB->t2.ParameterCount = pSMB->t2.TotalParameterCount;
	pSMB->InformationLevel = cpu_to_le16(SMB_QUERY_ATTR_FLAGS);
	pSMB->Pad = 0;
	pSMB->Fid = netfid;
	inc_rfc1001_len(pSMB, byte_count);
	pSMB->t2.ByteCount = cpu_to_le16(byte_count);

	rc = SendReceive(xid, tcon->ses, (struct smb_hdr *) pSMB,
			 (struct smb_hdr *) pSMBr, &bytes_returned, 0);
	if (rc) {
		cFYI(1, "error %d in GetExtAttr", rc);
	} else {
		/* decode response */
		rc = validate_t2((struct smb_t2_rsp *)pSMBr);
		/* BB also check enough total bytes returned */
		if (rc || get_bcc(&pSMBr->hdr) < 2)
			/* If rc should we check for EOPNOSUPP and
			   disable the srvino flag? or in caller? */
			rc = -EIO;      /* bad smb */
		else {
			__u16 data_offset = le16_to_cpu(pSMBr->t2.DataOffset);
			__u16 count = le16_to_cpu(pSMBr->t2.DataCount);
			struct file_chattr_info *pfinfo;
			/* BB Do we need a cast or hash here ? */
			if (count != 16) {
				cFYI(1, "Illegal size ret in GetExtAttr");
				rc = -EIO;
				goto GetExtAttrOut;
			}
			pfinfo = (struct file_chattr_info *)
				 (data_offset + (char *) &pSMBr->hdr.Protocol);
			*pExtAttrBits = le64_to_cpu(pfinfo->mode);
			*pMask = le64_to_cpu(pfinfo->mask);
		}
	}
GetExtAttrOut:
	cifs_buf_release(pSMB);
	if (rc == -EAGAIN)
		goto GetExtAttrRetry;
	return rc;
}

#endif /* CONFIG_POSIX */

#ifdef CONFIG_CIFS_ACL
/*
 * Initialize NT TRANSACT SMB into small smb request buffer.  This assumes that
 * all NT TRANSACTS that we init here have total parm and data under about 400
 * bytes (to fit in small cifs buffer size), which is the case so far, it
 * easily fits. NB: Setup words themselves and ByteCount MaxSetupCount (size of
 * returned setup area) and MaxParameterCount (returned parms size) must be set
 * by caller
 */
static int
smb_init_nttransact(const __u16 sub_command, const int setup_count,
		   const int parm_len, struct cifs_tcon *tcon,
		   void **ret_buf)
{
	int rc;
	__u32 temp_offset;
	struct smb_com_ntransact_req *pSMB;

	rc = small_smb_init(SMB_COM_NT_TRANSACT, 19 + setup_count, tcon,
				(void **)&pSMB);
	if (rc)
		return rc;
	*ret_buf = (void *)pSMB;
	pSMB->Reserved = 0;
	pSMB->TotalParameterCount = cpu_to_le32(parm_len);
	pSMB->TotalDataCount  = 0;
	pSMB->MaxDataCount = cpu_to_le32(CIFSMaxBufSize & 0xFFFFFF00);
	pSMB->ParameterCount = pSMB->TotalParameterCount;
	pSMB->DataCount  = pSMB->TotalDataCount;
	temp_offset = offsetof(struct smb_com_ntransact_req, Parms) +
			(setup_count * 2) - 4 /* for rfc1001 length itself */;
	pSMB->ParameterOffset = cpu_to_le32(temp_offset);
	pSMB->DataOffset = cpu_to_le32(temp_offset + parm_len);
	pSMB->SetupCount = setup_count; /* no need to le convert byte fields */
	pSMB->SubCommand = cpu_to_le16(sub_command);
	return 0;
}

static int
validate_ntransact(char *buf, char **ppparm, char **ppdata,
		   __u32 *pparmlen, __u32 *pdatalen)
{
	char *end_of_smb;
	__u32 data_count, data_offset, parm_count, parm_offset;
	struct smb_com_ntransact_rsp *pSMBr;
	u16 bcc;

	*pdatalen = 0;
	*pparmlen = 0;

	if (buf == NULL)
		return -EINVAL;

	pSMBr = (struct smb_com_ntransact_rsp *)buf;

	bcc = get_bcc(&pSMBr->hdr);
	end_of_smb = 2 /* sizeof byte count */ + bcc +
			(char *)&pSMBr->ByteCount;

	data_offset = le32_to_cpu(pSMBr->DataOffset);
	data_count = le32_to_cpu(pSMBr->DataCount);
	parm_offset = le32_to_cpu(pSMBr->ParameterOffset);
	parm_count = le32_to_cpu(pSMBr->ParameterCount);

	*ppparm = (char *)&pSMBr->hdr.Protocol + parm_offset;
	*ppdata = (char *)&pSMBr->hdr.Protocol + data_offset;

	/* should we also check that parm and data areas do not overlap? */
	if (*ppparm > end_of_smb) {
		cFYI(1, "parms start after end of smb");
		return -EINVAL;
	} else if (parm_count + *ppparm > end_of_smb) {
		cFYI(1, "parm end after end of smb");
		return -EINVAL;
	} else if (*ppdata > end_of_smb) {
		cFYI(1, "data starts after end of smb");
		return -EINVAL;
	} else if (data_count + *ppdata > end_of_smb) {
		cFYI(1, "data %p + count %d (%p) past smb end %p start %p",
			*ppdata, data_count, (data_count + *ppdata),
			end_of_smb, pSMBr);
		return -EINVAL;
	} else if (parm_count + data_count > bcc) {
		cFYI(1, "parm count and data count larger than SMB");
		return -EINVAL;
	}
	*pdatalen = data_count;
	*pparmlen = parm_count;
	return 0;
}

/* Get Security Descriptor (by handle) from remote server for a file or dir */
int
CIFSSMBGetCIFSACL(const unsigned int xid, struct cifs_tcon *tcon, __u16 fid,
		  struct cifs_ntsd **acl_inf, __u32 *pbuflen)
{
	int rc = 0;
	int buf_type = 0;
	QUERY_SEC_DESC_REQ *pSMB;
	struct kvec iov[1];

	cFYI(1, "GetCifsACL");

	*pbuflen = 0;
	*acl_inf = NULL;

	rc = smb_init_nttransact(NT_TRANSACT_QUERY_SECURITY_DESC, 0,
			8 /* parm len */, tcon, (void **) &pSMB);
	if (rc)
		return rc;

	pSMB->MaxParameterCount = cpu_to_le32(4);
	/* BB TEST with big acls that might need to be e.g. larger than 16K */
	pSMB->MaxSetupCount = 0;
	pSMB->Fid = fid; /* file handle always le */
	pSMB->AclFlags = cpu_to_le32(CIFS_ACL_OWNER | CIFS_ACL_GROUP |
				     CIFS_ACL_DACL);
	pSMB->ByteCount = cpu_to_le16(11); /* 3 bytes pad + 8 bytes parm */
	inc_rfc1001_len(pSMB, 11);
	iov[0].iov_base = (char *)pSMB;
	iov[0].iov_len = be32_to_cpu(pSMB->hdr.smb_buf_length) + 4;

	rc = SendReceive2(xid, tcon->ses, iov, 1 /* num iovec */, &buf_type,
			 0);
	cifs_stats_inc(&tcon->stats.cifs_stats.num_acl_get);
	if (rc) {
		cFYI(1, "Send error in QuerySecDesc = %d", rc);
	} else {                /* decode response */
		__le32 *parm;
		__u32 parm_len;
		__u32 acl_len;
		struct smb_com_ntransact_rsp *pSMBr;
		char *pdata;

/* validate_nttransact */
		rc = validate_ntransact(iov[0].iov_base, (char **)&parm,
					&pdata, &parm_len, pbuflen);
		if (rc)
			goto qsec_out;
		pSMBr = (struct smb_com_ntransact_rsp *)iov[0].iov_base;

		cFYI(1, "smb %p parm %p data %p", pSMBr, parm, *acl_inf);

		if (le32_to_cpu(pSMBr->ParameterCount) != 4) {
			rc = -EIO;      /* bad smb */
			*pbuflen = 0;
			goto qsec_out;
		}

/* BB check that data area is minimum length and as big as acl_len */

		acl_len = le32_to_cpu(*parm);
		if (acl_len != *pbuflen) {
			cERROR(1, "acl length %d does not match %d",
				   acl_len, *pbuflen);
			if (*pbuflen > acl_len)
				*pbuflen = acl_len;
		}

		/* check if buffer is big enough for the acl
		   header followed by the smallest SID */
		if ((*pbuflen < sizeof(struct cifs_ntsd) + 8) ||
		    (*pbuflen >= 64 * 1024)) {
			cERROR(1, "bad acl length %d", *pbuflen);
			rc = -EINVAL;
			*pbuflen = 0;
		} else {
			*acl_inf = kmalloc(*pbuflen, GFP_KERNEL);
			if (*acl_inf == NULL) {
				*pbuflen = 0;
				rc = -ENOMEM;
			}
			memcpy(*acl_inf, pdata, *pbuflen);
		}
	}
qsec_out:
	if (buf_type == CIFS_SMALL_BUFFER)
		cifs_small_buf_release(iov[0].iov_base);
	else if (buf_type == CIFS_LARGE_BUFFER)
		cifs_buf_release(iov[0].iov_base);
/*	cifs_small_buf_release(pSMB); */ /* Freed earlier now in SendReceive2 */
	return rc;
}

int
CIFSSMBSetCIFSACL(const unsigned int xid, struct cifs_tcon *tcon, __u16 fid,
			struct cifs_ntsd *pntsd, __u32 acllen, int aclflag)
{
	__u16 byte_count, param_count, data_count, param_offset, data_offset;
	int rc = 0;
	int bytes_returned = 0;
	SET_SEC_DESC_REQ *pSMB = NULL;
	void *pSMBr;

setCifsAclRetry:
	rc = smb_init(SMB_COM_NT_TRANSACT, 19, tcon, (void **) &pSMB, &pSMBr);
	if (rc)
		return rc;

	pSMB->MaxSetupCount = 0;
	pSMB->Reserved = 0;

	param_count = 8;
	param_offset = offsetof(struct smb_com_transaction_ssec_req, Fid) - 4;
	data_count = acllen;
	data_offset = param_offset + param_count;
	byte_count = 3 /* pad */  + param_count;

	pSMB->DataCount = cpu_to_le32(data_count);
	pSMB->TotalDataCount = pSMB->DataCount;
	pSMB->MaxParameterCount = cpu_to_le32(4);
	pSMB->MaxDataCount = cpu_to_le32(16384);
	pSMB->ParameterCount = cpu_to_le32(param_count);
	pSMB->ParameterOffset = cpu_to_le32(param_offset);
	pSMB->TotalParameterCount = pSMB->ParameterCount;
	pSMB->DataOffset = cpu_to_le32(data_offset);
	pSMB->SetupCount = 0;
	pSMB->SubCommand = cpu_to_le16(NT_TRANSACT_SET_SECURITY_DESC);
	pSMB->ByteCount = cpu_to_le16(byte_count+data_count);

	pSMB->Fid = fid; /* file handle always le */
	pSMB->Reserved2 = 0;
	pSMB->AclFlags = cpu_to_le32(aclflag);

	if (pntsd && acllen) {
		memcpy((char *)pSMBr + offsetof(struct smb_hdr, Protocol) +
				data_offset, pntsd, acllen);
		inc_rfc1001_len(pSMB, byte_count + data_count);
	} else
		inc_rfc1001_len(pSMB, byte_count);

	rc = SendReceive(xid, tcon->ses, (struct smb_hdr *) pSMB,
		(struct smb_hdr *) pSMBr, &bytes_returned, 0);

	cFYI(1, "SetCIFSACL bytes_returned: %d, rc: %d", bytes_returned, rc);
	if (rc)
		cFYI(1, "Set CIFS ACL returned %d", rc);
	cifs_buf_release(pSMB);

	if (rc == -EAGAIN)
		goto setCifsAclRetry;

	return (rc);
}

#endif /* CONFIG_CIFS_ACL */

/* Legacy Query Path Information call for lookup to old servers such
   as Win9x/WinME */
int
SMBQueryInformation(const unsigned int xid, struct cifs_tcon *tcon,
		    const char *search_name, FILE_ALL_INFO *data,
		    const struct nls_table *nls_codepage, int remap)
{
	QUERY_INFORMATION_REQ *pSMB;
	QUERY_INFORMATION_RSP *pSMBr;
	int rc = 0;
	int bytes_returned;
	int name_len;

	cFYI(1, "In SMBQPath path %s", search_name);
QInfRetry:
	rc = smb_init(SMB_COM_QUERY_INFORMATION, 0, tcon, (void **) &pSMB,
		      (void **) &pSMBr);
	if (rc)
		return rc;

	if (pSMB->hdr.Flags2 & SMBFLG2_UNICODE) {
		name_len =
			cifsConvertToUTF16((__le16 *) pSMB->FileName,
					   search_name, PATH_MAX, nls_codepage,
					   remap);
		name_len++;     /* trailing null */
		name_len *= 2;
	} else {
		name_len = strnlen(search_name, PATH_MAX);
		name_len++;     /* trailing null */
		strncpy(pSMB->FileName, search_name, name_len);
	}
	pSMB->BufferFormat = 0x04;
	name_len++; /* account for buffer type byte */
	inc_rfc1001_len(pSMB, (__u16)name_len);
	pSMB->ByteCount = cpu_to_le16(name_len);

	rc = SendReceive(xid, tcon->ses, (struct smb_hdr *) pSMB,
			 (struct smb_hdr *) pSMBr, &bytes_returned, 0);
	if (rc) {
		cFYI(1, "Send error in QueryInfo = %d", rc);
	} else if (data) {
		struct timespec ts;
		__u32 time = le32_to_cpu(pSMBr->last_write_time);

		/* decode response */
		/* BB FIXME - add time zone adjustment BB */
		memset(data, 0, sizeof(FILE_ALL_INFO));
		ts.tv_nsec = 0;
		ts.tv_sec = time;
		/* decode time fields */
		data->ChangeTime = cpu_to_le64(cifs_UnixTimeToNT(ts));
		data->LastWriteTime = data->ChangeTime;
		data->LastAccessTime = 0;
		data->AllocationSize =
			cpu_to_le64(le32_to_cpu(pSMBr->size));
		data->EndOfFile = data->AllocationSize;
		data->Attributes =
			cpu_to_le32(le16_to_cpu(pSMBr->attr));
	} else
		rc = -EIO; /* bad buffer passed in */

	cifs_buf_release(pSMB);

	if (rc == -EAGAIN)
		goto QInfRetry;

	return rc;
}

int
CIFSSMBQFileInfo(const unsigned int xid, struct cifs_tcon *tcon,
		 u16 netfid, FILE_ALL_INFO *pFindData)
{
	struct smb_t2_qfi_req *pSMB = NULL;
	struct smb_t2_qfi_rsp *pSMBr = NULL;
	int rc = 0;
	int bytes_returned;
	__u16 params, byte_count;

QFileInfoRetry:
	rc = smb_init(SMB_COM_TRANSACTION2, 15, tcon, (void **) &pSMB,
		      (void **) &pSMBr);
	if (rc)
		return rc;

	params = 2 /* level */ + 2 /* fid */;
	pSMB->t2.TotalDataCount = 0;
	pSMB->t2.MaxParameterCount = cpu_to_le16(4);
	/* BB find exact max data count below from sess structure BB */
	pSMB->t2.MaxDataCount = cpu_to_le16(CIFSMaxBufSize);
	pSMB->t2.MaxSetupCount = 0;
	pSMB->t2.Reserved = 0;
	pSMB->t2.Flags = 0;
	pSMB->t2.Timeout = 0;
	pSMB->t2.Reserved2 = 0;
	pSMB->t2.ParameterOffset = cpu_to_le16(offsetof(struct smb_t2_qfi_req,
					       Fid) - 4);
	pSMB->t2.DataCount = 0;
	pSMB->t2.DataOffset = 0;
	pSMB->t2.SetupCount = 1;
	pSMB->t2.Reserved3 = 0;
	pSMB->t2.SubCommand = cpu_to_le16(TRANS2_QUERY_FILE_INFORMATION);
	byte_count = params + 1 /* pad */ ;
	pSMB->t2.TotalParameterCount = cpu_to_le16(params);
	pSMB->t2.ParameterCount = pSMB->t2.TotalParameterCount;
	pSMB->InformationLevel = cpu_to_le16(SMB_QUERY_FILE_ALL_INFO);
	pSMB->Pad = 0;
	pSMB->Fid = netfid;
	inc_rfc1001_len(pSMB, byte_count);

	rc = SendReceive(xid, tcon->ses, (struct smb_hdr *) pSMB,
			 (struct smb_hdr *) pSMBr, &bytes_returned, 0);
	if (rc) {
		cFYI(1, "Send error in QPathInfo = %d", rc);
	} else {		/* decode response */
		rc = validate_t2((struct smb_t2_rsp *)pSMBr);

		if (rc) /* BB add auto retry on EOPNOTSUPP? */
			rc = -EIO;
		else if (get_bcc(&pSMBr->hdr) < 40)
			rc = -EIO;	/* bad smb */
		else if (pFindData) {
			__u16 data_offset = le16_to_cpu(pSMBr->t2.DataOffset);
			memcpy((char *) pFindData,
			       (char *) &pSMBr->hdr.Protocol +
			       data_offset, sizeof(FILE_ALL_INFO));
		} else
		    rc = -ENOMEM;
	}
	cifs_buf_release(pSMB);
	if (rc == -EAGAIN)
		goto QFileInfoRetry;

	return rc;
}

int
CIFSSMBQPathInfo(const unsigned int xid, struct cifs_tcon *tcon,
		 const char *search_name, FILE_ALL_INFO *data,
		 int legacy /* old style infolevel */,
		 const struct nls_table *nls_codepage, int remap)
{
	/* level 263 SMB_QUERY_FILE_ALL_INFO */
	TRANSACTION2_QPI_REQ *pSMB = NULL;
	TRANSACTION2_QPI_RSP *pSMBr = NULL;
	int rc = 0;
	int bytes_returned;
	int name_len;
	__u16 params, byte_count;

	/* cFYI(1, "In QPathInfo path %s", search_name); */
QPathInfoRetry:
	rc = smb_init(SMB_COM_TRANSACTION2, 15, tcon, (void **) &pSMB,
		      (void **) &pSMBr);
	if (rc)
		return rc;

	if (pSMB->hdr.Flags2 & SMBFLG2_UNICODE) {
		name_len =
		    cifsConvertToUTF16((__le16 *) pSMB->FileName, search_name,
				       PATH_MAX, nls_codepage, remap);
		name_len++;	/* trailing null */
		name_len *= 2;
	} else {	/* BB improve the check for buffer overruns BB */
		name_len = strnlen(search_name, PATH_MAX);
		name_len++;	/* trailing null */
		strncpy(pSMB->FileName, search_name, name_len);
	}

	params = 2 /* level */ + 4 /* reserved */ + name_len /* includes NUL */;
	pSMB->TotalDataCount = 0;
	pSMB->MaxParameterCount = cpu_to_le16(2);
	/* BB find exact max SMB PDU from sess structure BB */
	pSMB->MaxDataCount = cpu_to_le16(4000);
	pSMB->MaxSetupCount = 0;
	pSMB->Reserved = 0;
	pSMB->Flags = 0;
	pSMB->Timeout = 0;
	pSMB->Reserved2 = 0;
	pSMB->ParameterOffset = cpu_to_le16(offsetof(
	struct smb_com_transaction2_qpi_req, InformationLevel) - 4);
	pSMB->DataCount = 0;
	pSMB->DataOffset = 0;
	pSMB->SetupCount = 1;
	pSMB->Reserved3 = 0;
	pSMB->SubCommand = cpu_to_le16(TRANS2_QUERY_PATH_INFORMATION);
	byte_count = params + 1 /* pad */ ;
	pSMB->TotalParameterCount = cpu_to_le16(params);
	pSMB->ParameterCount = pSMB->TotalParameterCount;
	if (legacy)
		pSMB->InformationLevel = cpu_to_le16(SMB_INFO_STANDARD);
	else
		pSMB->InformationLevel = cpu_to_le16(SMB_QUERY_FILE_ALL_INFO);
	pSMB->Reserved4 = 0;
	inc_rfc1001_len(pSMB, byte_count);
	pSMB->ByteCount = cpu_to_le16(byte_count);

	rc = SendReceive(xid, tcon->ses, (struct smb_hdr *) pSMB,
			 (struct smb_hdr *) pSMBr, &bytes_returned, 0);
	if (rc) {
		cFYI(1, "Send error in QPathInfo = %d", rc);
	} else {		/* decode response */
		rc = validate_t2((struct smb_t2_rsp *)pSMBr);

		if (rc) /* BB add auto retry on EOPNOTSUPP? */
			rc = -EIO;
		else if (!legacy && get_bcc(&pSMBr->hdr) < 40)
			rc = -EIO;	/* bad smb */
		else if (legacy && get_bcc(&pSMBr->hdr) < 24)
			rc = -EIO;  /* 24 or 26 expected but we do not read
					last field */
		else if (data) {
			int size;
			__u16 data_offset = le16_to_cpu(pSMBr->t2.DataOffset);

			/*
			 * On legacy responses we do not read the last field,
			 * EAsize, fortunately since it varies by subdialect and
			 * also note it differs on Set vs Get, ie two bytes or 4
			 * bytes depending but we don't care here.
			 */
			if (legacy)
				size = sizeof(FILE_INFO_STANDARD);
			else
				size = sizeof(FILE_ALL_INFO);
			memcpy((char *) data, (char *) &pSMBr->hdr.Protocol +
			       data_offset, size);
		} else
		    rc = -ENOMEM;
	}
	cifs_buf_release(pSMB);
	if (rc == -EAGAIN)
		goto QPathInfoRetry;

	return rc;
}

int
CIFSSMBUnixQFileInfo(const unsigned int xid, struct cifs_tcon *tcon,
		 u16 netfid, FILE_UNIX_BASIC_INFO *pFindData)
{
	struct smb_t2_qfi_req *pSMB = NULL;
	struct smb_t2_qfi_rsp *pSMBr = NULL;
	int rc = 0;
	int bytes_returned;
	__u16 params, byte_count;

UnixQFileInfoRetry:
	rc = smb_init(SMB_COM_TRANSACTION2, 15, tcon, (void **) &pSMB,
		      (void **) &pSMBr);
	if (rc)
		return rc;

	params = 2 /* level */ + 2 /* fid */;
	pSMB->t2.TotalDataCount = 0;
	pSMB->t2.MaxParameterCount = cpu_to_le16(4);
	/* BB find exact max data count below from sess structure BB */
	pSMB->t2.MaxDataCount = cpu_to_le16(CIFSMaxBufSize);
	pSMB->t2.MaxSetupCount = 0;
	pSMB->t2.Reserved = 0;
	pSMB->t2.Flags = 0;
	pSMB->t2.Timeout = 0;
	pSMB->t2.Reserved2 = 0;
	pSMB->t2.ParameterOffset = cpu_to_le16(offsetof(struct smb_t2_qfi_req,
					       Fid) - 4);
	pSMB->t2.DataCount = 0;
	pSMB->t2.DataOffset = 0;
	pSMB->t2.SetupCount = 1;
	pSMB->t2.Reserved3 = 0;
	pSMB->t2.SubCommand = cpu_to_le16(TRANS2_QUERY_FILE_INFORMATION);
	byte_count = params + 1 /* pad */ ;
	pSMB->t2.TotalParameterCount = cpu_to_le16(params);
	pSMB->t2.ParameterCount = pSMB->t2.TotalParameterCount;
	pSMB->InformationLevel = cpu_to_le16(SMB_QUERY_FILE_UNIX_BASIC);
	pSMB->Pad = 0;
	pSMB->Fid = netfid;
	inc_rfc1001_len(pSMB, byte_count);

	rc = SendReceive(xid, tcon->ses, (struct smb_hdr *) pSMB,
			 (struct smb_hdr *) pSMBr, &bytes_returned, 0);
	if (rc) {
		cFYI(1, "Send error in QPathInfo = %d", rc);
	} else {		/* decode response */
		rc = validate_t2((struct smb_t2_rsp *)pSMBr);

		if (rc || get_bcc(&pSMBr->hdr) < sizeof(FILE_UNIX_BASIC_INFO)) {
			cERROR(1, "Malformed FILE_UNIX_BASIC_INFO response. "
				   "Unix Extensions can be disabled on mount "
				   "by specifying the nosfu mount option.");
			rc = -EIO;	/* bad smb */
		} else {
			__u16 data_offset = le16_to_cpu(pSMBr->t2.DataOffset);
			memcpy((char *) pFindData,
			       (char *) &pSMBr->hdr.Protocol +
			       data_offset,
			       sizeof(FILE_UNIX_BASIC_INFO));
		}
	}

	cifs_buf_release(pSMB);
	if (rc == -EAGAIN)
		goto UnixQFileInfoRetry;

	return rc;
}

int
CIFSSMBUnixQPathInfo(const unsigned int xid, struct cifs_tcon *tcon,
		     const unsigned char *searchName,
		     FILE_UNIX_BASIC_INFO *pFindData,
		     const struct nls_table *nls_codepage, int remap)
{
/* SMB_QUERY_FILE_UNIX_BASIC */
	TRANSACTION2_QPI_REQ *pSMB = NULL;
	TRANSACTION2_QPI_RSP *pSMBr = NULL;
	int rc = 0;
	int bytes_returned = 0;
	int name_len;
	__u16 params, byte_count;

	cFYI(1, "In QPathInfo (Unix) the path %s", searchName);
UnixQPathInfoRetry:
	rc = smb_init(SMB_COM_TRANSACTION2, 15, tcon, (void **) &pSMB,
		      (void **) &pSMBr);
	if (rc)
		return rc;

	if (pSMB->hdr.Flags2 & SMBFLG2_UNICODE) {
		name_len =
		    cifsConvertToUTF16((__le16 *) pSMB->FileName, searchName,
				       PATH_MAX, nls_codepage, remap);
		name_len++;	/* trailing null */
		name_len *= 2;
	} else {	/* BB improve the check for buffer overruns BB */
		name_len = strnlen(searchName, PATH_MAX);
		name_len++;	/* trailing null */
		strncpy(pSMB->FileName, searchName, name_len);
	}

	params = 2 /* level */ + 4 /* reserved */ + name_len /* includes NUL */;
	pSMB->TotalDataCount = 0;
	pSMB->MaxParameterCount = cpu_to_le16(2);
	/* BB find exact max SMB PDU from sess structure BB */
	pSMB->MaxDataCount = cpu_to_le16(4000);
	pSMB->MaxSetupCount = 0;
	pSMB->Reserved = 0;
	pSMB->Flags = 0;
	pSMB->Timeout = 0;
	pSMB->Reserved2 = 0;
	pSMB->ParameterOffset = cpu_to_le16(offsetof(
	struct smb_com_transaction2_qpi_req, InformationLevel) - 4);
	pSMB->DataCount = 0;
	pSMB->DataOffset = 0;
	pSMB->SetupCount = 1;
	pSMB->Reserved3 = 0;
	pSMB->SubCommand = cpu_to_le16(TRANS2_QUERY_PATH_INFORMATION);
	byte_count = params + 1 /* pad */ ;
	pSMB->TotalParameterCount = cpu_to_le16(params);
	pSMB->ParameterCount = pSMB->TotalParameterCount;
	pSMB->InformationLevel = cpu_to_le16(SMB_QUERY_FILE_UNIX_BASIC);
	pSMB->Reserved4 = 0;
	inc_rfc1001_len(pSMB, byte_count);
	pSMB->ByteCount = cpu_to_le16(byte_count);

	rc = SendReceive(xid, tcon->ses, (struct smb_hdr *) pSMB,
			 (struct smb_hdr *) pSMBr, &bytes_returned, 0);
	if (rc) {
		cFYI(1, "Send error in QPathInfo = %d", rc);
	} else {		/* decode response */
		rc = validate_t2((struct smb_t2_rsp *)pSMBr);

		if (rc || get_bcc(&pSMBr->hdr) < sizeof(FILE_UNIX_BASIC_INFO)) {
			cERROR(1, "Malformed FILE_UNIX_BASIC_INFO response. "
				   "Unix Extensions can be disabled on mount "
				   "by specifying the nosfu mount option.");
			rc = -EIO;	/* bad smb */
		} else {
			__u16 data_offset = le16_to_cpu(pSMBr->t2.DataOffset);
			memcpy((char *) pFindData,
			       (char *) &pSMBr->hdr.Protocol +
			       data_offset,
			       sizeof(FILE_UNIX_BASIC_INFO));
		}
	}
	cifs_buf_release(pSMB);
	if (rc == -EAGAIN)
		goto UnixQPathInfoRetry;

	return rc;
}

/* xid, tcon, searchName and codepage are input parms, rest are returned */
int
CIFSFindFirst(const unsigned int xid, struct cifs_tcon *tcon,
	      const char *searchName, struct cifs_sb_info *cifs_sb,
	      __u16 *pnetfid, __u16 search_flags,
	      struct cifs_search_info *psrch_inf, bool msearch)
{
/* level 257 SMB_ */
	TRANSACTION2_FFIRST_REQ *pSMB = NULL;
	TRANSACTION2_FFIRST_RSP *pSMBr = NULL;
	T2_FFIRST_RSP_PARMS *parms;
	int rc = 0;
	int bytes_returned = 0;
	int name_len, remap;
	__u16 params, byte_count;
	struct nls_table *nls_codepage;

	cFYI(1, "In FindFirst for %s", searchName);

findFirstRetry:
	rc = smb_init(SMB_COM_TRANSACTION2, 15, tcon, (void **) &pSMB,
		      (void **) &pSMBr);
	if (rc)
		return rc;

	nls_codepage = cifs_sb->local_nls;
	remap = cifs_sb->mnt_cifs_flags & CIFS_MOUNT_MAP_SPECIAL_CHR;

	if (pSMB->hdr.Flags2 & SMBFLG2_UNICODE) {
		name_len =
		    cifsConvertToUTF16((__le16 *) pSMB->FileName, searchName,
				       PATH_MAX, nls_codepage, remap);
		/* We can not add the asterik earlier in case
		it got remapped to 0xF03A as if it were part of the
		directory name instead of a wildcard */
		name_len *= 2;
		if (msearch) {
			pSMB->FileName[name_len] = CIFS_DIR_SEP(cifs_sb);
			pSMB->FileName[name_len+1] = 0;
			pSMB->FileName[name_len+2] = '*';
			pSMB->FileName[name_len+3] = 0;
			name_len += 4; /* now the trailing null */
			/* null terminate just in case */
			pSMB->FileName[name_len] = 0;
			pSMB->FileName[name_len+1] = 0;
			name_len += 2;
		}
	} else {	/* BB add check for overrun of SMB buf BB */
		name_len = strnlen(searchName, PATH_MAX);
/* BB fix here and in unicode clause above ie
		if (name_len > buffersize-header)
			free buffer exit; BB */
		strncpy(pSMB->FileName, searchName, name_len);
		if (msearch) {
			pSMB->FileName[name_len] = CIFS_DIR_SEP(cifs_sb);
			pSMB->FileName[name_len+1] = '*';
			pSMB->FileName[name_len+2] = 0;
			name_len += 3;
		}
	}

	params = 12 + name_len /* includes null */ ;
	pSMB->TotalDataCount = 0;	/* no EAs */
	pSMB->MaxParameterCount = cpu_to_le16(10);
	pSMB->MaxDataCount = cpu_to_le16(CIFSMaxBufSize & 0xFFFFFF00);
	pSMB->MaxSetupCount = 0;
	pSMB->Reserved = 0;
	pSMB->Flags = 0;
	pSMB->Timeout = 0;
	pSMB->Reserved2 = 0;
	byte_count = params + 1 /* pad */ ;
	pSMB->TotalParameterCount = cpu_to_le16(params);
	pSMB->ParameterCount = pSMB->TotalParameterCount;
	pSMB->ParameterOffset = cpu_to_le16(
	      offsetof(struct smb_com_transaction2_ffirst_req, SearchAttributes)
		- 4);
	pSMB->DataCount = 0;
	pSMB->DataOffset = 0;
	pSMB->SetupCount = 1;	/* one byte, no need to make endian neutral */
	pSMB->Reserved3 = 0;
	pSMB->SubCommand = cpu_to_le16(TRANS2_FIND_FIRST);
	pSMB->SearchAttributes =
	    cpu_to_le16(ATTR_READONLY | ATTR_HIDDEN | ATTR_SYSTEM |
			ATTR_DIRECTORY);
	pSMB->SearchCount = cpu_to_le16(CIFSMaxBufSize/sizeof(FILE_UNIX_INFO));
	pSMB->SearchFlags = cpu_to_le16(search_flags);
	pSMB->InformationLevel = cpu_to_le16(psrch_inf->info_level);

	/* BB what should we set StorageType to? Does it matter? BB */
	pSMB->SearchStorageType = 0;
	inc_rfc1001_len(pSMB, byte_count);
	pSMB->ByteCount = cpu_to_le16(byte_count);

	rc = SendReceive(xid, tcon->ses, (struct smb_hdr *) pSMB,
			 (struct smb_hdr *) pSMBr, &bytes_returned, 0);
	cifs_stats_inc(&tcon->stats.cifs_stats.num_ffirst);

	if (rc) {/* BB add logic to retry regular search if Unix search
			rejected unexpectedly by server */
		/* BB Add code to handle unsupported level rc */
		cFYI(1, "Error in FindFirst = %d", rc);

		cifs_buf_release(pSMB);

		/* BB eventually could optimize out free and realloc of buf */
		/*    for this case */
		if (rc == -EAGAIN)
			goto findFirstRetry;
	} else { /* decode response */
		/* BB remember to free buffer if error BB */
		rc = validate_t2((struct smb_t2_rsp *)pSMBr);
		if (rc == 0) {
			unsigned int lnoff;

			if (pSMBr->hdr.Flags2 & SMBFLG2_UNICODE)
				psrch_inf->unicode = true;
			else
				psrch_inf->unicode = false;

			psrch_inf->ntwrk_buf_start = (char *)pSMBr;
			psrch_inf->smallBuf = 0;
			psrch_inf->srch_entries_start =
				(char *) &pSMBr->hdr.Protocol +
					le16_to_cpu(pSMBr->t2.DataOffset);
			parms = (T2_FFIRST_RSP_PARMS *)((char *) &pSMBr->hdr.Protocol +
			       le16_to_cpu(pSMBr->t2.ParameterOffset));

			if (parms->EndofSearch)
				psrch_inf->endOfSearch = true;
			else
				psrch_inf->endOfSearch = false;

			psrch_inf->entries_in_buffer =
					le16_to_cpu(parms->SearchCount);
			psrch_inf->index_of_last_entry = 2 /* skip . and .. */ +
				psrch_inf->entries_in_buffer;
			lnoff = le16_to_cpu(parms->LastNameOffset);
			if (CIFSMaxBufSize < lnoff) {
				cERROR(1, "ignoring corrupt resume name");
				psrch_inf->last_entry = NULL;
				return rc;
			}

			psrch_inf->last_entry = psrch_inf->srch_entries_start +
							lnoff;

			if (pnetfid)
				*pnetfid = parms->SearchHandle;
		} else {
			cifs_buf_release(pSMB);
		}
	}

	return rc;
}

int CIFSFindNext(const unsigned int xid, struct cifs_tcon *tcon,
		 __u16 searchHandle, __u16 search_flags,
		 struct cifs_search_info *psrch_inf)
{
	TRANSACTION2_FNEXT_REQ *pSMB = NULL;
	TRANSACTION2_FNEXT_RSP *pSMBr = NULL;
	T2_FNEXT_RSP_PARMS *parms;
	char *response_data;
	int rc = 0;
	int bytes_returned;
	unsigned int name_len;
	__u16 params, byte_count;

	cFYI(1, "In FindNext");

	if (psrch_inf->endOfSearch)
		return -ENOENT;

	rc = smb_init(SMB_COM_TRANSACTION2, 15, tcon, (void **) &pSMB,
		(void **) &pSMBr);
	if (rc)
		return rc;

	params = 14; /* includes 2 bytes of null string, converted to LE below*/
	byte_count = 0;
	pSMB->TotalDataCount = 0;       /* no EAs */
	pSMB->MaxParameterCount = cpu_to_le16(8);
	pSMB->MaxDataCount = cpu_to_le16(CIFSMaxBufSize & 0xFFFFFF00);
	pSMB->MaxSetupCount = 0;
	pSMB->Reserved = 0;
	pSMB->Flags = 0;
	pSMB->Timeout = 0;
	pSMB->Reserved2 = 0;
	pSMB->ParameterOffset =  cpu_to_le16(
	      offsetof(struct smb_com_transaction2_fnext_req,SearchHandle) - 4);
	pSMB->DataCount = 0;
	pSMB->DataOffset = 0;
	pSMB->SetupCount = 1;
	pSMB->Reserved3 = 0;
	pSMB->SubCommand = cpu_to_le16(TRANS2_FIND_NEXT);
	pSMB->SearchHandle = searchHandle;      /* always kept as le */
	pSMB->SearchCount =
		cpu_to_le16(CIFSMaxBufSize / sizeof(FILE_UNIX_INFO));
	pSMB->InformationLevel = cpu_to_le16(psrch_inf->info_level);
	pSMB->ResumeKey = psrch_inf->resume_key;
	pSMB->SearchFlags = cpu_to_le16(search_flags);

	name_len = psrch_inf->resume_name_len;
	params += name_len;
	if (name_len < PATH_MAX) {
		memcpy(pSMB->ResumeFileName, psrch_inf->presume_name, name_len);
		byte_count += name_len;
		/* 14 byte parm len above enough for 2 byte null terminator */
		pSMB->ResumeFileName[name_len] = 0;
		pSMB->ResumeFileName[name_len+1] = 0;
	} else {
		rc = -EINVAL;
		goto FNext2_err_exit;
	}
	byte_count = params + 1 /* pad */ ;
	pSMB->TotalParameterCount = cpu_to_le16(params);
	pSMB->ParameterCount = pSMB->TotalParameterCount;
	inc_rfc1001_len(pSMB, byte_count);
	pSMB->ByteCount = cpu_to_le16(byte_count);

	rc = SendReceive(xid, tcon->ses, (struct smb_hdr *) pSMB,
			(struct smb_hdr *) pSMBr, &bytes_returned, 0);
	cifs_stats_inc(&tcon->stats.cifs_stats.num_fnext);
	if (rc) {
		if (rc == -EBADF) {
			psrch_inf->endOfSearch = true;
			cifs_buf_release(pSMB);
			rc = 0; /* search probably was closed at end of search*/
		} else
			cFYI(1, "FindNext returned = %d", rc);
	} else {                /* decode response */
		rc = validate_t2((struct smb_t2_rsp *)pSMBr);

		if (rc == 0) {
			unsigned int lnoff;

			/* BB fixme add lock for file (srch_info) struct here */
			if (pSMBr->hdr.Flags2 & SMBFLG2_UNICODE)
				psrch_inf->unicode = true;
			else
				psrch_inf->unicode = false;
			response_data = (char *) &pSMBr->hdr.Protocol +
			       le16_to_cpu(pSMBr->t2.ParameterOffset);
			parms = (T2_FNEXT_RSP_PARMS *)response_data;
			response_data = (char *)&pSMBr->hdr.Protocol +
				le16_to_cpu(pSMBr->t2.DataOffset);
			if (psrch_inf->smallBuf)
				cifs_small_buf_release(
					psrch_inf->ntwrk_buf_start);
			else
				cifs_buf_release(psrch_inf->ntwrk_buf_start);
			psrch_inf->srch_entries_start = response_data;
			psrch_inf->ntwrk_buf_start = (char *)pSMB;
			psrch_inf->smallBuf = 0;
			if (parms->EndofSearch)
				psrch_inf->endOfSearch = true;
			else
				psrch_inf->endOfSearch = false;
			psrch_inf->entries_in_buffer =
						le16_to_cpu(parms->SearchCount);
			psrch_inf->index_of_last_entry +=
				psrch_inf->entries_in_buffer;
			lnoff = le16_to_cpu(parms->LastNameOffset);
			if (CIFSMaxBufSize < lnoff) {
				cERROR(1, "ignoring corrupt resume name");
				psrch_inf->last_entry = NULL;
				return rc;
			} else
				psrch_inf->last_entry =
					psrch_inf->srch_entries_start + lnoff;

/*  cFYI(1, "fnxt2 entries in buf %d index_of_last %d",
	    psrch_inf->entries_in_buffer, psrch_inf->index_of_last_entry); */

			/* BB fixme add unlock here */
		}

	}

	/* BB On error, should we leave previous search buf (and count and
	last entry fields) intact or free the previous one? */

	/* Note: On -EAGAIN error only caller can retry on handle based calls
	since file handle passed in no longer valid */
FNext2_err_exit:
	if (rc != 0)
		cifs_buf_release(pSMB);
	return rc;
}

int
CIFSFindClose(const unsigned int xid, struct cifs_tcon *tcon,
	      const __u16 searchHandle)
{
	int rc = 0;
	FINDCLOSE_REQ *pSMB = NULL;

	cFYI(1, "In CIFSSMBFindClose");
	rc = small_smb_init(SMB_COM_FIND_CLOSE2, 1, tcon, (void **)&pSMB);

	/* no sense returning error if session restarted
		as file handle has been closed */
	if (rc == -EAGAIN)
		return 0;
	if (rc)
		return rc;

	pSMB->FileID = searchHandle;
	pSMB->ByteCount = 0;
	rc = SendReceiveNoRsp(xid, tcon->ses, (char *) pSMB, 0);
	if (rc)
		cERROR(1, "Send error in FindClose = %d", rc);

	cifs_stats_inc(&tcon->stats.cifs_stats.num_fclose);

	/* Since session is dead, search handle closed on server already */
	if (rc == -EAGAIN)
		rc = 0;

	return rc;
}

int
CIFSGetSrvInodeNumber(const unsigned int xid, struct cifs_tcon *tcon,
		      const char *search_name, __u64 *inode_number,
		      const struct nls_table *nls_codepage, int remap)
{
	int rc = 0;
	TRANSACTION2_QPI_REQ *pSMB = NULL;
	TRANSACTION2_QPI_RSP *pSMBr = NULL;
	int name_len, bytes_returned;
	__u16 params, byte_count;

	cFYI(1, "In GetSrvInodeNum for %s", search_name);
	if (tcon == NULL)
		return -ENODEV;

GetInodeNumberRetry:
	rc = smb_init(SMB_COM_TRANSACTION2, 15, tcon, (void **) &pSMB,
		      (void **) &pSMBr);
	if (rc)
		return rc;

	if (pSMB->hdr.Flags2 & SMBFLG2_UNICODE) {
		name_len =
			cifsConvertToUTF16((__le16 *) pSMB->FileName,
					   search_name, PATH_MAX, nls_codepage,
					   remap);
		name_len++;     /* trailing null */
		name_len *= 2;
	} else {	/* BB improve the check for buffer overruns BB */
		name_len = strnlen(search_name, PATH_MAX);
		name_len++;     /* trailing null */
		strncpy(pSMB->FileName, search_name, name_len);
	}

	params = 2 /* level */  + 4 /* rsrvd */  + name_len /* incl null */ ;
	pSMB->TotalDataCount = 0;
	pSMB->MaxParameterCount = cpu_to_le16(2);
	/* BB find exact max data count below from sess structure BB */
	pSMB->MaxDataCount = cpu_to_le16(4000);
	pSMB->MaxSetupCount = 0;
	pSMB->Reserved = 0;
	pSMB->Flags = 0;
	pSMB->Timeout = 0;
	pSMB->Reserved2 = 0;
	pSMB->ParameterOffset = cpu_to_le16(offsetof(
		struct smb_com_transaction2_qpi_req, InformationLevel) - 4);
	pSMB->DataCount = 0;
	pSMB->DataOffset = 0;
	pSMB->SetupCount = 1;
	pSMB->Reserved3 = 0;
	pSMB->SubCommand = cpu_to_le16(TRANS2_QUERY_PATH_INFORMATION);
	byte_count = params + 1 /* pad */ ;
	pSMB->TotalParameterCount = cpu_to_le16(params);
	pSMB->ParameterCount = pSMB->TotalParameterCount;
	pSMB->InformationLevel = cpu_to_le16(SMB_QUERY_FILE_INTERNAL_INFO);
	pSMB->Reserved4 = 0;
	inc_rfc1001_len(pSMB, byte_count);
	pSMB->ByteCount = cpu_to_le16(byte_count);

	rc = SendReceive(xid, tcon->ses, (struct smb_hdr *) pSMB,
		(struct smb_hdr *) pSMBr, &bytes_returned, 0);
	if (rc) {
		cFYI(1, "error %d in QueryInternalInfo", rc);
	} else {
		/* decode response */
		rc = validate_t2((struct smb_t2_rsp *)pSMBr);
		/* BB also check enough total bytes returned */
		if (rc || get_bcc(&pSMBr->hdr) < 2)
			/* If rc should we check for EOPNOSUPP and
			disable the srvino flag? or in caller? */
			rc = -EIO;      /* bad smb */
		else {
			__u16 data_offset = le16_to_cpu(pSMBr->t2.DataOffset);
			__u16 count = le16_to_cpu(pSMBr->t2.DataCount);
			struct file_internal_info *pfinfo;
			/* BB Do we need a cast or hash here ? */
			if (count < 8) {
				cFYI(1, "Illegal size ret in QryIntrnlInf");
				rc = -EIO;
				goto GetInodeNumOut;
			}
			pfinfo = (struct file_internal_info *)
				(data_offset + (char *) &pSMBr->hdr.Protocol);
			*inode_number = le64_to_cpu(pfinfo->UniqueId);
		}
	}
GetInodeNumOut:
	cifs_buf_release(pSMB);
	if (rc == -EAGAIN)
		goto GetInodeNumberRetry;
	return rc;
}

/* parses DFS refferal V3 structure
 * caller is responsible for freeing target_nodes
 * returns:
 * 	on success - 0
 *	on failure - errno
 */
static int
parse_DFS_referrals(TRANSACTION2_GET_DFS_REFER_RSP *pSMBr,
		unsigned int *num_of_nodes,
		struct dfs_info3_param **target_nodes,
		const struct nls_table *nls_codepage, int remap,
		const char *searchName)
{
	int i, rc = 0;
	char *data_end;
	bool is_unicode;
	struct dfs_referral_level_3 *ref;

	if (pSMBr->hdr.Flags2 & SMBFLG2_UNICODE)
		is_unicode = true;
	else
		is_unicode = false;
	*num_of_nodes = le16_to_cpu(pSMBr->NumberOfReferrals);

	if (*num_of_nodes < 1) {
		cERROR(1, "num_referrals: must be at least > 0,"
			"but we get num_referrals = %d", *num_of_nodes);
		rc = -EINVAL;
		goto parse_DFS_referrals_exit;
	}

	ref = (struct dfs_referral_level_3 *) &(pSMBr->referrals);
	if (ref->VersionNumber != cpu_to_le16(3)) {
		cERROR(1, "Referrals of V%d version are not supported,"
			"should be V3", le16_to_cpu(ref->VersionNumber));
		rc = -EINVAL;
		goto parse_DFS_referrals_exit;
	}

	/* get the upper boundary of the resp buffer */
	data_end = (char *)(&(pSMBr->PathConsumed)) +
				le16_to_cpu(pSMBr->t2.DataCount);

	cFYI(1, "num_referrals: %d dfs flags: 0x%x ...",
			*num_of_nodes,
			le32_to_cpu(pSMBr->DFSFlags));

	*target_nodes = kzalloc(sizeof(struct dfs_info3_param) *
			*num_of_nodes, GFP_KERNEL);
	if (*target_nodes == NULL) {
		cERROR(1, "Failed to allocate buffer for target_nodes");
		rc = -ENOMEM;
		goto parse_DFS_referrals_exit;
	}

	/* collect necessary data from referrals */
	for (i = 0; i < *num_of_nodes; i++) {
		char *temp;
		int max_len;
		struct dfs_info3_param *node = (*target_nodes)+i;

		node->flags = le32_to_cpu(pSMBr->DFSFlags);
		if (is_unicode) {
			__le16 *tmp = kmalloc(strlen(searchName)*2 + 2,
						GFP_KERNEL);
			if (tmp == NULL) {
				rc = -ENOMEM;
				goto parse_DFS_referrals_exit;
			}
			cifsConvertToUTF16((__le16 *) tmp, searchName,
					   PATH_MAX, nls_codepage, remap);
			node->path_consumed = cifs_utf16_bytes(tmp,
					le16_to_cpu(pSMBr->PathConsumed),
					nls_codepage);
			kfree(tmp);
		} else
			node->path_consumed = le16_to_cpu(pSMBr->PathConsumed);

		node->server_type = le16_to_cpu(ref->ServerType);
		node->ref_flag = le16_to_cpu(ref->ReferralEntryFlags);

		/* copy DfsPath */
		temp = (char *)ref + le16_to_cpu(ref->DfsPathOffset);
		max_len = data_end - temp;
		node->path_name = cifs_strndup_from_utf16(temp, max_len,
						is_unicode, nls_codepage);
		if (!node->path_name) {
			rc = -ENOMEM;
			goto parse_DFS_referrals_exit;
		}

		/* copy link target UNC */
		temp = (char *)ref + le16_to_cpu(ref->NetworkAddressOffset);
		max_len = data_end - temp;
		node->node_name = cifs_strndup_from_utf16(temp, max_len,
						is_unicode, nls_codepage);
		if (!node->node_name) {
			rc = -ENOMEM;
			goto parse_DFS_referrals_exit;
		}

		ref++;
	}

parse_DFS_referrals_exit:
	if (rc) {
		free_dfs_info_array(*target_nodes, *num_of_nodes);
		*target_nodes = NULL;
		*num_of_nodes = 0;
	}
	return rc;
}

int
CIFSGetDFSRefer(const unsigned int xid, struct cifs_ses *ses,
		const char *search_name, struct dfs_info3_param **target_nodes,
		unsigned int *num_of_nodes,
		const struct nls_table *nls_codepage, int remap)
{
/* TRANS2_GET_DFS_REFERRAL */
	TRANSACTION2_GET_DFS_REFER_REQ *pSMB = NULL;
	TRANSACTION2_GET_DFS_REFER_RSP *pSMBr = NULL;
	int rc = 0;
	int bytes_returned;
	int name_len;
	__u16 params, byte_count;
	*num_of_nodes = 0;
	*target_nodes = NULL;

	cFYI(1, "In GetDFSRefer the path %s", search_name);
	if (ses == NULL)
		return -ENODEV;
getDFSRetry:
	rc = smb_init(SMB_COM_TRANSACTION2, 15, NULL, (void **) &pSMB,
		      (void **) &pSMBr);
	if (rc)
		return rc;

	/* server pointer checked in called function,
	but should never be null here anyway */
	pSMB->hdr.Mid = get_next_mid(ses->server);
	pSMB->hdr.Tid = ses->ipc_tid;
	pSMB->hdr.Uid = ses->Suid;
	if (ses->capabilities & CAP_STATUS32)
		pSMB->hdr.Flags2 |= SMBFLG2_ERR_STATUS;
	if (ses->capabilities & CAP_DFS)
		pSMB->hdr.Flags2 |= SMBFLG2_DFS;

	if (ses->capabilities & CAP_UNICODE) {
		pSMB->hdr.Flags2 |= SMBFLG2_UNICODE;
		name_len =
		    cifsConvertToUTF16((__le16 *) pSMB->RequestFileName,
				       search_name, PATH_MAX, nls_codepage,
				       remap);
		name_len++;	/* trailing null */
		name_len *= 2;
	} else {	/* BB improve the check for buffer overruns BB */
		name_len = strnlen(search_name, PATH_MAX);
		name_len++;	/* trailing null */
		strncpy(pSMB->RequestFileName, search_name, name_len);
	}

	if (ses->server) {
		if (ses->server->sec_mode &
		   (SECMODE_SIGN_REQUIRED | SECMODE_SIGN_ENABLED))
			pSMB->hdr.Flags2 |= SMBFLG2_SECURITY_SIGNATURE;
	}

	pSMB->hdr.Uid = ses->Suid;

	params = 2 /* level */  + name_len /*includes null */ ;
	pSMB->TotalDataCount = 0;
	pSMB->DataCount = 0;
	pSMB->DataOffset = 0;
	pSMB->MaxParameterCount = 0;
	/* BB find exact max SMB PDU from sess structure BB */
	pSMB->MaxDataCount = cpu_to_le16(4000);
	pSMB->MaxSetupCount = 0;
	pSMB->Reserved = 0;
	pSMB->Flags = 0;
	pSMB->Timeout = 0;
	pSMB->Reserved2 = 0;
	pSMB->ParameterOffset = cpu_to_le16(offsetof(
	  struct smb_com_transaction2_get_dfs_refer_req, MaxReferralLevel) - 4);
	pSMB->SetupCount = 1;
	pSMB->Reserved3 = 0;
	pSMB->SubCommand = cpu_to_le16(TRANS2_GET_DFS_REFERRAL);
	byte_count = params + 3 /* pad */ ;
	pSMB->ParameterCount = cpu_to_le16(params);
	pSMB->TotalParameterCount = pSMB->ParameterCount;
	pSMB->MaxReferralLevel = cpu_to_le16(3);
	inc_rfc1001_len(pSMB, byte_count);
	pSMB->ByteCount = cpu_to_le16(byte_count);

	rc = SendReceive(xid, ses, (struct smb_hdr *) pSMB,
			 (struct smb_hdr *) pSMBr, &bytes_returned, 0);
	if (rc) {
		cFYI(1, "Send error in GetDFSRefer = %d", rc);
		goto GetDFSRefExit;
	}
	rc = validate_t2((struct smb_t2_rsp *)pSMBr);

	/* BB Also check if enough total bytes returned? */
	if (rc || get_bcc(&pSMBr->hdr) < 17) {
		rc = -EIO;      /* bad smb */
		goto GetDFSRefExit;
	}

	cFYI(1, "Decoding GetDFSRefer response BCC: %d  Offset %d",
				get_bcc(&pSMBr->hdr),
				le16_to_cpu(pSMBr->t2.DataOffset));

	/* parse returned result into more usable form */
	rc = parse_DFS_referrals(pSMBr, num_of_nodes,
				 target_nodes, nls_codepage, remap,
				 search_name);

GetDFSRefExit:
	cifs_buf_release(pSMB);

	if (rc == -EAGAIN)
		goto getDFSRetry;

	return rc;
}

/* Query File System Info such as free space to old servers such as Win 9x */
int
SMBOldQFSInfo(const unsigned int xid, struct cifs_tcon *tcon,
	      struct kstatfs *FSData)
{
/* level 0x01 SMB_QUERY_FILE_SYSTEM_INFO */
	TRANSACTION2_QFSI_REQ *pSMB = NULL;
	TRANSACTION2_QFSI_RSP *pSMBr = NULL;
	FILE_SYSTEM_ALLOC_INFO *response_data;
	int rc = 0;
	int bytes_returned = 0;
	__u16 params, byte_count;

	cFYI(1, "OldQFSInfo");
oldQFSInfoRetry:
	rc = smb_init(SMB_COM_TRANSACTION2, 15, tcon, (void **) &pSMB,
		(void **) &pSMBr);
	if (rc)
		return rc;

	params = 2;     /* level */
	pSMB->TotalDataCount = 0;
	pSMB->MaxParameterCount = cpu_to_le16(2);
	pSMB->MaxDataCount = cpu_to_le16(1000);
	pSMB->MaxSetupCount = 0;
	pSMB->Reserved = 0;
	pSMB->Flags = 0;
	pSMB->Timeout = 0;
	pSMB->Reserved2 = 0;
	byte_count = params + 1 /* pad */ ;
	pSMB->TotalParameterCount = cpu_to_le16(params);
	pSMB->ParameterCount = pSMB->TotalParameterCount;
	pSMB->ParameterOffset = cpu_to_le16(offsetof(
	struct smb_com_transaction2_qfsi_req, InformationLevel) - 4);
	pSMB->DataCount = 0;
	pSMB->DataOffset = 0;
	pSMB->SetupCount = 1;
	pSMB->Reserved3 = 0;
	pSMB->SubCommand = cpu_to_le16(TRANS2_QUERY_FS_INFORMATION);
	pSMB->InformationLevel = cpu_to_le16(SMB_INFO_ALLOCATION);
	inc_rfc1001_len(pSMB, byte_count);
	pSMB->ByteCount = cpu_to_le16(byte_count);

	rc = SendReceive(xid, tcon->ses, (struct smb_hdr *) pSMB,
		(struct smb_hdr *) pSMBr, &bytes_returned, 0);
	if (rc) {
		cFYI(1, "Send error in QFSInfo = %d", rc);
	} else {                /* decode response */
		rc = validate_t2((struct smb_t2_rsp *)pSMBr);

		if (rc || get_bcc(&pSMBr->hdr) < 18)
			rc = -EIO;      /* bad smb */
		else {
			__u16 data_offset = le16_to_cpu(pSMBr->t2.DataOffset);
			cFYI(1, "qfsinf resp BCC: %d  Offset %d",
				 get_bcc(&pSMBr->hdr), data_offset);

			response_data = (FILE_SYSTEM_ALLOC_INFO *)
				(((char *) &pSMBr->hdr.Protocol) + data_offset);
			FSData->f_bsize =
				le16_to_cpu(response_data->BytesPerSector) *
				le32_to_cpu(response_data->
					SectorsPerAllocationUnit);
			FSData->f_blocks =
			       le32_to_cpu(response_data->TotalAllocationUnits);
			FSData->f_bfree = FSData->f_bavail =
				le32_to_cpu(response_data->FreeAllocationUnits);
			cFYI(1, "Blocks: %lld  Free: %lld Block size %ld",
			     (unsigned long long)FSData->f_blocks,
			     (unsigned long long)FSData->f_bfree,
			     FSData->f_bsize);
		}
	}
	cifs_buf_release(pSMB);

	if (rc == -EAGAIN)
		goto oldQFSInfoRetry;

	return rc;
}

int
CIFSSMBQFSInfo(const unsigned int xid, struct cifs_tcon *tcon,
	       struct kstatfs *FSData)
{
/* level 0x103 SMB_QUERY_FILE_SYSTEM_INFO */
	TRANSACTION2_QFSI_REQ *pSMB = NULL;
	TRANSACTION2_QFSI_RSP *pSMBr = NULL;
	FILE_SYSTEM_INFO *response_data;
	int rc = 0;
	int bytes_returned = 0;
	__u16 params, byte_count;

	cFYI(1, "In QFSInfo");
QFSInfoRetry:
	rc = smb_init(SMB_COM_TRANSACTION2, 15, tcon, (void **) &pSMB,
		      (void **) &pSMBr);
	if (rc)
		return rc;

	params = 2;	/* level */
	pSMB->TotalDataCount = 0;
	pSMB->MaxParameterCount = cpu_to_le16(2);
	pSMB->MaxDataCount = cpu_to_le16(1000);
	pSMB->MaxSetupCount = 0;
	pSMB->Reserved = 0;
	pSMB->Flags = 0;
	pSMB->Timeout = 0;
	pSMB->Reserved2 = 0;
	byte_count = params + 1 /* pad */ ;
	pSMB->TotalParameterCount = cpu_to_le16(params);
	pSMB->ParameterCount = pSMB->TotalParameterCount;
	pSMB->ParameterOffset = cpu_to_le16(offsetof(
		struct smb_com_transaction2_qfsi_req, InformationLevel) - 4);
	pSMB->DataCount = 0;
	pSMB->DataOffset = 0;
	pSMB->SetupCount = 1;
	pSMB->Reserved3 = 0;
	pSMB->SubCommand = cpu_to_le16(TRANS2_QUERY_FS_INFORMATION);
	pSMB->InformationLevel = cpu_to_le16(SMB_QUERY_FS_SIZE_INFO);
	inc_rfc1001_len(pSMB, byte_count);
	pSMB->ByteCount = cpu_to_le16(byte_count);

	rc = SendReceive(xid, tcon->ses, (struct smb_hdr *) pSMB,
			 (struct smb_hdr *) pSMBr, &bytes_returned, 0);
	if (rc) {
		cFYI(1, "Send error in QFSInfo = %d", rc);
	} else {		/* decode response */
		rc = validate_t2((struct smb_t2_rsp *)pSMBr);

		if (rc || get_bcc(&pSMBr->hdr) < 24)
			rc = -EIO;	/* bad smb */
		else {
			__u16 data_offset = le16_to_cpu(pSMBr->t2.DataOffset);

			response_data =
			    (FILE_SYSTEM_INFO
			     *) (((char *) &pSMBr->hdr.Protocol) +
				 data_offset);
			FSData->f_bsize =
			    le32_to_cpu(response_data->BytesPerSector) *
			    le32_to_cpu(response_data->
					SectorsPerAllocationUnit);
			FSData->f_blocks =
			    le64_to_cpu(response_data->TotalAllocationUnits);
			FSData->f_bfree = FSData->f_bavail =
			    le64_to_cpu(response_data->FreeAllocationUnits);
			cFYI(1, "Blocks: %lld  Free: %lld Block size %ld",
			     (unsigned long long)FSData->f_blocks,
			     (unsigned long long)FSData->f_bfree,
			     FSData->f_bsize);
		}
	}
	cifs_buf_release(pSMB);

	if (rc == -EAGAIN)
		goto QFSInfoRetry;

	return rc;
}

int
CIFSSMBQFSAttributeInfo(const unsigned int xid, struct cifs_tcon *tcon)
{
/* level 0x105  SMB_QUERY_FILE_SYSTEM_INFO */
	TRANSACTION2_QFSI_REQ *pSMB = NULL;
	TRANSACTION2_QFSI_RSP *pSMBr = NULL;
	FILE_SYSTEM_ATTRIBUTE_INFO *response_data;
	int rc = 0;
	int bytes_returned = 0;
	__u16 params, byte_count;

	cFYI(1, "In QFSAttributeInfo");
QFSAttributeRetry:
	rc = smb_init(SMB_COM_TRANSACTION2, 15, tcon, (void **) &pSMB,
		      (void **) &pSMBr);
	if (rc)
		return rc;

	params = 2;	/* level */
	pSMB->TotalDataCount = 0;
	pSMB->MaxParameterCount = cpu_to_le16(2);
	/* BB find exact max SMB PDU from sess structure BB */
	pSMB->MaxDataCount = cpu_to_le16(1000);
	pSMB->MaxSetupCount = 0;
	pSMB->Reserved = 0;
	pSMB->Flags = 0;
	pSMB->Timeout = 0;
	pSMB->Reserved2 = 0;
	byte_count = params + 1 /* pad */ ;
	pSMB->TotalParameterCount = cpu_to_le16(params);
	pSMB->ParameterCount = pSMB->TotalParameterCount;
	pSMB->ParameterOffset = cpu_to_le16(offsetof(
		struct smb_com_transaction2_qfsi_req, InformationLevel) - 4);
	pSMB->DataCount = 0;
	pSMB->DataOffset = 0;
	pSMB->SetupCount = 1;
	pSMB->Reserved3 = 0;
	pSMB->SubCommand = cpu_to_le16(TRANS2_QUERY_FS_INFORMATION);
	pSMB->InformationLevel = cpu_to_le16(SMB_QUERY_FS_ATTRIBUTE_INFO);
	inc_rfc1001_len(pSMB, byte_count);
	pSMB->ByteCount = cpu_to_le16(byte_count);

	rc = SendReceive(xid, tcon->ses, (struct smb_hdr *) pSMB,
			 (struct smb_hdr *) pSMBr, &bytes_returned, 0);
	if (rc) {
		cERROR(1, "Send error in QFSAttributeInfo = %d", rc);
	} else {		/* decode response */
		rc = validate_t2((struct smb_t2_rsp *)pSMBr);

		if (rc || get_bcc(&pSMBr->hdr) < 13) {
			/* BB also check if enough bytes returned */
			rc = -EIO;	/* bad smb */
		} else {
			__u16 data_offset = le16_to_cpu(pSMBr->t2.DataOffset);
			response_data =
			    (FILE_SYSTEM_ATTRIBUTE_INFO
			     *) (((char *) &pSMBr->hdr.Protocol) +
				 data_offset);
			memcpy(&tcon->fsAttrInfo, response_data,
			       sizeof(FILE_SYSTEM_ATTRIBUTE_INFO));
		}
	}
	cifs_buf_release(pSMB);

	if (rc == -EAGAIN)
		goto QFSAttributeRetry;

	return rc;
}

int
CIFSSMBQFSDeviceInfo(const unsigned int xid, struct cifs_tcon *tcon)
{
/* level 0x104 SMB_QUERY_FILE_SYSTEM_INFO */
	TRANSACTION2_QFSI_REQ *pSMB = NULL;
	TRANSACTION2_QFSI_RSP *pSMBr = NULL;
	FILE_SYSTEM_DEVICE_INFO *response_data;
	int rc = 0;
	int bytes_returned = 0;
	__u16 params, byte_count;

	cFYI(1, "In QFSDeviceInfo");
QFSDeviceRetry:
	rc = smb_init(SMB_COM_TRANSACTION2, 15, tcon, (void **) &pSMB,
		      (void **) &pSMBr);
	if (rc)
		return rc;

	params = 2;	/* level */
	pSMB->TotalDataCount = 0;
	pSMB->MaxParameterCount = cpu_to_le16(2);
	/* BB find exact max SMB PDU from sess structure BB */
	pSMB->MaxDataCount = cpu_to_le16(1000);
	pSMB->MaxSetupCount = 0;
	pSMB->Reserved = 0;
	pSMB->Flags = 0;
	pSMB->Timeout = 0;
	pSMB->Reserved2 = 0;
	byte_count = params + 1 /* pad */ ;
	pSMB->TotalParameterCount = cpu_to_le16(params);
	pSMB->ParameterCount = pSMB->TotalParameterCount;
	pSMB->ParameterOffset = cpu_to_le16(offsetof(
		struct smb_com_transaction2_qfsi_req, InformationLevel) - 4);

	pSMB->DataCount = 0;
	pSMB->DataOffset = 0;
	pSMB->SetupCount = 1;
	pSMB->Reserved3 = 0;
	pSMB->SubCommand = cpu_to_le16(TRANS2_QUERY_FS_INFORMATION);
	pSMB->InformationLevel = cpu_to_le16(SMB_QUERY_FS_DEVICE_INFO);
	inc_rfc1001_len(pSMB, byte_count);
	pSMB->ByteCount = cpu_to_le16(byte_count);

	rc = SendReceive(xid, tcon->ses, (struct smb_hdr *) pSMB,
			 (struct smb_hdr *) pSMBr, &bytes_returned, 0);
	if (rc) {
		cFYI(1, "Send error in QFSDeviceInfo = %d", rc);
	} else {		/* decode response */
		rc = validate_t2((struct smb_t2_rsp *)pSMBr);

		if (rc || get_bcc(&pSMBr->hdr) <
			  sizeof(FILE_SYSTEM_DEVICE_INFO))
			rc = -EIO;	/* bad smb */
		else {
			__u16 data_offset = le16_to_cpu(pSMBr->t2.DataOffset);
			response_data =
			    (FILE_SYSTEM_DEVICE_INFO *)
				(((char *) &pSMBr->hdr.Protocol) +
				 data_offset);
			memcpy(&tcon->fsDevInfo, response_data,
			       sizeof(FILE_SYSTEM_DEVICE_INFO));
		}
	}
	cifs_buf_release(pSMB);

	if (rc == -EAGAIN)
		goto QFSDeviceRetry;

	return rc;
}

int
CIFSSMBQFSUnixInfo(const unsigned int xid, struct cifs_tcon *tcon)
{
/* level 0x200  SMB_QUERY_CIFS_UNIX_INFO */
	TRANSACTION2_QFSI_REQ *pSMB = NULL;
	TRANSACTION2_QFSI_RSP *pSMBr = NULL;
	FILE_SYSTEM_UNIX_INFO *response_data;
	int rc = 0;
	int bytes_returned = 0;
	__u16 params, byte_count;

	cFYI(1, "In QFSUnixInfo");
QFSUnixRetry:
	rc = smb_init_no_reconnect(SMB_COM_TRANSACTION2, 15, tcon,
				   (void **) &pSMB, (void **) &pSMBr);
	if (rc)
		return rc;

	params = 2;	/* level */
	pSMB->TotalDataCount = 0;
	pSMB->DataCount = 0;
	pSMB->DataOffset = 0;
	pSMB->MaxParameterCount = cpu_to_le16(2);
	/* BB find exact max SMB PDU from sess structure BB */
	pSMB->MaxDataCount = cpu_to_le16(100);
	pSMB->MaxSetupCount = 0;
	pSMB->Reserved = 0;
	pSMB->Flags = 0;
	pSMB->Timeout = 0;
	pSMB->Reserved2 = 0;
	byte_count = params + 1 /* pad */ ;
	pSMB->ParameterCount = cpu_to_le16(params);
	pSMB->TotalParameterCount = pSMB->ParameterCount;
	pSMB->ParameterOffset = cpu_to_le16(offsetof(struct
			smb_com_transaction2_qfsi_req, InformationLevel) - 4);
	pSMB->SetupCount = 1;
	pSMB->Reserved3 = 0;
	pSMB->SubCommand = cpu_to_le16(TRANS2_QUERY_FS_INFORMATION);
	pSMB->InformationLevel = cpu_to_le16(SMB_QUERY_CIFS_UNIX_INFO);
	inc_rfc1001_len(pSMB, byte_count);
	pSMB->ByteCount = cpu_to_le16(byte_count);

	rc = SendReceive(xid, tcon->ses, (struct smb_hdr *) pSMB,
			 (struct smb_hdr *) pSMBr, &bytes_returned, 0);
	if (rc) {
		cERROR(1, "Send error in QFSUnixInfo = %d", rc);
	} else {		/* decode response */
		rc = validate_t2((struct smb_t2_rsp *)pSMBr);

		if (rc || get_bcc(&pSMBr->hdr) < 13) {
			rc = -EIO;	/* bad smb */
		} else {
			__u16 data_offset = le16_to_cpu(pSMBr->t2.DataOffset);
			response_data =
			    (FILE_SYSTEM_UNIX_INFO
			     *) (((char *) &pSMBr->hdr.Protocol) +
				 data_offset);
			memcpy(&tcon->fsUnixInfo, response_data,
			       sizeof(FILE_SYSTEM_UNIX_INFO));
		}
	}
	cifs_buf_release(pSMB);

	if (rc == -EAGAIN)
		goto QFSUnixRetry;


	return rc;
}

int
CIFSSMBSetFSUnixInfo(const unsigned int xid, struct cifs_tcon *tcon, __u64 cap)
{
/* level 0x200  SMB_SET_CIFS_UNIX_INFO */
	TRANSACTION2_SETFSI_REQ *pSMB = NULL;
	TRANSACTION2_SETFSI_RSP *pSMBr = NULL;
	int rc = 0;
	int bytes_returned = 0;
	__u16 params, param_offset, offset, byte_count;

	cFYI(1, "In SETFSUnixInfo");
SETFSUnixRetry:
	/* BB switch to small buf init to save memory */
	rc = smb_init_no_reconnect(SMB_COM_TRANSACTION2, 15, tcon,
					(void **) &pSMB, (void **) &pSMBr);
	if (rc)
		return rc;

	params = 4;	/* 2 bytes zero followed by info level. */
	pSMB->MaxSetupCount = 0;
	pSMB->Reserved = 0;
	pSMB->Flags = 0;
	pSMB->Timeout = 0;
	pSMB->Reserved2 = 0;
	param_offset = offsetof(struct smb_com_transaction2_setfsi_req, FileNum)
				- 4;
	offset = param_offset + params;

	pSMB->MaxParameterCount = cpu_to_le16(4);
	/* BB find exact max SMB PDU from sess structure BB */
	pSMB->MaxDataCount = cpu_to_le16(100);
	pSMB->SetupCount = 1;
	pSMB->Reserved3 = 0;
	pSMB->SubCommand = cpu_to_le16(TRANS2_SET_FS_INFORMATION);
	byte_count = 1 /* pad */ + params + 12;

	pSMB->DataCount = cpu_to_le16(12);
	pSMB->ParameterCount = cpu_to_le16(params);
	pSMB->TotalDataCount = pSMB->DataCount;
	pSMB->TotalParameterCount = pSMB->ParameterCount;
	pSMB->ParameterOffset = cpu_to_le16(param_offset);
	pSMB->DataOffset = cpu_to_le16(offset);

	/* Params. */
	pSMB->FileNum = 0;
	pSMB->InformationLevel = cpu_to_le16(SMB_SET_CIFS_UNIX_INFO);

	/* Data. */
	pSMB->ClientUnixMajor = cpu_to_le16(CIFS_UNIX_MAJOR_VERSION);
	pSMB->ClientUnixMinor = cpu_to_le16(CIFS_UNIX_MINOR_VERSION);
	pSMB->ClientUnixCap = cpu_to_le64(cap);

	inc_rfc1001_len(pSMB, byte_count);
	pSMB->ByteCount = cpu_to_le16(byte_count);

	rc = SendReceive(xid, tcon->ses, (struct smb_hdr *) pSMB,
			 (struct smb_hdr *) pSMBr, &bytes_returned, 0);
	if (rc) {
		cERROR(1, "Send error in SETFSUnixInfo = %d", rc);
	} else {		/* decode response */
		rc = validate_t2((struct smb_t2_rsp *)pSMBr);
		if (rc)
			rc = -EIO;	/* bad smb */
	}
	cifs_buf_release(pSMB);

	if (rc == -EAGAIN)
		goto SETFSUnixRetry;

	return rc;
}



int
CIFSSMBQFSPosixInfo(const unsigned int xid, struct cifs_tcon *tcon,
		   struct kstatfs *FSData)
{
/* level 0x201  SMB_QUERY_CIFS_POSIX_INFO */
	TRANSACTION2_QFSI_REQ *pSMB = NULL;
	TRANSACTION2_QFSI_RSP *pSMBr = NULL;
	FILE_SYSTEM_POSIX_INFO *response_data;
	int rc = 0;
	int bytes_returned = 0;
	__u16 params, byte_count;

	cFYI(1, "In QFSPosixInfo");
QFSPosixRetry:
	rc = smb_init(SMB_COM_TRANSACTION2, 15, tcon, (void **) &pSMB,
		      (void **) &pSMBr);
	if (rc)
		return rc;

	params = 2;	/* level */
	pSMB->TotalDataCount = 0;
	pSMB->DataCount = 0;
	pSMB->DataOffset = 0;
	pSMB->MaxParameterCount = cpu_to_le16(2);
	/* BB find exact max SMB PDU from sess structure BB */
	pSMB->MaxDataCount = cpu_to_le16(100);
	pSMB->MaxSetupCount = 0;
	pSMB->Reserved = 0;
	pSMB->Flags = 0;
	pSMB->Timeout = 0;
	pSMB->Reserved2 = 0;
	byte_count = params + 1 /* pad */ ;
	pSMB->ParameterCount = cpu_to_le16(params);
	pSMB->TotalParameterCount = pSMB->ParameterCount;
	pSMB->ParameterOffset = cpu_to_le16(offsetof(struct
			smb_com_transaction2_qfsi_req, InformationLevel) - 4);
	pSMB->SetupCount = 1;
	pSMB->Reserved3 = 0;
	pSMB->SubCommand = cpu_to_le16(TRANS2_QUERY_FS_INFORMATION);
	pSMB->InformationLevel = cpu_to_le16(SMB_QUERY_POSIX_FS_INFO);
	inc_rfc1001_len(pSMB, byte_count);
	pSMB->ByteCount = cpu_to_le16(byte_count);

	rc = SendReceive(xid, tcon->ses, (struct smb_hdr *) pSMB,
			 (struct smb_hdr *) pSMBr, &bytes_returned, 0);
	if (rc) {
		cFYI(1, "Send error in QFSUnixInfo = %d", rc);
	} else {		/* decode response */
		rc = validate_t2((struct smb_t2_rsp *)pSMBr);

		if (rc || get_bcc(&pSMBr->hdr) < 13) {
			rc = -EIO;	/* bad smb */
		} else {
			__u16 data_offset = le16_to_cpu(pSMBr->t2.DataOffset);
			response_data =
			    (FILE_SYSTEM_POSIX_INFO
			     *) (((char *) &pSMBr->hdr.Protocol) +
				 data_offset);
			FSData->f_bsize =
					le32_to_cpu(response_data->BlockSize);
			FSData->f_blocks =
					le64_to_cpu(response_data->TotalBlocks);
			FSData->f_bfree =
			    le64_to_cpu(response_data->BlocksAvail);
			if (response_data->UserBlocksAvail == cpu_to_le64(-1)) {
				FSData->f_bavail = FSData->f_bfree;
			} else {
				FSData->f_bavail =
				    le64_to_cpu(response_data->UserBlocksAvail);
			}
			if (response_data->TotalFileNodes != cpu_to_le64(-1))
				FSData->f_files =
				     le64_to_cpu(response_data->TotalFileNodes);
			if (response_data->FreeFileNodes != cpu_to_le64(-1))
				FSData->f_ffree =
				      le64_to_cpu(response_data->FreeFileNodes);
		}
	}
	cifs_buf_release(pSMB);

	if (rc == -EAGAIN)
		goto QFSPosixRetry;

	return rc;
}


/*
 * We can not use write of zero bytes trick to set file size due to need for
 * large file support. Also note that this SetPathInfo is preferred to
 * SetFileInfo based method in next routine which is only needed to work around
 * a sharing violation bugin Samba which this routine can run into.
 */
int
CIFSSMBSetEOF(const unsigned int xid, struct cifs_tcon *tcon,
	      const char *file_name, __u64 size, struct cifs_sb_info *cifs_sb,
	      bool set_allocation)
{
	struct smb_com_transaction2_spi_req *pSMB = NULL;
	struct smb_com_transaction2_spi_rsp *pSMBr = NULL;
	struct file_end_of_file_info *parm_data;
	int name_len;
	int rc = 0;
	int bytes_returned = 0;
	int remap = cifs_sb->mnt_cifs_flags & CIFS_MOUNT_MAP_SPECIAL_CHR;

	__u16 params, byte_count, data_count, param_offset, offset;

	cFYI(1, "In SetEOF");
SetEOFRetry:
	rc = smb_init(SMB_COM_TRANSACTION2, 15, tcon, (void **) &pSMB,
		      (void **) &pSMBr);
	if (rc)
		return rc;

	if (pSMB->hdr.Flags2 & SMBFLG2_UNICODE) {
		name_len =
		    cifsConvertToUTF16((__le16 *) pSMB->FileName, file_name,
				       PATH_MAX, cifs_sb->local_nls, remap);
		name_len++;	/* trailing null */
		name_len *= 2;
	} else {	/* BB improve the check for buffer overruns BB */
		name_len = strnlen(file_name, PATH_MAX);
		name_len++;	/* trailing null */
		strncpy(pSMB->FileName, file_name, name_len);
	}
	params = 6 + name_len;
	data_count = sizeof(struct file_end_of_file_info);
	pSMB->MaxParameterCount = cpu_to_le16(2);
	pSMB->MaxDataCount = cpu_to_le16(4100);
	pSMB->MaxSetupCount = 0;
	pSMB->Reserved = 0;
	pSMB->Flags = 0;
	pSMB->Timeout = 0;
	pSMB->Reserved2 = 0;
	param_offset = offsetof(struct smb_com_transaction2_spi_req,
				InformationLevel) - 4;
	offset = param_offset + params;
	if (set_allocation) {
		if (tcon->ses->capabilities & CAP_INFOLEVEL_PASSTHRU)
			pSMB->InformationLevel =
				cpu_to_le16(SMB_SET_FILE_ALLOCATION_INFO2);
		else
			pSMB->InformationLevel =
				cpu_to_le16(SMB_SET_FILE_ALLOCATION_INFO);
	} else /* Set File Size */  {
	    if (tcon->ses->capabilities & CAP_INFOLEVEL_PASSTHRU)
		    pSMB->InformationLevel =
				cpu_to_le16(SMB_SET_FILE_END_OF_FILE_INFO2);
	    else
		    pSMB->InformationLevel =
				cpu_to_le16(SMB_SET_FILE_END_OF_FILE_INFO);
	}

	parm_data =
	    (struct file_end_of_file_info *) (((char *) &pSMB->hdr.Protocol) +
				       offset);
	pSMB->ParameterOffset = cpu_to_le16(param_offset);
	pSMB->DataOffset = cpu_to_le16(offset);
	pSMB->SetupCount = 1;
	pSMB->Reserved3 = 0;
	pSMB->SubCommand = cpu_to_le16(TRANS2_SET_PATH_INFORMATION);
	byte_count = 3 /* pad */  + params + data_count;
	pSMB->DataCount = cpu_to_le16(data_count);
	pSMB->TotalDataCount = pSMB->DataCount;
	pSMB->ParameterCount = cpu_to_le16(params);
	pSMB->TotalParameterCount = pSMB->ParameterCount;
	pSMB->Reserved4 = 0;
	inc_rfc1001_len(pSMB, byte_count);
	parm_data->FileSize = cpu_to_le64(size);
	pSMB->ByteCount = cpu_to_le16(byte_count);
	rc = SendReceive(xid, tcon->ses, (struct smb_hdr *) pSMB,
			 (struct smb_hdr *) pSMBr, &bytes_returned, 0);
	if (rc)
		cFYI(1, "SetPathInfo (file size) returned %d", rc);

	cifs_buf_release(pSMB);

	if (rc == -EAGAIN)
		goto SetEOFRetry;

	return rc;
}

int
CIFSSMBSetFileSize(const unsigned int xid, struct cifs_tcon *tcon,
		   struct cifsFileInfo *cfile, __u64 size, bool set_allocation)
{
	struct smb_com_transaction2_sfi_req *pSMB  = NULL;
	struct file_end_of_file_info *parm_data;
	int rc = 0;
	__u16 params, param_offset, offset, byte_count, count;

	cFYI(1, "SetFileSize (via SetFileInfo) %lld",
			(long long)size);
	rc = small_smb_init(SMB_COM_TRANSACTION2, 15, tcon, (void **) &pSMB);

	if (rc)
		return rc;

	pSMB->hdr.Pid = cpu_to_le16((__u16)cfile->pid);
	pSMB->hdr.PidHigh = cpu_to_le16((__u16)(cfile->pid >> 16));

	params = 6;
	pSMB->MaxSetupCount = 0;
	pSMB->Reserved = 0;
	pSMB->Flags = 0;
	pSMB->Timeout = 0;
	pSMB->Reserved2 = 0;
	param_offset = offsetof(struct smb_com_transaction2_sfi_req, Fid) - 4;
	offset = param_offset + params;

	count = sizeof(struct file_end_of_file_info);
	pSMB->MaxParameterCount = cpu_to_le16(2);
	/* BB find exact max SMB PDU from sess structure BB */
	pSMB->MaxDataCount = cpu_to_le16(1000);
	pSMB->SetupCount = 1;
	pSMB->Reserved3 = 0;
	pSMB->SubCommand = cpu_to_le16(TRANS2_SET_FILE_INFORMATION);
	byte_count = 3 /* pad */  + params + count;
	pSMB->DataCount = cpu_to_le16(count);
	pSMB->ParameterCount = cpu_to_le16(params);
	pSMB->TotalDataCount = pSMB->DataCount;
	pSMB->TotalParameterCount = pSMB->ParameterCount;
	pSMB->ParameterOffset = cpu_to_le16(param_offset);
	parm_data =
		(struct file_end_of_file_info *) (((char *) &pSMB->hdr.Protocol)
				+ offset);
	pSMB->DataOffset = cpu_to_le16(offset);
	parm_data->FileSize = cpu_to_le64(size);
	pSMB->Fid = cfile->fid.netfid;
	if (set_allocation) {
		if (tcon->ses->capabilities & CAP_INFOLEVEL_PASSTHRU)
			pSMB->InformationLevel =
				cpu_to_le16(SMB_SET_FILE_ALLOCATION_INFO2);
		else
			pSMB->InformationLevel =
				cpu_to_le16(SMB_SET_FILE_ALLOCATION_INFO);
	} else /* Set File Size */  {
	    if (tcon->ses->capabilities & CAP_INFOLEVEL_PASSTHRU)
		    pSMB->InformationLevel =
				cpu_to_le16(SMB_SET_FILE_END_OF_FILE_INFO2);
	    else
		    pSMB->InformationLevel =
				cpu_to_le16(SMB_SET_FILE_END_OF_FILE_INFO);
	}
	pSMB->Reserved4 = 0;
	inc_rfc1001_len(pSMB, byte_count);
	pSMB->ByteCount = cpu_to_le16(byte_count);
	rc = SendReceiveNoRsp(xid, tcon->ses, (char *) pSMB, 0);
	if (rc) {
		cFYI(1, "Send error in SetFileInfo (SetFileSize) = %d", rc);
	}

	/* Note: On -EAGAIN error only caller can retry on handle based calls
		since file handle passed in no longer valid */

	return rc;
}

/* Some legacy servers such as NT4 require that the file times be set on
   an open handle, rather than by pathname - this is awkward due to
   potential access conflicts on the open, but it is unavoidable for these
   old servers since the only other choice is to go from 100 nanosecond DCE
   time and resort to the original setpathinfo level which takes the ancient
   DOS time format with 2 second granularity */
int
CIFSSMBSetFileInfo(const unsigned int xid, struct cifs_tcon *tcon,
		    const FILE_BASIC_INFO *data, __u16 fid, __u32 pid_of_opener)
{
	struct smb_com_transaction2_sfi_req *pSMB  = NULL;
	char *data_offset;
	int rc = 0;
	__u16 params, param_offset, offset, byte_count, count;

	cFYI(1, "Set Times (via SetFileInfo)");
	rc = small_smb_init(SMB_COM_TRANSACTION2, 15, tcon, (void **) &pSMB);

	if (rc)
		return rc;

	pSMB->hdr.Pid = cpu_to_le16((__u16)pid_of_opener);
	pSMB->hdr.PidHigh = cpu_to_le16((__u16)(pid_of_opener >> 16));

	params = 6;
	pSMB->MaxSetupCount = 0;
	pSMB->Reserved = 0;
	pSMB->Flags = 0;
	pSMB->Timeout = 0;
	pSMB->Reserved2 = 0;
	param_offset = offsetof(struct smb_com_transaction2_sfi_req, Fid) - 4;
	offset = param_offset + params;

	data_offset = (char *)pSMB +
			offsetof(struct smb_hdr, Protocol) + offset;

	count = sizeof(FILE_BASIC_INFO);
	pSMB->MaxParameterCount = cpu_to_le16(2);
	/* BB find max SMB PDU from sess */
	pSMB->MaxDataCount = cpu_to_le16(1000);
	pSMB->SetupCount = 1;
	pSMB->Reserved3 = 0;
	pSMB->SubCommand = cpu_to_le16(TRANS2_SET_FILE_INFORMATION);
	byte_count = 3 /* pad */  + params + count;
	pSMB->DataCount = cpu_to_le16(count);
	pSMB->ParameterCount = cpu_to_le16(params);
	pSMB->TotalDataCount = pSMB->DataCount;
	pSMB->TotalParameterCount = pSMB->ParameterCount;
	pSMB->ParameterOffset = cpu_to_le16(param_offset);
	pSMB->DataOffset = cpu_to_le16(offset);
	pSMB->Fid = fid;
	if (tcon->ses->capabilities & CAP_INFOLEVEL_PASSTHRU)
		pSMB->InformationLevel = cpu_to_le16(SMB_SET_FILE_BASIC_INFO2);
	else
		pSMB->InformationLevel = cpu_to_le16(SMB_SET_FILE_BASIC_INFO);
	pSMB->Reserved4 = 0;
	inc_rfc1001_len(pSMB, byte_count);
	pSMB->ByteCount = cpu_to_le16(byte_count);
	memcpy(data_offset, data, sizeof(FILE_BASIC_INFO));
	rc = SendReceiveNoRsp(xid, tcon->ses, (char *) pSMB, 0);
	if (rc)
		cFYI(1, "Send error in Set Time (SetFileInfo) = %d", rc);

	/* Note: On -EAGAIN error only caller can retry on handle based calls
		since file handle passed in no longer valid */

	return rc;
}

int
CIFSSMBSetFileDisposition(const unsigned int xid, struct cifs_tcon *tcon,
			  bool delete_file, __u16 fid, __u32 pid_of_opener)
{
	struct smb_com_transaction2_sfi_req *pSMB  = NULL;
	char *data_offset;
	int rc = 0;
	__u16 params, param_offset, offset, byte_count, count;

	cFYI(1, "Set File Disposition (via SetFileInfo)");
	rc = small_smb_init(SMB_COM_TRANSACTION2, 15, tcon, (void **) &pSMB);

	if (rc)
		return rc;

	pSMB->hdr.Pid = cpu_to_le16((__u16)pid_of_opener);
	pSMB->hdr.PidHigh = cpu_to_le16((__u16)(pid_of_opener >> 16));

	params = 6;
	pSMB->MaxSetupCount = 0;
	pSMB->Reserved = 0;
	pSMB->Flags = 0;
	pSMB->Timeout = 0;
	pSMB->Reserved2 = 0;
	param_offset = offsetof(struct smb_com_transaction2_sfi_req, Fid) - 4;
	offset = param_offset + params;

	data_offset = (char *) (&pSMB->hdr.Protocol) + offset;

	count = 1;
	pSMB->MaxParameterCount = cpu_to_le16(2);
	/* BB find max SMB PDU from sess */
	pSMB->MaxDataCount = cpu_to_le16(1000);
	pSMB->SetupCount = 1;
	pSMB->Reserved3 = 0;
	pSMB->SubCommand = cpu_to_le16(TRANS2_SET_FILE_INFORMATION);
	byte_count = 3 /* pad */  + params + count;
	pSMB->DataCount = cpu_to_le16(count);
	pSMB->ParameterCount = cpu_to_le16(params);
	pSMB->TotalDataCount = pSMB->DataCount;
	pSMB->TotalParameterCount = pSMB->ParameterCount;
	pSMB->ParameterOffset = cpu_to_le16(param_offset);
	pSMB->DataOffset = cpu_to_le16(offset);
	pSMB->Fid = fid;
	pSMB->InformationLevel = cpu_to_le16(SMB_SET_FILE_DISPOSITION_INFO);
	pSMB->Reserved4 = 0;
	inc_rfc1001_len(pSMB, byte_count);
	pSMB->ByteCount = cpu_to_le16(byte_count);
	*data_offset = delete_file ? 1 : 0;
	rc = SendReceiveNoRsp(xid, tcon->ses, (char *) pSMB, 0);
	if (rc)
		cFYI(1, "Send error in SetFileDisposition = %d", rc);

	return rc;
}

int
CIFSSMBSetPathInfo(const unsigned int xid, struct cifs_tcon *tcon,
		   const char *fileName, const FILE_BASIC_INFO *data,
		   const struct nls_table *nls_codepage, int remap)
{
	TRANSACTION2_SPI_REQ *pSMB = NULL;
	TRANSACTION2_SPI_RSP *pSMBr = NULL;
	int name_len;
	int rc = 0;
	int bytes_returned = 0;
	char *data_offset;
	__u16 params, param_offset, offset, byte_count, count;

	cFYI(1, "In SetTimes");

SetTimesRetry:
	rc = smb_init(SMB_COM_TRANSACTION2, 15, tcon, (void **) &pSMB,
		      (void **) &pSMBr);
	if (rc)
		return rc;

	if (pSMB->hdr.Flags2 & SMBFLG2_UNICODE) {
		name_len =
		    cifsConvertToUTF16((__le16 *) pSMB->FileName, fileName,
				       PATH_MAX, nls_codepage, remap);
		name_len++;	/* trailing null */
		name_len *= 2;
	} else {	/* BB improve the check for buffer overruns BB */
		name_len = strnlen(fileName, PATH_MAX);
		name_len++;	/* trailing null */
		strncpy(pSMB->FileName, fileName, name_len);
	}

	params = 6 + name_len;
	count = sizeof(FILE_BASIC_INFO);
	pSMB->MaxParameterCount = cpu_to_le16(2);
	/* BB find max SMB PDU from sess structure BB */
	pSMB->MaxDataCount = cpu_to_le16(1000);
	pSMB->MaxSetupCount = 0;
	pSMB->Reserved = 0;
	pSMB->Flags = 0;
	pSMB->Timeout = 0;
	pSMB->Reserved2 = 0;
	param_offset = offsetof(struct smb_com_transaction2_spi_req,
				InformationLevel) - 4;
	offset = param_offset + params;
	data_offset = (char *) (&pSMB->hdr.Protocol) + offset;
	pSMB->ParameterOffset = cpu_to_le16(param_offset);
	pSMB->DataOffset = cpu_to_le16(offset);
	pSMB->SetupCount = 1;
	pSMB->Reserved3 = 0;
	pSMB->SubCommand = cpu_to_le16(TRANS2_SET_PATH_INFORMATION);
	byte_count = 3 /* pad */  + params + count;

	pSMB->DataCount = cpu_to_le16(count);
	pSMB->ParameterCount = cpu_to_le16(params);
	pSMB->TotalDataCount = pSMB->DataCount;
	pSMB->TotalParameterCount = pSMB->ParameterCount;
	if (tcon->ses->capabilities & CAP_INFOLEVEL_PASSTHRU)
		pSMB->InformationLevel = cpu_to_le16(SMB_SET_FILE_BASIC_INFO2);
	else
		pSMB->InformationLevel = cpu_to_le16(SMB_SET_FILE_BASIC_INFO);
	pSMB->Reserved4 = 0;
	inc_rfc1001_len(pSMB, byte_count);
	memcpy(data_offset, data, sizeof(FILE_BASIC_INFO));
	pSMB->ByteCount = cpu_to_le16(byte_count);
	rc = SendReceive(xid, tcon->ses, (struct smb_hdr *) pSMB,
			 (struct smb_hdr *) pSMBr, &bytes_returned, 0);
	if (rc)
		cFYI(1, "SetPathInfo (times) returned %d", rc);

	cifs_buf_release(pSMB);

	if (rc == -EAGAIN)
		goto SetTimesRetry;

	return rc;
}

/* Can not be used to set time stamps yet (due to old DOS time format) */
/* Can be used to set attributes */
#if 0  /* Possibly not needed - since it turns out that strangely NT4 has a bug
	  handling it anyway and NT4 was what we thought it would be needed for
	  Do not delete it until we prove whether needed for Win9x though */
int
CIFSSMBSetAttrLegacy(unsigned int xid, struct cifs_tcon *tcon, char *fileName,
		__u16 dos_attrs, const struct nls_table *nls_codepage)
{
	SETATTR_REQ *pSMB = NULL;
	SETATTR_RSP *pSMBr = NULL;
	int rc = 0;
	int bytes_returned;
	int name_len;

	cFYI(1, "In SetAttrLegacy");

SetAttrLgcyRetry:
	rc = smb_init(SMB_COM_SETATTR, 8, tcon, (void **) &pSMB,
		      (void **) &pSMBr);
	if (rc)
		return rc;

	if (pSMB->hdr.Flags2 & SMBFLG2_UNICODE) {
		name_len =
			ConvertToUTF16((__le16 *) pSMB->fileName, fileName,
				       PATH_MAX, nls_codepage);
		name_len++;     /* trailing null */
		name_len *= 2;
	} else {	/* BB improve the check for buffer overruns BB */
		name_len = strnlen(fileName, PATH_MAX);
		name_len++;     /* trailing null */
		strncpy(pSMB->fileName, fileName, name_len);
	}
	pSMB->attr = cpu_to_le16(dos_attrs);
	pSMB->BufferFormat = 0x04;
	inc_rfc1001_len(pSMB, name_len + 1);
	pSMB->ByteCount = cpu_to_le16(name_len + 1);
	rc = SendReceive(xid, tcon->ses, (struct smb_hdr *) pSMB,
			 (struct smb_hdr *) pSMBr, &bytes_returned, 0);
	if (rc)
		cFYI(1, "Error in LegacySetAttr = %d", rc);

	cifs_buf_release(pSMB);

	if (rc == -EAGAIN)
		goto SetAttrLgcyRetry;

	return rc;
}
#endif /* temporarily unneeded SetAttr legacy function */

static void
cifs_fill_unix_set_info(FILE_UNIX_BASIC_INFO *data_offset,
			const struct cifs_unix_set_info_args *args)
{
	u64 uid = NO_CHANGE_64, gid = NO_CHANGE_64;
	u64 mode = args->mode;

	if (uid_valid(args->uid))
		uid = from_kuid(&init_user_ns, args->uid);
	if (gid_valid(args->gid))
		gid = from_kgid(&init_user_ns, args->gid);

	/*
	 * Samba server ignores set of file size to zero due to bugs in some
	 * older clients, but we should be precise - we use SetFileSize to
	 * set file size and do not want to truncate file size to zero
	 * accidentally as happened on one Samba server beta by putting
	 * zero instead of -1 here
	 */
	data_offset->EndOfFile = cpu_to_le64(NO_CHANGE_64);
	data_offset->NumOfBytes = cpu_to_le64(NO_CHANGE_64);
	data_offset->LastStatusChange = cpu_to_le64(args->ctime);
	data_offset->LastAccessTime = cpu_to_le64(args->atime);
	data_offset->LastModificationTime = cpu_to_le64(args->mtime);
	data_offset->Uid = cpu_to_le64(uid);
	data_offset->Gid = cpu_to_le64(gid);
	/* better to leave device as zero when it is  */
	data_offset->DevMajor = cpu_to_le64(MAJOR(args->device));
	data_offset->DevMinor = cpu_to_le64(MINOR(args->device));
	data_offset->Permissions = cpu_to_le64(mode);

	if (S_ISREG(mode))
		data_offset->Type = cpu_to_le32(UNIX_FILE);
	else if (S_ISDIR(mode))
		data_offset->Type = cpu_to_le32(UNIX_DIR);
	else if (S_ISLNK(mode))
		data_offset->Type = cpu_to_le32(UNIX_SYMLINK);
	else if (S_ISCHR(mode))
		data_offset->Type = cpu_to_le32(UNIX_CHARDEV);
	else if (S_ISBLK(mode))
		data_offset->Type = cpu_to_le32(UNIX_BLOCKDEV);
	else if (S_ISFIFO(mode))
		data_offset->Type = cpu_to_le32(UNIX_FIFO);
	else if (S_ISSOCK(mode))
		data_offset->Type = cpu_to_le32(UNIX_SOCKET);
}

int
CIFSSMBUnixSetFileInfo(const unsigned int xid, struct cifs_tcon *tcon,
		       const struct cifs_unix_set_info_args *args,
		       u16 fid, u32 pid_of_opener)
{
	struct smb_com_transaction2_sfi_req *pSMB  = NULL;
	char *data_offset;
	int rc = 0;
	u16 params, param_offset, offset, byte_count, count;

	cFYI(1, "Set Unix Info (via SetFileInfo)");
	rc = small_smb_init(SMB_COM_TRANSACTION2, 15, tcon, (void **) &pSMB);

	if (rc)
		return rc;

	pSMB->hdr.Pid = cpu_to_le16((__u16)pid_of_opener);
	pSMB->hdr.PidHigh = cpu_to_le16((__u16)(pid_of_opener >> 16));

	params = 6;
	pSMB->MaxSetupCount = 0;
	pSMB->Reserved = 0;
	pSMB->Flags = 0;
	pSMB->Timeout = 0;
	pSMB->Reserved2 = 0;
	param_offset = offsetof(struct smb_com_transaction2_sfi_req, Fid) - 4;
	offset = param_offset + params;

	data_offset = (char *)pSMB +
			offsetof(struct smb_hdr, Protocol) + offset;

	count = sizeof(FILE_UNIX_BASIC_INFO);

	pSMB->MaxParameterCount = cpu_to_le16(2);
	/* BB find max SMB PDU from sess */
	pSMB->MaxDataCount = cpu_to_le16(1000);
	pSMB->SetupCount = 1;
	pSMB->Reserved3 = 0;
	pSMB->SubCommand = cpu_to_le16(TRANS2_SET_FILE_INFORMATION);
	byte_count = 3 /* pad */  + params + count;
	pSMB->DataCount = cpu_to_le16(count);
	pSMB->ParameterCount = cpu_to_le16(params);
	pSMB->TotalDataCount = pSMB->DataCount;
	pSMB->TotalParameterCount = pSMB->ParameterCount;
	pSMB->ParameterOffset = cpu_to_le16(param_offset);
	pSMB->DataOffset = cpu_to_le16(offset);
	pSMB->Fid = fid;
	pSMB->InformationLevel = cpu_to_le16(SMB_SET_FILE_UNIX_BASIC);
	pSMB->Reserved4 = 0;
	inc_rfc1001_len(pSMB, byte_count);
	pSMB->ByteCount = cpu_to_le16(byte_count);

	cifs_fill_unix_set_info((FILE_UNIX_BASIC_INFO *)data_offset, args);

	rc = SendReceiveNoRsp(xid, tcon->ses, (char *) pSMB, 0);
	if (rc)
		cFYI(1, "Send error in Set Time (SetFileInfo) = %d", rc);

	/* Note: On -EAGAIN error only caller can retry on handle based calls
		since file handle passed in no longer valid */

	return rc;
}

int
CIFSSMBUnixSetPathInfo(const unsigned int xid, struct cifs_tcon *tcon,
		       const char *file_name,
		       const struct cifs_unix_set_info_args *args,
		       const struct nls_table *nls_codepage, int remap)
{
	TRANSACTION2_SPI_REQ *pSMB = NULL;
	TRANSACTION2_SPI_RSP *pSMBr = NULL;
	int name_len;
	int rc = 0;
	int bytes_returned = 0;
	FILE_UNIX_BASIC_INFO *data_offset;
	__u16 params, param_offset, offset, count, byte_count;

	cFYI(1, "In SetUID/GID/Mode");
setPermsRetry:
	rc = smb_init(SMB_COM_TRANSACTION2, 15, tcon, (void **) &pSMB,
		      (void **) &pSMBr);
	if (rc)
		return rc;

	if (pSMB->hdr.Flags2 & SMBFLG2_UNICODE) {
		name_len =
		    cifsConvertToUTF16((__le16 *) pSMB->FileName, file_name,
				       PATH_MAX, nls_codepage, remap);
		name_len++;	/* trailing null */
		name_len *= 2;
	} else {	/* BB improve the check for buffer overruns BB */
		name_len = strnlen(file_name, PATH_MAX);
		name_len++;	/* trailing null */
		strncpy(pSMB->FileName, file_name, name_len);
	}

	params = 6 + name_len;
	count = sizeof(FILE_UNIX_BASIC_INFO);
	pSMB->MaxParameterCount = cpu_to_le16(2);
	/* BB find max SMB PDU from sess structure BB */
	pSMB->MaxDataCount = cpu_to_le16(1000);
	pSMB->MaxSetupCount = 0;
	pSMB->Reserved = 0;
	pSMB->Flags = 0;
	pSMB->Timeout = 0;
	pSMB->Reserved2 = 0;
	param_offset = offsetof(struct smb_com_transaction2_spi_req,
				InformationLevel) - 4;
	offset = param_offset + params;
	data_offset =
	    (FILE_UNIX_BASIC_INFO *) ((char *) &pSMB->hdr.Protocol +
				      offset);
	memset(data_offset, 0, count);
	pSMB->DataOffset = cpu_to_le16(offset);
	pSMB->ParameterOffset = cpu_to_le16(param_offset);
	pSMB->SetupCount = 1;
	pSMB->Reserved3 = 0;
	pSMB->SubCommand = cpu_to_le16(TRANS2_SET_PATH_INFORMATION);
	byte_count = 3 /* pad */  + params + count;
	pSMB->ParameterCount = cpu_to_le16(params);
	pSMB->DataCount = cpu_to_le16(count);
	pSMB->TotalParameterCount = pSMB->ParameterCount;
	pSMB->TotalDataCount = pSMB->DataCount;
	pSMB->InformationLevel = cpu_to_le16(SMB_SET_FILE_UNIX_BASIC);
	pSMB->Reserved4 = 0;
	inc_rfc1001_len(pSMB, byte_count);

	cifs_fill_unix_set_info(data_offset, args);

	pSMB->ByteCount = cpu_to_le16(byte_count);
	rc = SendReceive(xid, tcon->ses, (struct smb_hdr *) pSMB,
			 (struct smb_hdr *) pSMBr, &bytes_returned, 0);
	if (rc)
		cFYI(1, "SetPathInfo (perms) returned %d", rc);

	cifs_buf_release(pSMB);
	if (rc == -EAGAIN)
		goto setPermsRetry;
	return rc;
}

#ifdef CONFIG_CIFS_XATTR
/*
 * Do a path-based QUERY_ALL_EAS call and parse the result. This is a common
 * function used by listxattr and getxattr type calls. When ea_name is set,
 * it looks for that attribute name and stuffs that value into the EAData
 * buffer. When ea_name is NULL, it stuffs a list of attribute names into the
 * buffer. In both cases, the return value is either the length of the
 * resulting data or a negative error code. If EAData is a NULL pointer then
 * the data isn't copied to it, but the length is returned.
 */
ssize_t
CIFSSMBQAllEAs(const unsigned int xid, struct cifs_tcon *tcon,
		const unsigned char *searchName, const unsigned char *ea_name,
		char *EAData, size_t buf_size,
		const struct nls_table *nls_codepage, int remap)
{
		/* BB assumes one setup word */
	TRANSACTION2_QPI_REQ *pSMB = NULL;
	TRANSACTION2_QPI_RSP *pSMBr = NULL;
	int rc = 0;
	int bytes_returned;
	int list_len;
	struct fealist *ea_response_data;
	struct fea *temp_fea;
	char *temp_ptr;
	char *end_of_smb;
	__u16 params, byte_count, data_offset;
	unsigned int ea_name_len = ea_name ? strlen(ea_name) : 0;

	cFYI(1, "In Query All EAs path %s", searchName);
QAllEAsRetry:
	rc = smb_init(SMB_COM_TRANSACTION2, 15, tcon, (void **) &pSMB,
		      (void **) &pSMBr);
	if (rc)
		return rc;

	if (pSMB->hdr.Flags2 & SMBFLG2_UNICODE) {
		list_len =
		    cifsConvertToUTF16((__le16 *) pSMB->FileName, searchName,
				       PATH_MAX, nls_codepage, remap);
		list_len++;	/* trailing null */
		list_len *= 2;
	} else {	/* BB improve the check for buffer overruns BB */
		list_len = strnlen(searchName, PATH_MAX);
		list_len++;	/* trailing null */
		strncpy(pSMB->FileName, searchName, list_len);
	}

	params = 2 /* level */ + 4 /* reserved */ + list_len /* includes NUL */;
	pSMB->TotalDataCount = 0;
	pSMB->MaxParameterCount = cpu_to_le16(2);
	/* BB find exact max SMB PDU from sess structure BB */
	pSMB->MaxDataCount = cpu_to_le16(CIFSMaxBufSize);
	pSMB->MaxSetupCount = 0;
	pSMB->Reserved = 0;
	pSMB->Flags = 0;
	pSMB->Timeout = 0;
	pSMB->Reserved2 = 0;
	pSMB->ParameterOffset = cpu_to_le16(offsetof(
	struct smb_com_transaction2_qpi_req, InformationLevel) - 4);
	pSMB->DataCount = 0;
	pSMB->DataOffset = 0;
	pSMB->SetupCount = 1;
	pSMB->Reserved3 = 0;
	pSMB->SubCommand = cpu_to_le16(TRANS2_QUERY_PATH_INFORMATION);
	byte_count = params + 1 /* pad */ ;
	pSMB->TotalParameterCount = cpu_to_le16(params);
	pSMB->ParameterCount = pSMB->TotalParameterCount;
	pSMB->InformationLevel = cpu_to_le16(SMB_INFO_QUERY_ALL_EAS);
	pSMB->Reserved4 = 0;
	inc_rfc1001_len(pSMB, byte_count);
	pSMB->ByteCount = cpu_to_le16(byte_count);

	rc = SendReceive(xid, tcon->ses, (struct smb_hdr *) pSMB,
			 (struct smb_hdr *) pSMBr, &bytes_returned, 0);
	if (rc) {
		cFYI(1, "Send error in QueryAllEAs = %d", rc);
		goto QAllEAsOut;
	}


	/* BB also check enough total bytes returned */
	/* BB we need to improve the validity checking
	of these trans2 responses */

	rc = validate_t2((struct smb_t2_rsp *)pSMBr);
	if (rc || get_bcc(&pSMBr->hdr) < 4) {
		rc = -EIO;	/* bad smb */
		goto QAllEAsOut;
	}

	/* check that length of list is not more than bcc */
	/* check that each entry does not go beyond length
	   of list */
	/* check that each element of each entry does not
	   go beyond end of list */
	/* validate_trans2_offsets() */
	/* BB check if start of smb + data_offset > &bcc+ bcc */

	data_offset = le16_to_cpu(pSMBr->t2.DataOffset);
	ea_response_data = (struct fealist *)
				(((char *) &pSMBr->hdr.Protocol) + data_offset);

	list_len = le32_to_cpu(ea_response_data->list_len);
	cFYI(1, "ea length %d", list_len);
	if (list_len <= 8) {
		cFYI(1, "empty EA list returned from server");
		goto QAllEAsOut;
	}

	/* make sure list_len doesn't go past end of SMB */
	end_of_smb = (char *)pByteArea(&pSMBr->hdr) + get_bcc(&pSMBr->hdr);
	if ((char *)ea_response_data + list_len > end_of_smb) {
		cFYI(1, "EA list appears to go beyond SMB");
		rc = -EIO;
		goto QAllEAsOut;
	}

	/* account for ea list len */
	list_len -= 4;
	temp_fea = ea_response_data->list;
	temp_ptr = (char *)temp_fea;
	while (list_len > 0) {
		unsigned int name_len;
		__u16 value_len;

		list_len -= 4;
		temp_ptr += 4;
		/* make sure we can read name_len and value_len */
		if (list_len < 0) {
			cFYI(1, "EA entry goes beyond length of list");
			rc = -EIO;
			goto QAllEAsOut;
		}

		name_len = temp_fea->name_len;
		value_len = le16_to_cpu(temp_fea->value_len);
		list_len -= name_len + 1 + value_len;
		if (list_len < 0) {
			cFYI(1, "EA entry goes beyond length of list");
			rc = -EIO;
			goto QAllEAsOut;
		}

		if (ea_name) {
			if (ea_name_len == name_len &&
			    memcmp(ea_name, temp_ptr, name_len) == 0) {
				temp_ptr += name_len + 1;
				rc = value_len;
				if (buf_size == 0)
					goto QAllEAsOut;
				if ((size_t)value_len > buf_size) {
					rc = -ERANGE;
					goto QAllEAsOut;
				}
				memcpy(EAData, temp_ptr, value_len);
				goto QAllEAsOut;
			}
		} else {
			/* account for prefix user. and trailing null */
			rc += (5 + 1 + name_len);
			if (rc < (int) buf_size) {
				memcpy(EAData, "user.", 5);
				EAData += 5;
				memcpy(EAData, temp_ptr, name_len);
				EAData += name_len;
				/* null terminate name */
				*EAData = 0;
				++EAData;
			} else if (buf_size == 0) {
				/* skip copy - calc size only */
			} else {
				/* stop before overrun buffer */
				rc = -ERANGE;
				break;
			}
		}
		temp_ptr += name_len + 1 + value_len;
		temp_fea = (struct fea *)temp_ptr;
	}

	/* didn't find the named attribute */
	if (ea_name)
		rc = -ENODATA;

QAllEAsOut:
	cifs_buf_release(pSMB);
	if (rc == -EAGAIN)
		goto QAllEAsRetry;

	return (ssize_t)rc;
}

int
CIFSSMBSetEA(const unsigned int xid, struct cifs_tcon *tcon,
	     const char *fileName, const char *ea_name, const void *ea_value,
	     const __u16 ea_value_len, const struct nls_table *nls_codepage,
	     int remap)
{
	struct smb_com_transaction2_spi_req *pSMB = NULL;
	struct smb_com_transaction2_spi_rsp *pSMBr = NULL;
	struct fealist *parm_data;
	int name_len;
	int rc = 0;
	int bytes_returned = 0;
	__u16 params, param_offset, byte_count, offset, count;

	cFYI(1, "In SetEA");
SetEARetry:
	rc = smb_init(SMB_COM_TRANSACTION2, 15, tcon, (void **) &pSMB,
		      (void **) &pSMBr);
	if (rc)
		return rc;

	if (pSMB->hdr.Flags2 & SMBFLG2_UNICODE) {
		name_len =
		    cifsConvertToUTF16((__le16 *) pSMB->FileName, fileName,
				       PATH_MAX, nls_codepage, remap);
		name_len++;	/* trailing null */
		name_len *= 2;
	} else {	/* BB improve the check for buffer overruns BB */
		name_len = strnlen(fileName, PATH_MAX);
		name_len++;	/* trailing null */
		strncpy(pSMB->FileName, fileName, name_len);
	}

	params = 6 + name_len;

	/* done calculating parms using name_len of file name,
	now use name_len to calculate length of ea name
	we are going to create in the inode xattrs */
	if (ea_name == NULL)
		name_len = 0;
	else
		name_len = strnlen(ea_name, 255);

	count = sizeof(*parm_data) + ea_value_len + name_len;
	pSMB->MaxParameterCount = cpu_to_le16(2);
	/* BB find max SMB PDU from sess */
	pSMB->MaxDataCount = cpu_to_le16(1000);
	pSMB->MaxSetupCount = 0;
	pSMB->Reserved = 0;
	pSMB->Flags = 0;
	pSMB->Timeout = 0;
	pSMB->Reserved2 = 0;
	param_offset = offsetof(struct smb_com_transaction2_spi_req,
				InformationLevel) - 4;
	offset = param_offset + params;
	pSMB->InformationLevel =
		cpu_to_le16(SMB_SET_FILE_EA);

	parm_data =
		(struct fealist *) (((char *) &pSMB->hdr.Protocol) +
				       offset);
	pSMB->ParameterOffset = cpu_to_le16(param_offset);
	pSMB->DataOffset = cpu_to_le16(offset);
	pSMB->SetupCount = 1;
	pSMB->Reserved3 = 0;
	pSMB->SubCommand = cpu_to_le16(TRANS2_SET_PATH_INFORMATION);
	byte_count = 3 /* pad */  + params + count;
	pSMB->DataCount = cpu_to_le16(count);
	parm_data->list_len = cpu_to_le32(count);
	parm_data->list[0].EA_flags = 0;
	/* we checked above that name len is less than 255 */
	parm_data->list[0].name_len = (__u8)name_len;
	/* EA names are always ASCII */
	if (ea_name)
		strncpy(parm_data->list[0].name, ea_name, name_len);
	parm_data->list[0].name[name_len] = 0;
	parm_data->list[0].value_len = cpu_to_le16(ea_value_len);
	/* caller ensures that ea_value_len is less than 64K but
	we need to ensure that it fits within the smb */

	/*BB add length check to see if it would fit in
	     negotiated SMB buffer size BB */
	/* if (ea_value_len > buffer_size - 512 (enough for header)) */
	if (ea_value_len)
		memcpy(parm_data->list[0].name+name_len+1,
		       ea_value, ea_value_len);

	pSMB->TotalDataCount = pSMB->DataCount;
	pSMB->ParameterCount = cpu_to_le16(params);
	pSMB->TotalParameterCount = pSMB->ParameterCount;
	pSMB->Reserved4 = 0;
	inc_rfc1001_len(pSMB, byte_count);
	pSMB->ByteCount = cpu_to_le16(byte_count);
	rc = SendReceive(xid, tcon->ses, (struct smb_hdr *) pSMB,
			 (struct smb_hdr *) pSMBr, &bytes_returned, 0);
	if (rc)
		cFYI(1, "SetPathInfo (EA) returned %d", rc);

	cifs_buf_release(pSMB);

	if (rc == -EAGAIN)
		goto SetEARetry;

	return rc;
}
#endif

#ifdef CONFIG_CIFS_DNOTIFY_EXPERIMENTAL /* BB unused temporarily */
/*
 *	Years ago the kernel added a "dnotify" function for Samba server,
 *	to allow network clients (such as Windows) to display updated
 *	lists of files in directory listings automatically when
 *	files are added by one user when another user has the
 *	same directory open on their desktop.  The Linux cifs kernel
 *	client hooked into the kernel side of this interface for
 *	the same reason, but ironically when the VFS moved from
 *	"dnotify" to "inotify" it became harder to plug in Linux
 *	network file system clients (the most obvious use case
 *	for notify interfaces is when multiple users can update
 *	the contents of the same directory - exactly what network
 *	file systems can do) although the server (Samba) could
 *	still use it.  For the short term we leave the worker
 *	function ifdeffed out (below) until inotify is fixed
 *	in the VFS to make it easier to plug in network file
 *	system clients.  If inotify turns out to be permanently
 *	incompatible for network fs clients, we could instead simply
 *	expose this config flag by adding a future cifs (and smb2) notify ioctl.
 */
int CIFSSMBNotify(const unsigned int xid, struct cifs_tcon *tcon,
		  const int notify_subdirs, const __u16 netfid,
		  __u32 filter, struct file *pfile, int multishot,
		  const struct nls_table *nls_codepage)
{
	int rc = 0;
	struct smb_com_transaction_change_notify_req *pSMB = NULL;
	struct smb_com_ntransaction_change_notify_rsp *pSMBr = NULL;
	struct dir_notify_req *dnotify_req;
	int bytes_returned;

	cFYI(1, "In CIFSSMBNotify for file handle %d", (int)netfid);
	rc = smb_init(SMB_COM_NT_TRANSACT, 23, tcon, (void **) &pSMB,
		      (void **) &pSMBr);
	if (rc)
		return rc;

	pSMB->TotalParameterCount = 0 ;
	pSMB->TotalDataCount = 0;
	pSMB->MaxParameterCount = cpu_to_le32(2);
	pSMB->MaxDataCount = cpu_to_le32(CIFSMaxBufSize & 0xFFFFFF00);
	pSMB->MaxSetupCount = 4;
	pSMB->Reserved = 0;
	pSMB->ParameterOffset = 0;
	pSMB->DataCount = 0;
	pSMB->DataOffset = 0;
	pSMB->SetupCount = 4; /* single byte does not need le conversion */
	pSMB->SubCommand = cpu_to_le16(NT_TRANSACT_NOTIFY_CHANGE);
	pSMB->ParameterCount = pSMB->TotalParameterCount;
	if (notify_subdirs)
		pSMB->WatchTree = 1; /* one byte - no le conversion needed */
	pSMB->Reserved2 = 0;
	pSMB->CompletionFilter = cpu_to_le32(filter);
	pSMB->Fid = netfid; /* file handle always le */
	pSMB->ByteCount = 0;

	rc = SendReceive(xid, tcon->ses, (struct smb_hdr *) pSMB,
			 (struct smb_hdr *)pSMBr, &bytes_returned,
			 CIFS_ASYNC_OP);
	if (rc) {
		cFYI(1, "Error in Notify = %d", rc);
	} else {
		/* Add file to outstanding requests */
		/* BB change to kmem cache alloc */
		dnotify_req = kmalloc(
						sizeof(struct dir_notify_req),
						 GFP_KERNEL);
		if (dnotify_req) {
			dnotify_req->Pid = pSMB->hdr.Pid;
			dnotify_req->PidHigh = pSMB->hdr.PidHigh;
			dnotify_req->Mid = pSMB->hdr.Mid;
			dnotify_req->Tid = pSMB->hdr.Tid;
			dnotify_req->Uid = pSMB->hdr.Uid;
			dnotify_req->netfid = netfid;
			dnotify_req->pfile = pfile;
			dnotify_req->filter = filter;
			dnotify_req->multishot = multishot;
			spin_lock(&GlobalMid_Lock);
			list_add_tail(&dnotify_req->lhead,
					&GlobalDnotifyReqList);
			spin_unlock(&GlobalMid_Lock);
		} else
			rc = -ENOMEM;
	}
	cifs_buf_release(pSMB);
	return rc;
}
#endif /* was needed for dnotify, and will be needed for inotify when VFS fix */<|MERGE_RESOLUTION|>--- conflicted
+++ resolved
@@ -1909,14 +1909,6 @@
 	} while (rc == -EAGAIN);
 
 	for (i = 0; i < wdata->nr_pages; i++) {
-<<<<<<< HEAD
-		if (rc != 0) {
-			SetPageError(wdata->pages[i]);
-			end_page_writeback(wdata->pages[i]);
-			page_cache_release(wdata->pages[i]);
-		}
-=======
->>>>>>> 3da889b6
 		unlock_page(wdata->pages[i]);
 		if (rc != 0) {
 			SetPageError(wdata->pages[i]);
