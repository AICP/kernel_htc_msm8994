/*
  FUSE: Filesystem in Userspace
  Copyright (C) 2001-2008  Miklos Szeredi <miklos@szeredi.hu>

  This program can be distributed under the terms of the GNU GPL.
  See the file COPYING.
*/

#include "fuse_i.h"
#include "fuse_shortcircuit.h"

#include <linux/pagemap.h>
#include <linux/slab.h>
#include <linux/kernel.h>
#include <linux/sched.h>
#include <linux/module.h>
#include <linux/compat.h>
#include <linux/swap.h>
#include <linux/aio.h>
#include <linux/falloc.h>
#include <trace/events/mmcio.h>

static const struct file_operations fuse_direct_io_file_operations;

static int fuse_send_open(struct fuse_conn *fc, u64 nodeid, struct file *file,
			  int opcode, struct fuse_open_out *outargp,
			  struct file **lower_file)
{
	struct fuse_open_in inarg;
	struct fuse_req *req;
	int err;

	req = fuse_get_req_nopages(fc);
	if (IS_ERR(req))
		return PTR_ERR(req);

	memset(&inarg, 0, sizeof(inarg));
	inarg.flags = file->f_flags & ~(O_CREAT | O_EXCL | O_NOCTTY);
	if (!fc->atomic_o_trunc)
		inarg.flags &= ~O_TRUNC;
	req->in.h.opcode = opcode;
	req->in.h.nodeid = nodeid;
	req->in.numargs = 1;
	req->in.args[0].size = sizeof(inarg);
	req->in.args[0].value = &inarg;
	req->out.numargs = 1;
	req->out.args[0].size = sizeof(*outargp);
	req->out.args[0].value = outargp;
	fuse_request_send(fc, req);
	err = req->out.h.error;

	if (!err && req->private_lower_rw_file != NULL)
		*lower_file =  req->private_lower_rw_file;

	fuse_put_request(fc, req);

	return err;
}

struct fuse_file *fuse_file_alloc(struct fuse_conn *fc)
{
	struct fuse_file *ff;

	ff = kmalloc(sizeof(struct fuse_file), GFP_KERNEL);
	if (unlikely(!ff))
		return NULL;

	ff->rw_lower_file = NULL;
	ff->shortcircuit_enabled = 0;
	if (fc->shortcircuit_io)
		ff->shortcircuit_enabled = 1;
	ff->fc = fc;
	ff->reserved_req = fuse_request_alloc(0);
	if (unlikely(!ff->reserved_req)) {
		kfree(ff);
		return NULL;
	}

	INIT_LIST_HEAD(&ff->write_entry);
	atomic_set(&ff->count, 0);
	RB_CLEAR_NODE(&ff->polled_node);
	init_waitqueue_head(&ff->poll_wait);

	spin_lock(&fc->lock);
	ff->kh = ++fc->khctr;
	spin_unlock(&fc->lock);

	return ff;
}

void fuse_file_free(struct fuse_file *ff)
{
	fuse_request_free(ff->reserved_req);
	kfree(ff);
}

struct fuse_file *fuse_file_get(struct fuse_file *ff)
{
	atomic_inc(&ff->count);
	return ff;
}

static void fuse_release_async(struct work_struct *work)
{
	struct fuse_req *req;
	struct fuse_conn *fc;
	struct path path;

	req = container_of(work, struct fuse_req, misc.release.work);
	path = req->misc.release.path;
	fc = get_fuse_conn(path.dentry->d_inode);

	fuse_put_request(fc, req);
	path_put(&path);
}

static void fuse_release_end(struct fuse_conn *fc, struct fuse_req *req)
{
	if (fc->destroy_req) {
		/*
		 * If this is a fuseblk mount, then it's possible that
		 * releasing the path will result in releasing the
		 * super block and sending the DESTROY request.  If
		 * the server is single threaded, this would hang.
		 * For this reason do the path_put() in a separate
		 * thread.
		 */
		atomic_inc(&req->count);
		INIT_WORK(&req->misc.release.work, fuse_release_async);
		schedule_work(&req->misc.release.work);
	} else {
		path_put(&req->misc.release.path);
	}
}

static void fuse_file_put(struct fuse_file *ff, bool sync)
{
	if (atomic_dec_and_test(&ff->count)) {
		struct fuse_req *req = ff->reserved_req;

		if (sync) {
			req->background = 0;
			fuse_request_send(ff->fc, req);
			path_put(&req->misc.release.path);
			fuse_put_request(ff->fc, req);
		} else {
			req->end = fuse_release_end;
			req->background = 1;
			fuse_request_send_background(ff->fc, req);
		}
		kfree(ff);
	}
}

int fuse_do_open(struct fuse_conn *fc, u64 nodeid, struct file *file,
		 bool isdir)
{
	struct fuse_open_out outarg;
	struct fuse_file *ff;
	int err;
	int opcode = isdir ? FUSE_OPENDIR : FUSE_OPEN;

	ff = fuse_file_alloc(fc);
	if (!ff)
		return -ENOMEM;

	err = fuse_send_open(fc, nodeid, file, opcode, &outarg,
			     &(ff->rw_lower_file));
	if (err) {
		fuse_file_free(ff);
		return err;
	}

	if (isdir)
		outarg.open_flags &= ~FOPEN_DIRECT_IO;

	ff->fh = outarg.fh;
	ff->nodeid = nodeid;
	ff->open_flags = outarg.open_flags;
	file->private_data = fuse_file_get(ff);

	return 0;
}
EXPORT_SYMBOL_GPL(fuse_do_open);

static void fuse_link_write_file(struct file *file)
{
	struct inode *inode = file_inode(file);
	struct fuse_conn *fc = get_fuse_conn(inode);
	struct fuse_inode *fi = get_fuse_inode(inode);
	struct fuse_file *ff = file->private_data;
	/*
	 * file may be written through mmap, so chain it onto the
	 * inodes's write_file list
	 */
	spin_lock(&fc->lock);
	if (list_empty(&ff->write_entry))
		list_add(&ff->write_entry, &fi->write_files);
	spin_unlock(&fc->lock);
}

void fuse_finish_open(struct inode *inode, struct file *file)
{
	struct fuse_file *ff = file->private_data;
	struct fuse_conn *fc = get_fuse_conn(inode);

	if (ff->open_flags & FOPEN_DIRECT_IO)
		file->f_op = &fuse_direct_io_file_operations;
	if (!(ff->open_flags & FOPEN_KEEP_CACHE))
		invalidate_inode_pages2(inode->i_mapping);
	if (ff->open_flags & FOPEN_NONSEEKABLE)
		nonseekable_open(inode, file);
	if (fc->atomic_o_trunc && (file->f_flags & O_TRUNC)) {
		struct fuse_inode *fi = get_fuse_inode(inode);

		spin_lock(&fc->lock);
		fi->attr_version = ++fc->attr_version;
		i_size_write(inode, 0);
		spin_unlock(&fc->lock);
		fuse_invalidate_attr(inode);
	}
	if ((file->f_mode & FMODE_WRITE) && fc->writeback_cache)
		fuse_link_write_file(file);
}

int fuse_open_common(struct inode *inode, struct file *file, bool isdir)
{
	struct fuse_conn *fc = get_fuse_conn(inode);
	int err;

	err = generic_file_open(inode, file);
	if (err)
		return err;

	err = fuse_do_open(fc, get_node_id(inode), file, isdir);
	if (err)
		return err;

	fuse_finish_open(inode, file);

	return 0;
}

static void fuse_prepare_release(struct fuse_file *ff, int flags, int opcode)
{
	struct fuse_conn *fc = ff->fc;
	struct fuse_req *req = ff->reserved_req;
	struct fuse_release_in *inarg = &req->misc.release.in;

	spin_lock(&fc->lock);
	list_del(&ff->write_entry);
	if (!RB_EMPTY_NODE(&ff->polled_node))
		rb_erase(&ff->polled_node, &fc->polled_files);
	spin_unlock(&fc->lock);

	wake_up_interruptible_all(&ff->poll_wait);

	inarg->fh = ff->fh;
	inarg->flags = flags;
	req->in.h.opcode = opcode;
	req->in.h.nodeid = ff->nodeid;
	req->in.numargs = 1;
	req->in.args[0].size = sizeof(struct fuse_release_in);
	req->in.args[0].value = inarg;
}

void fuse_release_common(struct file *file, int opcode)
{
	struct fuse_file *ff;
	struct fuse_req *req;

	ff = file->private_data;
	if (unlikely(!ff))
		return;

	fuse_shortcircuit_release(ff);

	req = ff->reserved_req;
	fuse_prepare_release(ff, file->f_flags, opcode);

	if (ff->flock) {
		struct fuse_release_in *inarg = &req->misc.release.in;
		inarg->release_flags |= FUSE_RELEASE_FLOCK_UNLOCK;
		inarg->lock_owner = fuse_lock_owner_id(ff->fc,
						       (fl_owner_t) file);
	}
	/* Hold vfsmount and dentry until release is finished */
	path_get(&file->f_path);
	req->misc.release.path = file->f_path;

	/*
	 * Normally this will send the RELEASE request, however if
	 * some asynchronous READ or WRITE requests are outstanding,
	 * the sending will be delayed.
	 *
	 * Make the release synchronous if this is a fuseblk mount,
	 * synchronous RELEASE is allowed (and desirable) in this case
	 * because the server can be trusted not to screw up.
	 */
	fuse_file_put(ff, ff->fc->destroy_req != NULL);
}

static int fuse_open(struct inode *inode, struct file *file)
{
	return fuse_open_common(inode, file, false);
}

static int fuse_release(struct inode *inode, struct file *file)
{
	struct fuse_conn *fc = get_fuse_conn(inode);

	/* see fuse_vma_close() for !writeback_cache case */
	if (fc->writeback_cache)
		filemap_write_and_wait(file->f_mapping);

	if (test_bit(FUSE_I_MTIME_DIRTY, &get_fuse_inode(inode)->state))
		fuse_flush_mtime(file, true);

	fuse_release_common(file, FUSE_RELEASE);

	/* return value is ignored by VFS */
	return 0;
}

void fuse_sync_release(struct fuse_file *ff, int flags)
{
	WARN_ON(atomic_read(&ff->count) > 1);
	fuse_prepare_release(ff, flags, FUSE_RELEASE);
	ff->reserved_req->force = 1;
	ff->reserved_req->background = 0;
	fuse_request_send(ff->fc, ff->reserved_req);
	fuse_put_request(ff->fc, ff->reserved_req);
	kfree(ff);
}
EXPORT_SYMBOL_GPL(fuse_sync_release);

/*
 * Scramble the ID space with XTEA, so that the value of the files_struct
 * pointer is not exposed to userspace.
 */
u64 fuse_lock_owner_id(struct fuse_conn *fc, fl_owner_t id)
{
	u32 *k = fc->scramble_key;
	u64 v = (unsigned long) id;
	u32 v0 = v;
	u32 v1 = v >> 32;
	u32 sum = 0;
	int i;

	for (i = 0; i < 32; i++) {
		v0 += ((v1 << 4 ^ v1 >> 5) + v1) ^ (sum + k[sum & 3]);
		sum += 0x9E3779B9;
		v1 += ((v0 << 4 ^ v0 >> 5) + v0) ^ (sum + k[sum>>11 & 3]);
	}

	return (u64) v0 + ((u64) v1 << 32);
}

/*
 * Check if any page in a range is under writeback
 *
 * This is currently done by walking the list of writepage requests
 * for the inode, which can be pretty inefficient.
 */
static bool fuse_range_is_writeback(struct inode *inode, pgoff_t idx_from,
				   pgoff_t idx_to)
{
	struct fuse_conn *fc = get_fuse_conn(inode);
	struct fuse_inode *fi = get_fuse_inode(inode);
	struct fuse_req *req;
	bool found = false;

	spin_lock(&fc->lock);
	list_for_each_entry(req, &fi->writepages, writepages_entry) {
		pgoff_t curr_index;

		BUG_ON(req->inode != inode);
		curr_index = req->misc.write.in.offset >> PAGE_CACHE_SHIFT;

		if (idx_from < curr_index + req->num_pages &&
		    curr_index <= idx_to) {
			found = true;
			break;
		}
	}
	spin_unlock(&fc->lock);

	return found;
}

static inline bool fuse_page_is_writeback(struct inode *inode, pgoff_t index)
{
	return fuse_range_is_writeback(inode, index, index);
}

/*
 * Wait for page writeback to be completed.
 *
 * Since fuse doesn't rely on the VM writeback tracking, this has to
 * use some other means.
 */
static int fuse_wait_on_page_writeback(struct inode *inode, pgoff_t index)
{
	struct fuse_inode *fi = get_fuse_inode(inode);

	wait_event(fi->page_waitq, !fuse_page_is_writeback(inode, index));
	return 0;
}

/*
 * Wait for all pending writepages on the inode to finish.
 *
 * This is currently done by blocking further writes with FUSE_NOWRITE
 * and waiting for all sent writes to complete.
 *
 * This must be called under i_mutex, otherwise the FUSE_NOWRITE usage
 * could conflict with truncation.
 */
static void fuse_sync_writes(struct inode *inode)
{
	fuse_set_nowrite(inode);
	fuse_release_nowrite(inode);
}

static int fuse_flush(struct file *file, fl_owner_t id)
{
	struct inode *inode = file_inode(file);
	struct fuse_conn *fc = get_fuse_conn(inode);
	struct fuse_file *ff = file->private_data;
	struct fuse_req *req;
	struct fuse_flush_in inarg;
	int err;

	if (is_bad_inode(inode))
		return -EIO;

	if (fc->no_flush)
		return 0;

	err = filemap_write_and_wait(file->f_mapping);
	if (err)
		return err;

	mutex_lock(&inode->i_mutex);
	fuse_sync_writes(inode);
	mutex_unlock(&inode->i_mutex);

	req = fuse_get_req_nofail_nopages(fc, file);
	memset(&inarg, 0, sizeof(inarg));
	inarg.fh = ff->fh;
	inarg.lock_owner = fuse_lock_owner_id(fc, id);
	req->in.h.opcode = FUSE_FLUSH;
	req->in.h.nodeid = get_node_id(inode);
	req->in.numargs = 1;
	req->in.args[0].size = sizeof(inarg);
	req->in.args[0].value = &inarg;
	req->force = 1;
	fuse_request_send(fc, req);
	err = req->out.h.error;
	fuse_put_request(fc, req);
	if (err == -ENOSYS) {
		fc->no_flush = 1;
		err = 0;
	}
	return err;
}

int fuse_fsync_common(struct file *file, loff_t start, loff_t end,
		      int datasync, int isdir)
{
	struct inode *inode = file->f_mapping->host;
	struct fuse_conn *fc = get_fuse_conn(inode);
	struct fuse_file *ff = file->private_data;
	struct fuse_req *req;
	struct fuse_fsync_in inarg;
	int err;

	if (is_bad_inode(inode))
		return -EIO;

	err = filemap_write_and_wait_range(inode->i_mapping, start, end);
	if (err)
		return err;

	if ((!isdir && fc->no_fsync) || (isdir && fc->no_fsyncdir))
		return 0;

	mutex_lock(&inode->i_mutex);

	/*
	 * Start writeback against all dirty pages of the inode, then
	 * wait for all outstanding writes, before sending the FSYNC
	 * request.
	 */
	err = write_inode_now(inode, 0);
	if (err)
		goto out;

	fuse_sync_writes(inode);

	if (test_bit(FUSE_I_MTIME_DIRTY, &get_fuse_inode(inode)->state)) {
		int err = fuse_flush_mtime(file, false);
		if (err)
			goto out;
	}

	req = fuse_get_req_nopages(fc);
	if (IS_ERR(req)) {
		err = PTR_ERR(req);
		goto out;
	}

	memset(&inarg, 0, sizeof(inarg));
	inarg.fh = ff->fh;
	inarg.fsync_flags = datasync ? 1 : 0;
	req->in.h.opcode = isdir ? FUSE_FSYNCDIR : FUSE_FSYNC;
	req->in.h.nodeid = get_node_id(inode);
	req->in.numargs = 1;
	req->in.args[0].size = sizeof(inarg);
	req->in.args[0].value = &inarg;
	fuse_request_send(fc, req);
	err = req->out.h.error;
	fuse_put_request(fc, req);
	if (err == -ENOSYS) {
		if (isdir)
			fc->no_fsyncdir = 1;
		else
			fc->no_fsync = 1;
		err = 0;
	}
out:
	mutex_unlock(&inode->i_mutex);
	return err;
}

static int fuse_fsync(struct file *file, loff_t start, loff_t end,
		      int datasync)
{
	return fuse_fsync_common(file, start, end, datasync, 0);
}

void fuse_read_fill(struct fuse_req *req, struct file *file, loff_t pos,
		    size_t count, int opcode)
{
	struct fuse_read_in *inarg = &req->misc.read.in;
	struct fuse_file *ff = file->private_data;

	inarg->fh = ff->fh;
	inarg->offset = pos;
	inarg->size = count;
	inarg->flags = file->f_flags;
	req->in.h.opcode = opcode;
	req->in.h.nodeid = ff->nodeid;
	req->in.numargs = 1;
	req->in.args[0].size = sizeof(struct fuse_read_in);
	req->in.args[0].value = inarg;
	req->out.argvar = 1;
	req->out.numargs = 1;
	req->out.args[0].size = count;
}

static void fuse_release_user_pages(struct fuse_req *req, int write)
{
	unsigned i;

	for (i = 0; i < req->num_pages; i++) {
		struct page *page = req->pages[i];
		if (write)
			set_page_dirty_lock(page);
		put_page(page);
	}
}

/**
 * In case of short read, the caller sets 'pos' to the position of
 * actual end of fuse request in IO request. Otherwise, if bytes_requested
 * == bytes_transferred or rw == WRITE, the caller sets 'pos' to -1.
 *
 * An example:
 * User requested DIO read of 64K. It was splitted into two 32K fuse requests,
 * both submitted asynchronously. The first of them was ACKed by userspace as
 * fully completed (req->out.args[0].size == 32K) resulting in pos == -1. The
 * second request was ACKed as short, e.g. only 1K was read, resulting in
 * pos == 33K.
 *
 * Thus, when all fuse requests are completed, the minimal non-negative 'pos'
 * will be equal to the length of the longest contiguous fragment of
 * transferred data starting from the beginning of IO request.
 */
static void fuse_aio_complete(struct fuse_io_priv *io, int err, ssize_t pos)
{
	int left;

	spin_lock(&io->lock);
	if (err)
		io->err = io->err ? : err;
	else if (pos >= 0 && (io->bytes < 0 || pos < io->bytes))
		io->bytes = pos;

	left = --io->reqs;
	spin_unlock(&io->lock);

	if (!left) {
		long res;

		if (io->err)
			res = io->err;
		else if (io->bytes >= 0 && io->write)
			res = -EIO;
		else {
			res = io->bytes < 0 ? io->size : io->bytes;

			if (!is_sync_kiocb(io->iocb)) {
				struct path *path = &io->iocb->ki_filp->f_path;
				struct inode *inode = path->dentry->d_inode;
				struct fuse_conn *fc = get_fuse_conn(inode);
				struct fuse_inode *fi = get_fuse_inode(inode);

				spin_lock(&fc->lock);
				fi->attr_version = ++fc->attr_version;
				spin_unlock(&fc->lock);
			}
		}

		aio_complete(io->iocb, res, 0);
		kfree(io);
	}
}

static void fuse_aio_complete_req(struct fuse_conn *fc, struct fuse_req *req)
{
	struct fuse_io_priv *io = req->io;
	ssize_t pos = -1;

	fuse_release_user_pages(req, !io->write);

	if (io->write) {
		if (req->misc.write.in.size != req->misc.write.out.size)
			pos = req->misc.write.in.offset - io->offset +
				req->misc.write.out.size;
	} else {
		if (req->misc.read.in.size != req->out.args[0].size)
			pos = req->misc.read.in.offset - io->offset +
				req->out.args[0].size;
	}

	fuse_aio_complete(io, req->out.h.error, pos);
}

static size_t fuse_async_req_send(struct fuse_conn *fc, struct fuse_req *req,
		size_t num_bytes, struct fuse_io_priv *io)
{
	spin_lock(&io->lock);
	io->size += num_bytes;
	io->reqs++;
	spin_unlock(&io->lock);

	req->io = io;
	req->end = fuse_aio_complete_req;

	__fuse_get_request(req);
	fuse_request_send_background(fc, req);

	return num_bytes;
}

static size_t fuse_send_read(struct fuse_req *req, struct fuse_io_priv *io,
			     loff_t pos, size_t count, fl_owner_t owner)
{
	struct file *file = io->file;
	struct fuse_file *ff = file->private_data;
	struct fuse_conn *fc = ff->fc;

	fuse_read_fill(req, file, pos, count, FUSE_READ);
	if (owner != NULL) {
		struct fuse_read_in *inarg = &req->misc.read.in;

		inarg->read_flags |= FUSE_READ_LOCKOWNER;
		inarg->lock_owner = fuse_lock_owner_id(fc, owner);
	}

	if (io->async)
		return fuse_async_req_send(fc, req, count, io);

	fuse_request_send(fc, req);
	return req->out.args[0].size;
}

static void fuse_read_update_size(struct inode *inode, loff_t size,
				  u64 attr_ver)
{
	struct fuse_conn *fc = get_fuse_conn(inode);
	struct fuse_inode *fi = get_fuse_inode(inode);

	spin_lock(&fc->lock);
	if (attr_ver == fi->attr_version && size < inode->i_size &&
	    !test_bit(FUSE_I_SIZE_UNSTABLE, &fi->state)) {
		fi->attr_version = ++fc->attr_version;
		i_size_write(inode, size);
	}
	spin_unlock(&fc->lock);
}

static void fuse_short_read(struct fuse_req *req, struct inode *inode,
			    u64 attr_ver)
{
	size_t num_read = req->out.args[0].size;
	struct fuse_conn *fc = get_fuse_conn(inode);

	if (fc->writeback_cache) {
		/*
		 * A hole in a file. Some data after the hole are in page cache,
		 * but have not reached the client fs yet. So, the hole is not
		 * present there.
		 */
		int i;
		int start_idx = num_read >> PAGE_CACHE_SHIFT;
		size_t off = num_read & (PAGE_CACHE_SIZE - 1);

		for (i = start_idx; i < req->num_pages; i++) {
			zero_user_segment(req->pages[i], off, PAGE_CACHE_SIZE);
			off = 0;
		}
	} else {
		loff_t pos = page_offset(req->pages[0]) + num_read;
		fuse_read_update_size(inode, pos, attr_ver);
	}
}

static int fuse_do_readpage(struct file *file, struct page *page)
{
	struct fuse_io_priv io = { .async = 0, .file = file };
	struct inode *inode = page->mapping->host;
	struct fuse_conn *fc = get_fuse_conn(inode);
	struct fuse_req *req;
	size_t num_read;
	loff_t pos = page_offset(page);
	size_t count = PAGE_CACHE_SIZE;
	u64 attr_ver;
	int err;

	/*
	 * Page writeback can extend beyond the lifetime of the
	 * page-cache page, so make sure we read a properly synced
	 * page.
	 */
	fuse_wait_on_page_writeback(inode, page->index);

	req = fuse_get_req(fc, 1);
	if (IS_ERR(req))
		return PTR_ERR(req);

	attr_ver = fuse_get_attr_version(fc);

	req->out.page_zeroing = 1;
	req->out.argpages = 1;
	req->num_pages = 1;
	req->pages[0] = page;
	req->page_descs[0].length = count;
	num_read = fuse_send_read(req, &io, pos, count, NULL);
	err = req->out.h.error;

	if (!err) {
		/*
		 * Short read means EOF.  If file size is larger, truncate it
		 */
		if (num_read < count)
			fuse_short_read(req, inode, attr_ver);

		SetPageUptodate(page);
	}

	fuse_put_request(fc, req);

	return err;
}

static int fuse_readpage(struct file *file, struct page *page)
{
	struct inode *inode = page->mapping->host;
	int err;

	err = -EIO;
	if (is_bad_inode(inode))
		goto out;

	err = fuse_do_readpage(file, page);
	fuse_invalidate_atime(inode);
 out:
	unlock_page(page);
	return err;
}

static void fuse_readpages_end(struct fuse_conn *fc, struct fuse_req *req)
{
	int i;
	size_t count = req->misc.read.in.size;
	size_t num_read = req->out.args[0].size;
	struct address_space *mapping = NULL;

	for (i = 0; mapping == NULL && i < req->num_pages; i++)
		mapping = req->pages[i]->mapping;

	if (mapping) {
		struct inode *inode = mapping->host;

		/*
		 * Short read means EOF. If file size is larger, truncate it
		 */
		if (!req->out.h.error && num_read < count)
			fuse_short_read(req, inode, req->misc.read.attr_ver);

		fuse_invalidate_atime(inode);
	}

	for (i = 0; i < req->num_pages; i++) {
		struct page *page = req->pages[i];
		if (!req->out.h.error)
			SetPageUptodate(page);
		else
			SetPageError(page);
		unlock_page(page);
		page_cache_release(page);
	}
	if (req->ff)
		fuse_file_put(req->ff, false);
}

static void fuse_send_readpages(struct fuse_req *req, struct file *file)
{
	struct fuse_file *ff = file->private_data;
	struct fuse_conn *fc = ff->fc;
	loff_t pos = page_offset(req->pages[0]);
	size_t count = req->num_pages << PAGE_CACHE_SHIFT;

	req->out.argpages = 1;
	req->out.page_zeroing = 1;
	req->out.page_replace = 1;
	fuse_read_fill(req, file, pos, count, FUSE_READ);
	req->misc.read.attr_ver = fuse_get_attr_version(fc);
	if (fc->async_read) {
		req->ff = fuse_file_get(ff);
		req->end = fuse_readpages_end;
		fuse_request_send_background(fc, req);
	} else {
		fuse_request_send(fc, req);
		fuse_readpages_end(fc, req);
		fuse_put_request(fc, req);
	}
}

struct fuse_fill_data {
	struct fuse_req *req;
	struct file *file;
	struct inode *inode;
	unsigned nr_pages;
};

static int fuse_readpages_fill(void *_data, struct page *page)
{
	struct fuse_fill_data *data = _data;
	struct fuse_req *req = data->req;
	struct inode *inode = data->inode;
	struct fuse_conn *fc = get_fuse_conn(inode);

	fuse_wait_on_page_writeback(inode, page->index);

	if (req->num_pages &&
	    (req->num_pages == FUSE_MAX_PAGES_PER_REQ ||
	     (req->num_pages + 1) * PAGE_CACHE_SIZE > fc->max_read ||
	     req->pages[req->num_pages - 1]->index + 1 != page->index)) {
		int nr_alloc = min_t(unsigned, data->nr_pages,
				     FUSE_MAX_PAGES_PER_REQ);
		fuse_send_readpages(req, data->file);
		if (fc->async_read)
			req = fuse_get_req_for_background(fc, nr_alloc);
		else
			req = fuse_get_req(fc, nr_alloc);

		data->req = req;
		if (IS_ERR(req)) {
			unlock_page(page);
			return PTR_ERR(req);
		}
	}

	if (WARN_ON(req->num_pages >= req->max_pages)) {
		fuse_put_request(fc, req);
		return -EIO;
	}

#ifdef CONFIG_CMA
	if (is_cma_pageblock(page)) {
		struct page *oldpage = page, *newpage;
		int err;

		/* make sure that old page is not free in-between the calls */
		page_cache_get(oldpage);

		newpage = alloc_page(GFP_HIGHUSER);
		if (!newpage) {
			page_cache_release(oldpage);
			return -ENOMEM;
		}

		lock_page(newpage);
		err = replace_page_cache_page(oldpage, newpage, GFP_KERNEL);
		if (err) {
			unlock_page(newpage);
			__free_page(newpage);
			page_cache_release(oldpage);
			return err;
		}

		/*
		 * Decrement the count on new page to make page cache the only
		 * owner of it
		 */
		put_page(newpage);

		lru_cache_add_file(newpage);

		/* finally release the old page and swap pointers */
		unlock_page(oldpage);
		page_cache_release(oldpage);
		page = newpage;
	}
#endif

	page_cache_get(page);
	req->pages[req->num_pages] = page;
	req->page_descs[req->num_pages].length = PAGE_SIZE;
	req->num_pages++;
	data->nr_pages--;
	return 0;
}

static int fuse_readpages(struct file *file, struct address_space *mapping,
			  struct list_head *pages, unsigned nr_pages)
{
	struct inode *inode = mapping->host;
	struct fuse_conn *fc = get_fuse_conn(inode);
	struct fuse_fill_data data;
	int err;
	int nr_alloc = min_t(unsigned, nr_pages, FUSE_MAX_PAGES_PER_REQ);

	err = -EIO;
	if (is_bad_inode(inode))
		goto out;

	data.file = file;
	data.inode = inode;
	if (fc->async_read)
		data.req = fuse_get_req_for_background(fc, nr_alloc);
	else
		data.req = fuse_get_req(fc, nr_alloc);
	data.nr_pages = nr_pages;
	err = PTR_ERR(data.req);
	if (IS_ERR(data.req))
		goto out;

	err = read_cache_pages(mapping, pages, fuse_readpages_fill, &data);
	if (!err) {
		if (data.req->num_pages)
			fuse_send_readpages(data.req, file);
		else
			fuse_put_request(fc, data.req);
	}
out:
	return err;
}

static ssize_t fuse_file_aio_read(struct kiocb *iocb, const struct iovec *iov,
				  unsigned long nr_segs, loff_t pos)
{
	ssize_t ret_val;
	struct inode *inode = iocb->ki_filp->f_mapping->host;
	struct fuse_conn *fc = get_fuse_conn(inode);
	struct fuse_file *ff = iocb->ki_filp->private_data;

	/*
	 * In auto invalidate mode, always update attributes on read.
	 * Otherwise, only update if we attempt to read past EOF (to ensure
	 * i_size is up to date).
	 */
	if (fc->auto_inval_data ||
	    (pos + iov_length(iov, nr_segs) > i_size_read(inode))) {
		int err;
		err = fuse_update_attributes(inode, NULL, iocb->ki_filp, NULL);
		if (err)
			return err;
	}

	if (ff && ff->shortcircuit_enabled && ff->rw_lower_file)
		ret_val = fuse_shortcircuit_aio_read(iocb, iov, nr_segs, pos);
	else
		ret_val = generic_file_aio_read(iocb, iov, nr_segs, pos);

	return ret_val;
}

static void fuse_write_fill(struct fuse_req *req, struct fuse_file *ff,
			    loff_t pos, size_t count)
{
	struct fuse_write_in *inarg = &req->misc.write.in;
	struct fuse_write_out *outarg = &req->misc.write.out;

	inarg->fh = ff->fh;
	inarg->offset = pos;
	inarg->size = count;
	req->in.h.opcode = FUSE_WRITE;
	req->in.h.nodeid = ff->nodeid;
	req->in.numargs = 2;
	if (ff->fc->minor < 9)
		req->in.args[0].size = FUSE_COMPAT_WRITE_IN_SIZE;
	else
		req->in.args[0].size = sizeof(struct fuse_write_in);
	req->in.args[0].value = inarg;
	req->in.args[1].size = count;
	req->out.numargs = 1;
	req->out.args[0].size = sizeof(struct fuse_write_out);
	req->out.args[0].value = outarg;
}

static size_t fuse_send_write(struct fuse_req *req, struct fuse_io_priv *io,
			      loff_t pos, size_t count, fl_owner_t owner)
{
	struct file *file = io->file;
	struct fuse_file *ff = file->private_data;
	struct fuse_conn *fc = ff->fc;
	struct fuse_write_in *inarg = &req->misc.write.in;

	fuse_write_fill(req, ff, pos, count);
	inarg->flags = file->f_flags;
	if (owner != NULL) {
		inarg->write_flags |= FUSE_WRITE_LOCKOWNER;
		inarg->lock_owner = fuse_lock_owner_id(fc, owner);
	}

	if (io->async)
		return fuse_async_req_send(fc, req, count, io);

	fuse_request_send(fc, req);
	return req->misc.write.out.size;
}

bool fuse_write_update_size(struct inode *inode, loff_t pos)
{
	struct fuse_conn *fc = get_fuse_conn(inode);
	struct fuse_inode *fi = get_fuse_inode(inode);
	bool ret = false;

	spin_lock(&fc->lock);
	fi->attr_version = ++fc->attr_version;
	if (pos > inode->i_size) {
		i_size_write(inode, pos);
		ret = true;
	}
	spin_unlock(&fc->lock);

	return ret;
}

static size_t fuse_send_write_pages(struct fuse_req *req, struct file *file,
				    struct inode *inode, loff_t pos,
				    size_t count)
{
	size_t res;
	unsigned offset;
	unsigned i;
	struct fuse_io_priv io = { .async = 0, .file = file };

	for (i = 0; i < req->num_pages; i++)
		fuse_wait_on_page_writeback(inode, req->pages[i]->index);

	res = fuse_send_write(req, &io, pos, count, NULL);

	offset = req->page_descs[0].offset;
	count = res;
	for (i = 0; i < req->num_pages; i++) {
		struct page *page = req->pages[i];

		if (!req->out.h.error && !offset && count >= PAGE_CACHE_SIZE)
			SetPageUptodate(page);

		if (count > PAGE_CACHE_SIZE - offset)
			count -= PAGE_CACHE_SIZE - offset;
		else
			count = 0;
		offset = 0;

		unlock_page(page);
		page_cache_release(page);
	}

	return res;
}

static ssize_t fuse_fill_write_pages(struct fuse_req *req,
			       struct address_space *mapping,
			       struct iov_iter *ii, loff_t pos)
{
	struct fuse_conn *fc = get_fuse_conn(mapping->host);
	unsigned offset = pos & (PAGE_CACHE_SIZE - 1);
	size_t count = 0;
	int err;

	req->in.argpages = 1;
	req->page_descs[0].offset = offset;

	do {
		size_t tmp;
		struct page *page;
		pgoff_t index = pos >> PAGE_CACHE_SHIFT;
		size_t bytes = min_t(size_t, PAGE_CACHE_SIZE - offset,
				     iov_iter_count(ii));

		bytes = min_t(size_t, bytes, fc->max_write - count);

 again:
		err = -EFAULT;
		if (iov_iter_fault_in_readable(ii, bytes))
			break;

		err = -ENOMEM;
		page = grab_cache_page_write_begin(mapping, index, 0);
		if (!page)
			break;

		if (mapping_writably_mapped(mapping))
			flush_dcache_page(page);

		pagefault_disable();
		tmp = iov_iter_copy_from_user_atomic(page, ii, offset, bytes);
		pagefault_enable();
		flush_dcache_page(page);

		mark_page_accessed(page);

		iov_iter_advance(ii, tmp);
		if (!tmp) {
			unlock_page(page);
			page_cache_release(page);
			bytes = min(bytes, iov_iter_single_seg_count(ii));
			goto again;
		}

		err = 0;
		req->pages[req->num_pages] = page;
		req->page_descs[req->num_pages].length = tmp;
		req->num_pages++;

		count += tmp;
		pos += tmp;
		offset += tmp;
		if (offset == PAGE_CACHE_SIZE)
			offset = 0;

		if (!fc->big_writes)
			break;
	} while (iov_iter_count(ii) && count < fc->max_write &&
		 req->num_pages < req->max_pages && offset == 0);

	return count > 0 ? count : err;
}

static inline unsigned fuse_wr_pages(loff_t pos, size_t len)
{
	return min_t(unsigned,
		     ((pos + len - 1) >> PAGE_CACHE_SHIFT) -
		     (pos >> PAGE_CACHE_SHIFT) + 1,
		     FUSE_MAX_PAGES_PER_REQ);
}

static ssize_t fuse_perform_write(struct file *file,
				  struct address_space *mapping,
				  struct iov_iter *ii, loff_t pos)
{
	struct inode *inode = mapping->host;
	struct fuse_conn *fc = get_fuse_conn(inode);
	struct fuse_inode *fi = get_fuse_inode(inode);
	int err = 0;
	ssize_t res = 0;

	if (is_bad_inode(inode))
		return -EIO;

	if (inode->i_size < pos + iov_iter_count(ii))
		set_bit(FUSE_I_SIZE_UNSTABLE, &fi->state);

	do {
		struct fuse_req *req;
		ssize_t count;
		unsigned nr_pages = fuse_wr_pages(pos, iov_iter_count(ii));

		req = fuse_get_req(fc, nr_pages);
		if (IS_ERR(req)) {
			err = PTR_ERR(req);
			break;
		}

		count = fuse_fill_write_pages(req, mapping, ii, pos);
		if (count <= 0) {
			err = count;
		} else {
			size_t num_written;

			num_written = fuse_send_write_pages(req, file, inode,
							    pos, count);
			err = req->out.h.error;
			if (!err) {
				res += num_written;
				pos += num_written;

				/* break out of the loop on short write */
				if (num_written != count)
					err = -EIO;
			}
		}
		fuse_put_request(fc, req);
	} while (!err && iov_iter_count(ii));

	if (res > 0)
		fuse_write_update_size(inode, pos);

	clear_bit(FUSE_I_SIZE_UNSTABLE, &fi->state);
	fuse_invalidate_attr(inode);

	return res > 0 ? res : err;
}

extern void collect_io_stats(size_t rw_bytes, int type);
static ssize_t fuse_file_aio_write(struct kiocb *iocb, const struct iovec *iov,
				   unsigned long nr_segs, loff_t pos)
{
	struct file *file = iocb->ki_filp;
	struct address_space *mapping = file->f_mapping;
	struct fuse_file *ff = file->private_data;
	size_t count = 0;
	size_t ocount = 0;
	ssize_t written = 0;
	ssize_t written_buffered = 0;
	struct inode *inode = mapping->host;
	ssize_t err;
	struct iov_iter i;
	loff_t endbyte = 0;

	if (get_fuse_conn(inode)->writeback_cache) {
		/* Update size (EOF optimization) and mode (SUID clearing) */
		err = fuse_update_attributes(mapping->host, NULL, file, NULL);
		if (err)
			return err;

		return generic_file_aio_write(iocb, iov, nr_segs, pos);
	}

	BUG_ON(iocb->ki_pos != pos);

	trace_fuse_file_write(iocb->ki_filp->f_path.dentry, iocb->ki_left);
	ocount = 0;
	err = generic_segment_checks(iov, &nr_segs, &ocount, VERIFY_READ);
	if (err)
		return err;

	count = ocount;
	mutex_lock(&inode->i_mutex);

	/* We can write back this queue in page reclaim */
	current->backing_dev_info = mapping->backing_dev_info;

	err = generic_write_checks(file, &pos, &count, S_ISBLK(inode->i_mode));
	if (err)
		goto out;

	if (count == 0)
		goto out;

	err = file_remove_suid(file);
	if (err)
		goto out;

	err = file_update_time(file);
	if (err)
		goto out;

<<<<<<< HEAD
	collect_io_stats(count, WRITE);
	if (ff && ff->rw_lower_file) {
=======
	if (ff && ff->shortcircuit_enabled && ff->rw_lower_file) {
>>>>>>> 27228629
		/* Use iocb->ki_pos instead of pos to handle the cases of files
		 * that are opened with O_APPEND. For example if multiple
		 * processes open the same file with O_APPEND then the
		 * iocb->ki_pos will not be equal to the new pos value that is
		 * updated with the file size(to guarantee appends even when
		 * the file has grown due to the writes by another process).
		 * We should use iocb->pos here since the lower filesystem
		 * is expected to adjust for O_APPEND anyway and may need to
		 * adjust the size for the file changes that occur due to
		 * some processes writing directly to the lower filesystem
		 * without using fuse.
		 */
		written = fuse_shortcircuit_aio_write(iocb, iov, nr_segs,
							iocb->ki_pos);
		goto out;
	}

	if (file->f_flags & O_DIRECT) {
		written = generic_file_direct_write(iocb, iov, &nr_segs,
						    pos, &iocb->ki_pos,
						    count, ocount);
		if (written < 0 || written == count)
			goto out;

		pos += written;
		count -= written;

		iov_iter_init(&i, iov, nr_segs, count, written);
		written_buffered = fuse_perform_write(file, mapping, &i, pos);
		if (written_buffered < 0) {
			err = written_buffered;
			goto out;
		}
		endbyte = pos + written_buffered - 1;

		err = filemap_write_and_wait_range(file->f_mapping, pos,
						   endbyte);
		if (err)
			goto out;

		invalidate_mapping_pages(file->f_mapping,
					 pos >> PAGE_CACHE_SHIFT,
					 endbyte >> PAGE_CACHE_SHIFT);

		written += written_buffered;
		iocb->ki_pos = pos + written_buffered;
	} else {
		iov_iter_init(&i, iov, nr_segs, count, 0);
		written = fuse_perform_write(file, mapping, &i, pos);
		if (written >= 0)
			iocb->ki_pos = pos + written;
	}
out:
	current->backing_dev_info = NULL;
	mutex_unlock(&inode->i_mutex);

	return written ? written : err;
}

static inline void fuse_page_descs_length_init(struct fuse_req *req,
		unsigned index, unsigned nr_pages)
{
	int i;

	for (i = index; i < index + nr_pages; i++)
		req->page_descs[i].length = PAGE_SIZE -
			req->page_descs[i].offset;
}

static inline unsigned long fuse_get_user_addr(const struct iov_iter *ii)
{
	return (unsigned long)ii->iov->iov_base + ii->iov_offset;
}

static inline size_t fuse_get_frag_size(const struct iov_iter *ii,
					size_t max_size)
{
	return min(iov_iter_single_seg_count(ii), max_size);
}

static int fuse_get_user_pages(struct fuse_req *req, struct iov_iter *ii,
			       size_t *nbytesp, int write)
{
	size_t nbytes = 0;  /* # bytes already packed in req */

	/* Special case for kernel I/O: can copy directly into the buffer */
	if (segment_eq(get_fs(), KERNEL_DS)) {
		unsigned long user_addr = fuse_get_user_addr(ii);
		size_t frag_size = fuse_get_frag_size(ii, *nbytesp);

		if (write)
			req->in.args[1].value = (void *) user_addr;
		else
			req->out.args[0].value = (void *) user_addr;

		iov_iter_advance(ii, frag_size);
		*nbytesp = frag_size;
		return 0;
	}

	while (nbytes < *nbytesp && req->num_pages < req->max_pages) {
		unsigned npages;
		unsigned long user_addr = fuse_get_user_addr(ii);
		unsigned offset = user_addr & ~PAGE_MASK;
		size_t frag_size = fuse_get_frag_size(ii, *nbytesp - nbytes);
		int ret;

		unsigned n = req->max_pages - req->num_pages;
		frag_size = min_t(size_t, frag_size, n << PAGE_SHIFT);

		npages = (frag_size + offset + PAGE_SIZE - 1) >> PAGE_SHIFT;
		npages = clamp(npages, 1U, n);

		ret = get_user_pages_fast(user_addr, npages, !write,
					  &req->pages[req->num_pages]);
		if (ret < 0)
			return ret;

		npages = ret;
		frag_size = min_t(size_t, frag_size,
				  (npages << PAGE_SHIFT) - offset);
		iov_iter_advance(ii, frag_size);

		req->page_descs[req->num_pages].offset = offset;
		fuse_page_descs_length_init(req, req->num_pages, npages);

		req->num_pages += npages;
		req->page_descs[req->num_pages - 1].length -=
			(npages << PAGE_SHIFT) - offset - frag_size;

		nbytes += frag_size;
	}

	if (write)
		req->in.argpages = 1;
	else
		req->out.argpages = 1;

	*nbytesp = nbytes;

	return 0;
}

static inline int fuse_iter_npages(const struct iov_iter *ii_p)
{
	struct iov_iter ii = *ii_p;
	int npages = 0;

	while (iov_iter_count(&ii) && npages < FUSE_MAX_PAGES_PER_REQ) {
		unsigned long user_addr = fuse_get_user_addr(&ii);
		unsigned offset = user_addr & ~PAGE_MASK;
		size_t frag_size = iov_iter_single_seg_count(&ii);

		npages += (frag_size + offset + PAGE_SIZE - 1) >> PAGE_SHIFT;
		iov_iter_advance(&ii, frag_size);
	}

	return min(npages, FUSE_MAX_PAGES_PER_REQ);
}

ssize_t fuse_direct_io(struct fuse_io_priv *io, const struct iovec *iov,
		       unsigned long nr_segs, size_t count, loff_t *ppos,
		       int flags)
{
	int write = flags & FUSE_DIO_WRITE;
	int cuse = flags & FUSE_DIO_CUSE;
	struct file *file = io->file;
	struct inode *inode = file->f_mapping->host;
	struct fuse_file *ff = file->private_data;
	struct fuse_conn *fc = ff->fc;
	size_t nmax = write ? fc->max_write : fc->max_read;
	loff_t pos = *ppos;
	pgoff_t idx_from = pos >> PAGE_CACHE_SHIFT;
	pgoff_t idx_to = (pos + count - 1) >> PAGE_CACHE_SHIFT;
	ssize_t res = 0;
	struct fuse_req *req;
	struct iov_iter ii;

	iov_iter_init(&ii, iov, nr_segs, count, 0);

	if (io->async)
		req = fuse_get_req_for_background(fc, fuse_iter_npages(&ii));
	else
		req = fuse_get_req(fc, fuse_iter_npages(&ii));
	if (IS_ERR(req))
		return PTR_ERR(req);

	if (!cuse && fuse_range_is_writeback(inode, idx_from, idx_to)) {
		if (!write)
			mutex_lock(&inode->i_mutex);
		fuse_sync_writes(inode);
		if (!write)
			mutex_unlock(&inode->i_mutex);
	}

	while (count) {
		size_t nres;
		fl_owner_t owner = current->files;
		size_t nbytes = min(count, nmax);
		int err = fuse_get_user_pages(req, &ii, &nbytes, write);
		if (err) {
			res = err;
			break;
		}

		if (write)
			nres = fuse_send_write(req, io, pos, nbytes, owner);
		else
			nres = fuse_send_read(req, io, pos, nbytes, owner);

		if (!io->async)
			fuse_release_user_pages(req, !write);
		if (req->out.h.error) {
			if (!res)
				res = req->out.h.error;
			break;
		} else if (nres > nbytes) {
			res = -EIO;
			break;
		}
		count -= nres;
		res += nres;
		pos += nres;
		if (nres != nbytes)
			break;
		if (count) {
			fuse_put_request(fc, req);
			if (io->async)
				req = fuse_get_req_for_background(fc,
					fuse_iter_npages(&ii));
			else
				req = fuse_get_req(fc, fuse_iter_npages(&ii));
			if (IS_ERR(req))
				break;
		}
	}
	if (!IS_ERR(req))
		fuse_put_request(fc, req);
	if (res > 0)
		*ppos = pos;

	return res;
}
EXPORT_SYMBOL_GPL(fuse_direct_io);

static ssize_t __fuse_direct_read(struct fuse_io_priv *io,
				  const struct iovec *iov,
				  unsigned long nr_segs, loff_t *ppos,
				  size_t count)
{
	ssize_t res;
	struct file *file = io->file;
	struct inode *inode = file_inode(file);

	if (is_bad_inode(inode))
		return -EIO;

	res = fuse_direct_io(io, iov, nr_segs, count, ppos, 0);

	fuse_invalidate_attr(inode);

	return res;
}

static ssize_t fuse_direct_read(struct file *file, char __user *buf,
				     size_t count, loff_t *ppos)
{
	struct fuse_io_priv io = { .async = 0, .file = file };
	struct iovec iov = { .iov_base = buf, .iov_len = count };
	return __fuse_direct_read(&io, &iov, 1, ppos, count);
}

static ssize_t __fuse_direct_write(struct fuse_io_priv *io,
				   const struct iovec *iov,
				   unsigned long nr_segs, loff_t *ppos)
{
	struct file *file = io->file;
	struct inode *inode = file_inode(file);
	size_t count = iov_length(iov, nr_segs);
	ssize_t res;

	res = generic_write_checks(file, ppos, &count, 0);
	if (!res)
		res = fuse_direct_io(io, iov, nr_segs, count, ppos,
				     FUSE_DIO_WRITE);

	fuse_invalidate_attr(inode);

	return res;
}

static ssize_t fuse_direct_write(struct file *file, const char __user *buf,
				 size_t count, loff_t *ppos)
{
	struct iovec iov = { .iov_base = (void __user *)buf, .iov_len = count };
	struct inode *inode = file_inode(file);
	ssize_t res;
	struct fuse_io_priv io = { .async = 0, .file = file };

	if (is_bad_inode(inode))
		return -EIO;

	/* Don't allow parallel writes to the same file */
	mutex_lock(&inode->i_mutex);
	res = __fuse_direct_write(&io, &iov, 1, ppos);
	if (res > 0)
		fuse_write_update_size(inode, *ppos);
	mutex_unlock(&inode->i_mutex);

	return res;
}

static void fuse_writepage_free(struct fuse_conn *fc, struct fuse_req *req)
{
	__free_page(req->pages[0]);
	fuse_file_put(req->ff, false);
}

static void fuse_writepage_finish(struct fuse_conn *fc, struct fuse_req *req)
{
	struct inode *inode = req->inode;
	struct fuse_inode *fi = get_fuse_inode(inode);
	struct backing_dev_info *bdi = inode->i_mapping->backing_dev_info;

	list_del(&req->writepages_entry);
	dec_bdi_stat(bdi, BDI_WRITEBACK);
	dec_zone_page_state(req->pages[0], NR_WRITEBACK_TEMP);
	bdi_writeout_inc(bdi);
	wake_up(&fi->page_waitq);
}

/* Called under fc->lock, may release and reacquire it */
static void fuse_send_writepage(struct fuse_conn *fc, struct fuse_req *req)
__releases(fc->lock)
__acquires(fc->lock)
{
	struct fuse_inode *fi = get_fuse_inode(req->inode);
	loff_t size = i_size_read(req->inode);
	struct fuse_write_in *inarg = &req->misc.write.in;

	if (!fc->connected)
		goto out_free;

	if (inarg->offset + PAGE_CACHE_SIZE <= size) {
		inarg->size = PAGE_CACHE_SIZE;
	} else if (inarg->offset < size) {
		inarg->size = size & (PAGE_CACHE_SIZE - 1);
	} else {
		/* Got truncated off completely */
		goto out_free;
	}

	req->in.args[1].size = inarg->size;
	fi->writectr++;
	fuse_request_send_background_locked(fc, req);
	return;

 out_free:
	fuse_writepage_finish(fc, req);
	spin_unlock(&fc->lock);
	fuse_writepage_free(fc, req);
	fuse_put_request(fc, req);
	spin_lock(&fc->lock);
}

/*
 * If fi->writectr is positive (no truncate or fsync going on) send
 * all queued writepage requests.
 *
 * Called with fc->lock
 */
void fuse_flush_writepages(struct inode *inode)
__releases(fc->lock)
__acquires(fc->lock)
{
	struct fuse_conn *fc = get_fuse_conn(inode);
	struct fuse_inode *fi = get_fuse_inode(inode);
	struct fuse_req *req;

	while (fi->writectr >= 0 && !list_empty(&fi->queued_writes)) {
		req = list_entry(fi->queued_writes.next, struct fuse_req, list);
		list_del_init(&req->list);
		fuse_send_writepage(fc, req);
	}
}

static void fuse_writepage_end(struct fuse_conn *fc, struct fuse_req *req)
{
	struct inode *inode = req->inode;
	struct fuse_inode *fi = get_fuse_inode(inode);

	mapping_set_error(inode->i_mapping, req->out.h.error);
	spin_lock(&fc->lock);
	fi->writectr--;
	fuse_writepage_finish(fc, req);
	spin_unlock(&fc->lock);
	fuse_writepage_free(fc, req);
}

static int fuse_writepage_locked(struct page *page)
{
	struct address_space *mapping = page->mapping;
	struct inode *inode = mapping->host;
	struct fuse_conn *fc = get_fuse_conn(inode);
	struct fuse_inode *fi = get_fuse_inode(inode);
	struct fuse_req *req;
	struct fuse_file *ff;
	struct page *tmp_page;

	set_page_writeback(page);

	req = fuse_request_alloc_nofs(1);
	if (!req)
		goto err;

	req->background = 1; /* writeback always goes to bg_queue */
	tmp_page = alloc_page(GFP_NOFS | __GFP_HIGHMEM);
	if (!tmp_page)
		goto err_free;

	spin_lock(&fc->lock);
	BUG_ON(list_empty(&fi->write_files));
	ff = list_entry(fi->write_files.next, struct fuse_file, write_entry);
	req->ff = fuse_file_get(ff);
	spin_unlock(&fc->lock);

	fuse_write_fill(req, ff, page_offset(page), 0);

	copy_highpage(tmp_page, page);
	req->misc.write.in.write_flags |= FUSE_WRITE_CACHE;
	req->in.argpages = 1;
	req->num_pages = 1;
	req->pages[0] = tmp_page;
	req->page_descs[0].offset = 0;
	req->page_descs[0].length = PAGE_SIZE;
	req->end = fuse_writepage_end;
	req->inode = inode;

	inc_bdi_stat(mapping->backing_dev_info, BDI_WRITEBACK);
	inc_zone_page_state(tmp_page, NR_WRITEBACK_TEMP);

	spin_lock(&fc->lock);
	list_add(&req->writepages_entry, &fi->writepages);
	list_add_tail(&req->list, &fi->queued_writes);
	fuse_flush_writepages(inode);
	spin_unlock(&fc->lock);

	end_page_writeback(page);

	return 0;

err_free:
	fuse_request_free(req);
err:
	end_page_writeback(page);
	return -ENOMEM;
}

static int fuse_writepage(struct page *page, struct writeback_control *wbc)
{
	int err;

	err = fuse_writepage_locked(page);
	unlock_page(page);

	return err;
}

/*
 * It's worthy to make sure that space is reserved on disk for the write,
 * but how to implement it without killing performance need more thinking.
 */
static int fuse_write_begin(struct file *file, struct address_space *mapping,
		loff_t pos, unsigned len, unsigned flags,
		struct page **pagep, void **fsdata)
{
	pgoff_t index = pos >> PAGE_CACHE_SHIFT;
	struct fuse_conn *fc = get_fuse_conn(file->f_dentry->d_inode);
	struct page *page;
	loff_t fsize;
	int err = -ENOMEM;

	WARN_ON(!fc->writeback_cache);

	page = grab_cache_page_write_begin(mapping, index, flags);
	if (!page)
		goto error;

	fuse_wait_on_page_writeback(mapping->host, page->index);

	if (PageUptodate(page) || len == PAGE_CACHE_SIZE)
		goto success;
	/*
	 * Check if the start this page comes after the end of file, in which
	 * case the readpage can be optimized away.
	 */
	fsize = i_size_read(mapping->host);
	if (fsize <= (pos & PAGE_CACHE_MASK)) {
		size_t off = pos & ~PAGE_CACHE_MASK;
		if (off)
			zero_user_segment(page, 0, off);
		goto success;
	}
	err = fuse_do_readpage(file, page);
	if (err)
		goto cleanup;
success:
	*pagep = page;
	return 0;

cleanup:
	unlock_page(page);
	page_cache_release(page);
error:
	return err;
}

static int fuse_write_end(struct file *file, struct address_space *mapping,
		loff_t pos, unsigned len, unsigned copied,
		struct page *page, void *fsdata)
{
	struct inode *inode = page->mapping->host;

	if (!PageUptodate(page)) {
		/* Zero any unwritten bytes at the end of the page */
		size_t endoff = (pos + copied) & ~PAGE_CACHE_MASK;
		if (endoff)
			zero_user_segment(page, endoff, PAGE_CACHE_SIZE);
		SetPageUptodate(page);
	}

	fuse_write_update_size(inode, pos + copied);
	set_page_dirty(page);
	unlock_page(page);
	page_cache_release(page);

	return copied;
}

static int fuse_launder_page(struct page *page)
{
	int err = 0;
	if (clear_page_dirty_for_io(page)) {
		struct inode *inode = page->mapping->host;
		err = fuse_writepage_locked(page);
		if (!err)
			fuse_wait_on_page_writeback(inode, page->index);
	}
	return err;
}

/*
 * Write back dirty pages now, because there may not be any suitable
 * open files later
 */
static void fuse_vma_close(struct vm_area_struct *vma)
{
	filemap_write_and_wait(vma->vm_file->f_mapping);
}

/*
 * Wait for writeback against this page to complete before allowing it
 * to be marked dirty again, and hence written back again, possibly
 * before the previous writepage completed.
 *
 * Block here, instead of in ->writepage(), so that the userspace fs
 * can only block processes actually operating on the filesystem.
 *
 * Otherwise unprivileged userspace fs would be able to block
 * unrelated:
 *
 * - page migration
 * - sync(2)
 * - try_to_free_pages() with order > PAGE_ALLOC_COSTLY_ORDER
 */
static int fuse_page_mkwrite(struct vm_area_struct *vma, struct vm_fault *vmf)
{
	struct page *page = vmf->page;
	/*
	 * Don't use page->mapping as it may become NULL from a
	 * concurrent truncate.
	 */
	struct inode *inode = vma->vm_file->f_mapping->host;

	fuse_wait_on_page_writeback(inode, page->index);
	return 0;
}

static const struct vm_operations_struct fuse_file_vm_ops = {
	.close		= fuse_vma_close,
	.fault		= filemap_fault,
	.page_mkwrite	= fuse_page_mkwrite,
	.remap_pages	= generic_file_remap_pages,
};

static int fuse_file_mmap(struct file *file, struct vm_area_struct *vma)
{
	struct fuse_file *ff = file->private_data;

	ff->shortcircuit_enabled = 0;
	if ((vma->vm_flags & VM_SHARED) && (vma->vm_flags & VM_MAYWRITE))
		fuse_link_write_file(file);

	file_accessed(file);
	vma->vm_ops = &fuse_file_vm_ops;
	return 0;
}

static int fuse_direct_mmap(struct file *file, struct vm_area_struct *vma)
{
	struct fuse_file *ff = file->private_data;

	ff->shortcircuit_enabled = 0;

	/* Can't provide the coherency needed for MAP_SHARED */
	if (vma->vm_flags & VM_MAYSHARE)
		return -ENODEV;

	invalidate_inode_pages2(file->f_mapping);

	return generic_file_mmap(file, vma);
}

static int convert_fuse_file_lock(const struct fuse_file_lock *ffl,
				  struct file_lock *fl)
{
	switch (ffl->type) {
	case F_UNLCK:
		break;

	case F_RDLCK:
	case F_WRLCK:
		if (ffl->start > OFFSET_MAX || ffl->end > OFFSET_MAX ||
		    ffl->end < ffl->start)
			return -EIO;

		fl->fl_start = ffl->start;
		fl->fl_end = ffl->end;
		fl->fl_pid = ffl->pid;
		break;

	default:
		return -EIO;
	}
	fl->fl_type = ffl->type;
	return 0;
}

static void fuse_lk_fill(struct fuse_req *req, struct file *file,
			 const struct file_lock *fl, int opcode, pid_t pid,
			 int flock)
{
	struct inode *inode = file_inode(file);
	struct fuse_conn *fc = get_fuse_conn(inode);
	struct fuse_file *ff = file->private_data;
	struct fuse_lk_in *arg = &req->misc.lk_in;

	arg->fh = ff->fh;
	arg->owner = fuse_lock_owner_id(fc, fl->fl_owner);
	arg->lk.start = fl->fl_start;
	arg->lk.end = fl->fl_end;
	arg->lk.type = fl->fl_type;
	arg->lk.pid = pid;
	if (flock)
		arg->lk_flags |= FUSE_LK_FLOCK;
	req->in.h.opcode = opcode;
	req->in.h.nodeid = get_node_id(inode);
	req->in.numargs = 1;
	req->in.args[0].size = sizeof(*arg);
	req->in.args[0].value = arg;
}

static int fuse_getlk(struct file *file, struct file_lock *fl)
{
	struct inode *inode = file_inode(file);
	struct fuse_conn *fc = get_fuse_conn(inode);
	struct fuse_req *req;
	struct fuse_lk_out outarg;
	int err;

	req = fuse_get_req_nopages(fc);
	if (IS_ERR(req))
		return PTR_ERR(req);

	fuse_lk_fill(req, file, fl, FUSE_GETLK, 0, 0);
	req->out.numargs = 1;
	req->out.args[0].size = sizeof(outarg);
	req->out.args[0].value = &outarg;
	fuse_request_send(fc, req);
	err = req->out.h.error;
	fuse_put_request(fc, req);
	if (!err)
		err = convert_fuse_file_lock(&outarg.lk, fl);

	return err;
}

static int fuse_setlk(struct file *file, struct file_lock *fl, int flock)
{
	struct inode *inode = file_inode(file);
	struct fuse_conn *fc = get_fuse_conn(inode);
	struct fuse_req *req;
	int opcode = (fl->fl_flags & FL_SLEEP) ? FUSE_SETLKW : FUSE_SETLK;
	pid_t pid = fl->fl_type != F_UNLCK ? current->tgid : 0;
	int err;

	if (fl->fl_lmops && fl->fl_lmops->lm_grant) {
		/* NLM needs asynchronous locks, which we don't support yet */
		return -ENOLCK;
	}

	/* Unlock on close is handled by the flush method */
	if (fl->fl_flags & FL_CLOSE)
		return 0;

	req = fuse_get_req_nopages(fc);
	if (IS_ERR(req))
		return PTR_ERR(req);

	fuse_lk_fill(req, file, fl, opcode, pid, flock);
	fuse_request_send(fc, req);
	err = req->out.h.error;
	/* locking is restartable */
	if (err == -EINTR)
		err = -ERESTARTSYS;
	fuse_put_request(fc, req);
	return err;
}

static int fuse_file_lock(struct file *file, int cmd, struct file_lock *fl)
{
	struct inode *inode = file_inode(file);
	struct fuse_conn *fc = get_fuse_conn(inode);
	int err;

	if (cmd == F_CANCELLK) {
		err = 0;
	} else if (cmd == F_GETLK) {
		if (fc->no_lock) {
			posix_test_lock(file, fl);
			err = 0;
		} else
			err = fuse_getlk(file, fl);
	} else {
		if (fc->no_lock)
			err = posix_lock_file(file, fl, NULL);
		else
			err = fuse_setlk(file, fl, 0);
	}
	return err;
}

static int fuse_file_flock(struct file *file, int cmd, struct file_lock *fl)
{
	struct inode *inode = file_inode(file);
	struct fuse_conn *fc = get_fuse_conn(inode);
	int err;

	if (fc->no_flock) {
		err = flock_lock_file_wait(file, fl);
	} else {
		struct fuse_file *ff = file->private_data;

		/* emulate flock with POSIX locks */
		fl->fl_owner = (fl_owner_t) file;
		ff->flock = true;
		err = fuse_setlk(file, fl, 1);
	}

	return err;
}

static sector_t fuse_bmap(struct address_space *mapping, sector_t block)
{
	struct inode *inode = mapping->host;
	struct fuse_conn *fc = get_fuse_conn(inode);
	struct fuse_req *req;
	struct fuse_bmap_in inarg;
	struct fuse_bmap_out outarg;
	int err;

	if (!inode->i_sb->s_bdev || fc->no_bmap)
		return 0;

	req = fuse_get_req_nopages(fc);
	if (IS_ERR(req))
		return 0;

	memset(&inarg, 0, sizeof(inarg));
	inarg.block = block;
	inarg.blocksize = inode->i_sb->s_blocksize;
	req->in.h.opcode = FUSE_BMAP;
	req->in.h.nodeid = get_node_id(inode);
	req->in.numargs = 1;
	req->in.args[0].size = sizeof(inarg);
	req->in.args[0].value = &inarg;
	req->out.numargs = 1;
	req->out.args[0].size = sizeof(outarg);
	req->out.args[0].value = &outarg;
	fuse_request_send(fc, req);
	err = req->out.h.error;
	fuse_put_request(fc, req);
	if (err == -ENOSYS)
		fc->no_bmap = 1;

	return err ? 0 : outarg.block;
}

static loff_t fuse_file_llseek(struct file *file, loff_t offset, int whence)
{
	loff_t retval;
	struct inode *inode = file_inode(file);

	/* No i_mutex protection necessary for SEEK_CUR and SEEK_SET */
	if (whence == SEEK_CUR || whence == SEEK_SET)
		return generic_file_llseek(file, offset, whence);

	mutex_lock(&inode->i_mutex);
	retval = fuse_update_attributes(inode, NULL, file, NULL);
	if (!retval)
		retval = generic_file_llseek(file, offset, whence);
	mutex_unlock(&inode->i_mutex);

	return retval;
}

static int fuse_ioctl_copy_user(struct page **pages, struct iovec *iov,
			unsigned int nr_segs, size_t bytes, bool to_user)
{
	struct iov_iter ii;
	int page_idx = 0;

	if (!bytes)
		return 0;

	iov_iter_init(&ii, iov, nr_segs, bytes, 0);

	while (iov_iter_count(&ii)) {
		struct page *page = pages[page_idx++];
		size_t todo = min_t(size_t, PAGE_SIZE, iov_iter_count(&ii));
		void *kaddr;

		kaddr = kmap(page);

		while (todo) {
			char __user *uaddr = ii.iov->iov_base + ii.iov_offset;
			size_t iov_len = ii.iov->iov_len - ii.iov_offset;
			size_t copy = min(todo, iov_len);
			size_t left;

			if (!to_user)
				left = copy_from_user(kaddr, uaddr, copy);
			else
				left = copy_to_user(uaddr, kaddr, copy);

			if (unlikely(left))
				return -EFAULT;

			iov_iter_advance(&ii, copy);
			todo -= copy;
			kaddr += copy;
		}

		kunmap(page);
	}

	return 0;
}

/*
 * CUSE servers compiled on 32bit broke on 64bit kernels because the
 * ABI was defined to be 'struct iovec' which is different on 32bit
 * and 64bit.  Fortunately we can determine which structure the server
 * used from the size of the reply.
 */
static int fuse_copy_ioctl_iovec_old(struct iovec *dst, void *src,
				     size_t transferred, unsigned count,
				     bool is_compat)
{
#ifdef CONFIG_COMPAT
	if (count * sizeof(struct compat_iovec) == transferred) {
		struct compat_iovec *ciov = src;
		unsigned i;

		/*
		 * With this interface a 32bit server cannot support
		 * non-compat (i.e. ones coming from 64bit apps) ioctl
		 * requests
		 */
		if (!is_compat)
			return -EINVAL;

		for (i = 0; i < count; i++) {
			dst[i].iov_base = compat_ptr(ciov[i].iov_base);
			dst[i].iov_len = ciov[i].iov_len;
		}
		return 0;
	}
#endif

	if (count * sizeof(struct iovec) != transferred)
		return -EIO;

	memcpy(dst, src, transferred);
	return 0;
}

/* Make sure iov_length() won't overflow */
static int fuse_verify_ioctl_iov(struct iovec *iov, size_t count)
{
	size_t n;
	u32 max = FUSE_MAX_PAGES_PER_REQ << PAGE_SHIFT;

	for (n = 0; n < count; n++, iov++) {
		if (iov->iov_len > (size_t) max)
			return -ENOMEM;
		max -= iov->iov_len;
	}
	return 0;
}

static int fuse_copy_ioctl_iovec(struct fuse_conn *fc, struct iovec *dst,
				 void *src, size_t transferred, unsigned count,
				 bool is_compat)
{
	unsigned i;
	struct fuse_ioctl_iovec *fiov = src;

	if (fc->minor < 16) {
		return fuse_copy_ioctl_iovec_old(dst, src, transferred,
						 count, is_compat);
	}

	if (count * sizeof(struct fuse_ioctl_iovec) != transferred)
		return -EIO;

	for (i = 0; i < count; i++) {
		/* Did the server supply an inappropriate value? */
		if (fiov[i].base != (unsigned long) fiov[i].base ||
		    fiov[i].len != (unsigned long) fiov[i].len)
			return -EIO;

		dst[i].iov_base = (void __user *) (unsigned long) fiov[i].base;
		dst[i].iov_len = (size_t) fiov[i].len;

#ifdef CONFIG_COMPAT
		if (is_compat &&
		    (ptr_to_compat(dst[i].iov_base) != fiov[i].base ||
		     (compat_size_t) dst[i].iov_len != fiov[i].len))
			return -EIO;
#endif
	}

	return 0;
}


/*
 * For ioctls, there is no generic way to determine how much memory
 * needs to be read and/or written.  Furthermore, ioctls are allowed
 * to dereference the passed pointer, so the parameter requires deep
 * copying but FUSE has no idea whatsoever about what to copy in or
 * out.
 *
 * This is solved by allowing FUSE server to retry ioctl with
 * necessary in/out iovecs.  Let's assume the ioctl implementation
 * needs to read in the following structure.
 *
 * struct a {
 *	char	*buf;
 *	size_t	buflen;
 * }
 *
 * On the first callout to FUSE server, inarg->in_size and
 * inarg->out_size will be NULL; then, the server completes the ioctl
 * with FUSE_IOCTL_RETRY set in out->flags, out->in_iovs set to 1 and
 * the actual iov array to
 *
 * { { .iov_base = inarg.arg,	.iov_len = sizeof(struct a) } }
 *
 * which tells FUSE to copy in the requested area and retry the ioctl.
 * On the second round, the server has access to the structure and
 * from that it can tell what to look for next, so on the invocation,
 * it sets FUSE_IOCTL_RETRY, out->in_iovs to 2 and iov array to
 *
 * { { .iov_base = inarg.arg,	.iov_len = sizeof(struct a)	},
 *   { .iov_base = a.buf,	.iov_len = a.buflen		} }
 *
 * FUSE will copy both struct a and the pointed buffer from the
 * process doing the ioctl and retry ioctl with both struct a and the
 * buffer.
 *
 * This time, FUSE server has everything it needs and completes ioctl
 * without FUSE_IOCTL_RETRY which finishes the ioctl call.
 *
 * Copying data out works the same way.
 *
 * Note that if FUSE_IOCTL_UNRESTRICTED is clear, the kernel
 * automatically initializes in and out iovs by decoding @cmd with
 * _IOC_* macros and the server is not allowed to request RETRY.  This
 * limits ioctl data transfers to well-formed ioctls and is the forced
 * behavior for all FUSE servers.
 */
long fuse_do_ioctl(struct file *file, unsigned int cmd, unsigned long arg,
		   unsigned int flags)
{
	struct fuse_file *ff = file->private_data;
	struct fuse_conn *fc = ff->fc;
	struct fuse_ioctl_in inarg = {
		.fh = ff->fh,
		.cmd = cmd,
		.arg = arg,
		.flags = flags
	};
	struct fuse_ioctl_out outarg;
	struct fuse_req *req = NULL;
	struct page **pages = NULL;
	struct iovec *iov_page = NULL;
	struct iovec *in_iov = NULL, *out_iov = NULL;
	unsigned int in_iovs = 0, out_iovs = 0, num_pages = 0, max_pages;
	size_t in_size, out_size, transferred;
	int err;

#if BITS_PER_LONG == 32
	inarg.flags |= FUSE_IOCTL_32BIT;
#else
	if (flags & FUSE_IOCTL_COMPAT)
		inarg.flags |= FUSE_IOCTL_32BIT;
#endif

	/* assume all the iovs returned by client always fits in a page */
	BUILD_BUG_ON(sizeof(struct fuse_ioctl_iovec) * FUSE_IOCTL_MAX_IOV > PAGE_SIZE);

	err = -ENOMEM;
	pages = kcalloc(FUSE_MAX_PAGES_PER_REQ, sizeof(pages[0]), GFP_KERNEL);
	iov_page = (struct iovec *) __get_free_page(GFP_KERNEL);
	if (!pages || !iov_page)
		goto out;

	/*
	 * If restricted, initialize IO parameters as encoded in @cmd.
	 * RETRY from server is not allowed.
	 */
	if (!(flags & FUSE_IOCTL_UNRESTRICTED)) {
		struct iovec *iov = iov_page;

		iov->iov_base = (void __user *)arg;
		iov->iov_len = _IOC_SIZE(cmd);

		if (_IOC_DIR(cmd) & _IOC_WRITE) {
			in_iov = iov;
			in_iovs = 1;
		}

		if (_IOC_DIR(cmd) & _IOC_READ) {
			out_iov = iov;
			out_iovs = 1;
		}
	}

 retry:
	inarg.in_size = in_size = iov_length(in_iov, in_iovs);
	inarg.out_size = out_size = iov_length(out_iov, out_iovs);

	/*
	 * Out data can be used either for actual out data or iovs,
	 * make sure there always is at least one page.
	 */
	out_size = max_t(size_t, out_size, PAGE_SIZE);
	max_pages = DIV_ROUND_UP(max(in_size, out_size), PAGE_SIZE);

	/* make sure there are enough buffer pages and init request with them */
	err = -ENOMEM;
	if (max_pages > FUSE_MAX_PAGES_PER_REQ)
		goto out;
	while (num_pages < max_pages) {
		pages[num_pages] = alloc_page(GFP_KERNEL | __GFP_HIGHMEM);
		if (!pages[num_pages])
			goto out;
		num_pages++;
	}

	req = fuse_get_req(fc, num_pages);
	if (IS_ERR(req)) {
		err = PTR_ERR(req);
		req = NULL;
		goto out;
	}
	memcpy(req->pages, pages, sizeof(req->pages[0]) * num_pages);
	req->num_pages = num_pages;
	fuse_page_descs_length_init(req, 0, req->num_pages);

	/* okay, let's send it to the client */
	req->in.h.opcode = FUSE_IOCTL;
	req->in.h.nodeid = ff->nodeid;
	req->in.numargs = 1;
	req->in.args[0].size = sizeof(inarg);
	req->in.args[0].value = &inarg;
	if (in_size) {
		req->in.numargs++;
		req->in.args[1].size = in_size;
		req->in.argpages = 1;

		err = fuse_ioctl_copy_user(pages, in_iov, in_iovs, in_size,
					   false);
		if (err)
			goto out;
	}

	req->out.numargs = 2;
	req->out.args[0].size = sizeof(outarg);
	req->out.args[0].value = &outarg;
	req->out.args[1].size = out_size;
	req->out.argpages = 1;
	req->out.argvar = 1;

	fuse_request_send(fc, req);
	err = req->out.h.error;
	transferred = req->out.args[1].size;
	fuse_put_request(fc, req);
	req = NULL;
	if (err)
		goto out;

	/* did it ask for retry? */
	if (outarg.flags & FUSE_IOCTL_RETRY) {
		void *vaddr;

		/* no retry if in restricted mode */
		err = -EIO;
		if (!(flags & FUSE_IOCTL_UNRESTRICTED))
			goto out;

		in_iovs = outarg.in_iovs;
		out_iovs = outarg.out_iovs;

		/*
		 * Make sure things are in boundary, separate checks
		 * are to protect against overflow.
		 */
		err = -ENOMEM;
		if (in_iovs > FUSE_IOCTL_MAX_IOV ||
		    out_iovs > FUSE_IOCTL_MAX_IOV ||
		    in_iovs + out_iovs > FUSE_IOCTL_MAX_IOV)
			goto out;

		vaddr = kmap_atomic(pages[0]);
		err = fuse_copy_ioctl_iovec(fc, iov_page, vaddr,
					    transferred, in_iovs + out_iovs,
					    (flags & FUSE_IOCTL_COMPAT) != 0);
		kunmap_atomic(vaddr);
		if (err)
			goto out;

		in_iov = iov_page;
		out_iov = in_iov + in_iovs;

		err = fuse_verify_ioctl_iov(in_iov, in_iovs);
		if (err)
			goto out;

		err = fuse_verify_ioctl_iov(out_iov, out_iovs);
		if (err)
			goto out;

		goto retry;
	}

	err = -EIO;
	if (transferred > inarg.out_size)
		goto out;

	err = fuse_ioctl_copy_user(pages, out_iov, out_iovs, transferred, true);
 out:
	if (req)
		fuse_put_request(fc, req);
	free_page((unsigned long) iov_page);
	while (num_pages)
		__free_page(pages[--num_pages]);
	kfree(pages);

	return err ? err : outarg.result;
}
EXPORT_SYMBOL_GPL(fuse_do_ioctl);

long fuse_ioctl_common(struct file *file, unsigned int cmd,
		       unsigned long arg, unsigned int flags)
{
	struct inode *inode = file_inode(file);
	struct fuse_conn *fc = get_fuse_conn(inode);

	if (!fuse_allow_current_process(fc))
		return -EACCES;

	if (is_bad_inode(inode))
		return -EIO;

	return fuse_do_ioctl(file, cmd, arg, flags);
}

static long fuse_file_ioctl(struct file *file, unsigned int cmd,
			    unsigned long arg)
{
	return fuse_ioctl_common(file, cmd, arg, 0);
}

static long fuse_file_compat_ioctl(struct file *file, unsigned int cmd,
				   unsigned long arg)
{
	return fuse_ioctl_common(file, cmd, arg, FUSE_IOCTL_COMPAT);
}

/*
 * All files which have been polled are linked to RB tree
 * fuse_conn->polled_files which is indexed by kh.  Walk the tree and
 * find the matching one.
 */
static struct rb_node **fuse_find_polled_node(struct fuse_conn *fc, u64 kh,
					      struct rb_node **parent_out)
{
	struct rb_node **link = &fc->polled_files.rb_node;
	struct rb_node *last = NULL;

	while (*link) {
		struct fuse_file *ff;

		last = *link;
		ff = rb_entry(last, struct fuse_file, polled_node);

		if (kh < ff->kh)
			link = &last->rb_left;
		else if (kh > ff->kh)
			link = &last->rb_right;
		else
			return link;
	}

	if (parent_out)
		*parent_out = last;
	return link;
}

/*
 * The file is about to be polled.  Make sure it's on the polled_files
 * RB tree.  Note that files once added to the polled_files tree are
 * not removed before the file is released.  This is because a file
 * polled once is likely to be polled again.
 */
static void fuse_register_polled_file(struct fuse_conn *fc,
				      struct fuse_file *ff)
{
	spin_lock(&fc->lock);
	if (RB_EMPTY_NODE(&ff->polled_node)) {
		struct rb_node **link, *uninitialized_var(parent);

		link = fuse_find_polled_node(fc, ff->kh, &parent);
		BUG_ON(*link);
		rb_link_node(&ff->polled_node, parent, link);
		rb_insert_color(&ff->polled_node, &fc->polled_files);
	}
	spin_unlock(&fc->lock);
}

unsigned fuse_file_poll(struct file *file, poll_table *wait)
{
	struct fuse_file *ff = file->private_data;
	struct fuse_conn *fc = ff->fc;
	struct fuse_poll_in inarg = { .fh = ff->fh, .kh = ff->kh };
	struct fuse_poll_out outarg;
	struct fuse_req *req;
	int err;

	if (fc->no_poll)
		return DEFAULT_POLLMASK;

	poll_wait(file, &ff->poll_wait, wait);
	inarg.events = (__u32)poll_requested_events(wait);

	/*
	 * Ask for notification iff there's someone waiting for it.
	 * The client may ignore the flag and always notify.
	 */
	if (waitqueue_active(&ff->poll_wait)) {
		inarg.flags |= FUSE_POLL_SCHEDULE_NOTIFY;
		fuse_register_polled_file(fc, ff);
	}

	req = fuse_get_req_nopages(fc);
	if (IS_ERR(req))
		return POLLERR;

	req->in.h.opcode = FUSE_POLL;
	req->in.h.nodeid = ff->nodeid;
	req->in.numargs = 1;
	req->in.args[0].size = sizeof(inarg);
	req->in.args[0].value = &inarg;
	req->out.numargs = 1;
	req->out.args[0].size = sizeof(outarg);
	req->out.args[0].value = &outarg;
	fuse_request_send(fc, req);
	err = req->out.h.error;
	fuse_put_request(fc, req);

	if (!err)
		return outarg.revents;
	if (err == -ENOSYS) {
		fc->no_poll = 1;
		return DEFAULT_POLLMASK;
	}
	return POLLERR;
}
EXPORT_SYMBOL_GPL(fuse_file_poll);

/*
 * This is called from fuse_handle_notify() on FUSE_NOTIFY_POLL and
 * wakes up the poll waiters.
 */
int fuse_notify_poll_wakeup(struct fuse_conn *fc,
			    struct fuse_notify_poll_wakeup_out *outarg)
{
	u64 kh = outarg->kh;
	struct rb_node **link;

	spin_lock(&fc->lock);

	link = fuse_find_polled_node(fc, kh, NULL);
	if (*link) {
		struct fuse_file *ff;

		ff = rb_entry(*link, struct fuse_file, polled_node);
		wake_up_interruptible_sync(&ff->poll_wait);
	}

	spin_unlock(&fc->lock);
	return 0;
}

static void fuse_do_truncate(struct file *file)
{
	struct inode *inode = file->f_mapping->host;
	struct iattr attr;

	attr.ia_valid = ATTR_SIZE;
	attr.ia_size = i_size_read(inode);

	attr.ia_file = file;
	attr.ia_valid |= ATTR_FILE;

	fuse_do_setattr(inode, &attr, file);
}

static inline loff_t fuse_round_up(loff_t off)
{
	return round_up(off, FUSE_MAX_PAGES_PER_REQ << PAGE_SHIFT);
}

static ssize_t
fuse_direct_IO(int rw, struct kiocb *iocb, const struct iovec *iov,
			loff_t offset, unsigned long nr_segs)
{
	ssize_t ret = 0;
	struct file *file = iocb->ki_filp;
	struct fuse_file *ff = file->private_data;
	bool async_dio = ff->fc->async_dio;
	loff_t pos = 0;
	struct inode *inode;
	loff_t i_size;
	size_t count = iov_length(iov, nr_segs);
	struct fuse_io_priv *io;

	pos = offset;
	inode = file->f_mapping->host;
	i_size = i_size_read(inode);

	/* optimization for short read */
	if (async_dio && rw != WRITE && offset + count > i_size) {
		if (offset >= i_size)
			return 0;
		count = min_t(loff_t, count, fuse_round_up(i_size - offset));
	}

	io = kmalloc(sizeof(struct fuse_io_priv), GFP_KERNEL);
	if (!io)
		return -ENOMEM;
	spin_lock_init(&io->lock);
	io->reqs = 1;
	io->bytes = -1;
	io->size = 0;
	io->offset = offset;
	io->write = (rw == WRITE);
	io->err = 0;
	io->file = file;
	/*
	 * By default, we want to optimize all I/Os with async request
	 * submission to the client filesystem if supported.
	 */
	io->async = async_dio;
	io->iocb = iocb;

	/*
	 * We cannot asynchronously extend the size of a file. We have no method
	 * to wait on real async I/O requests, so we must submit this request
	 * synchronously.
	 */
	if (!is_sync_kiocb(iocb) && (offset + count > i_size) && rw == WRITE)
		io->async = false;

	if (rw == WRITE)
		ret = __fuse_direct_write(io, iov, nr_segs, &pos);
	else
		ret = __fuse_direct_read(io, iov, nr_segs, &pos, count);

	if (io->async) {
		fuse_aio_complete(io, ret < 0 ? ret : 0, -1);

		/* we have a non-extending, async request, so return */
		if (!is_sync_kiocb(iocb))
			return -EIOCBQUEUED;

		ret = wait_on_sync_kiocb(iocb);
	} else {
		kfree(io);
	}

	if (rw == WRITE) {
		if (ret > 0)
			fuse_write_update_size(inode, pos);
		else if (ret < 0 && offset + count > i_size)
			fuse_do_truncate(file);
	}

	return ret;
}

static long fuse_file_fallocate(struct file *file, int mode, loff_t offset,
				loff_t length)
{
	struct fuse_file *ff = file->private_data;
	struct inode *inode = file->f_inode;
	struct fuse_inode *fi = get_fuse_inode(inode);
	struct fuse_conn *fc = ff->fc;
	struct fuse_req *req;
	struct fuse_fallocate_in inarg = {
		.fh = ff->fh,
		.offset = offset,
		.length = length,
		.mode = mode
	};
	int err;
	bool lock_inode = !(mode & FALLOC_FL_KEEP_SIZE) ||
			   (mode & FALLOC_FL_PUNCH_HOLE);

	if (fc->no_fallocate)
		return -EOPNOTSUPP;

	if (lock_inode) {
		mutex_lock(&inode->i_mutex);
		if (mode & FALLOC_FL_PUNCH_HOLE) {
			loff_t endbyte = offset + length - 1;
			err = filemap_write_and_wait_range(inode->i_mapping,
							   offset, endbyte);
			if (err)
				goto out;

			fuse_sync_writes(inode);
		}
	}

	if (!(mode & FALLOC_FL_KEEP_SIZE))
		set_bit(FUSE_I_SIZE_UNSTABLE, &fi->state);

	req = fuse_get_req_nopages(fc);
	if (IS_ERR(req)) {
		err = PTR_ERR(req);
		goto out;
	}

	req->in.h.opcode = FUSE_FALLOCATE;
	req->in.h.nodeid = ff->nodeid;
	req->in.numargs = 1;
	req->in.args[0].size = sizeof(inarg);
	req->in.args[0].value = &inarg;
	fuse_request_send(fc, req);
	err = req->out.h.error;
	if (err == -ENOSYS) {
		fc->no_fallocate = 1;
		err = -EOPNOTSUPP;
	}
	fuse_put_request(fc, req);

	if (err)
		goto out;

	/* we could have extended the file */
	if (!(mode & FALLOC_FL_KEEP_SIZE)) {
		bool changed = fuse_write_update_size(inode, offset + length);

		if (changed && fc->writeback_cache) {
			struct fuse_inode *fi = get_fuse_inode(inode);

			inode->i_mtime = current_fs_time(inode->i_sb);
			set_bit(FUSE_I_MTIME_DIRTY, &fi->state);
		}
	}

	if (mode & FALLOC_FL_PUNCH_HOLE)
		truncate_pagecache_range(inode, offset, offset + length - 1);

	fuse_invalidate_attr(inode);

out:
	if (!(mode & FALLOC_FL_KEEP_SIZE))
		clear_bit(FUSE_I_SIZE_UNSTABLE, &fi->state);

	if (lock_inode)
		mutex_unlock(&inode->i_mutex);

	return err;
}

static const struct file_operations fuse_file_operations = {
	.llseek		= fuse_file_llseek,
	.read		= do_sync_read,
	.aio_read	= fuse_file_aio_read,
	.write		= do_sync_write,
	.aio_write	= fuse_file_aio_write,
	.mmap		= fuse_file_mmap,
	.open		= fuse_open,
	.flush		= fuse_flush,
	.release	= fuse_release,
	.fsync		= fuse_fsync,
	.lock		= fuse_file_lock,
	.flock		= fuse_file_flock,
	.splice_read	= generic_file_splice_read,
	.unlocked_ioctl	= fuse_file_ioctl,
	.compat_ioctl	= fuse_file_compat_ioctl,
	.poll		= fuse_file_poll,
	.fallocate	= fuse_file_fallocate,
};

static const struct file_operations fuse_direct_io_file_operations = {
	.llseek		= fuse_file_llseek,
	.read		= fuse_direct_read,
	.write		= fuse_direct_write,
	.mmap		= fuse_direct_mmap,
	.open		= fuse_open,
	.flush		= fuse_flush,
	.release	= fuse_release,
	.fsync		= fuse_fsync,
	.lock		= fuse_file_lock,
	.flock		= fuse_file_flock,
	.unlocked_ioctl	= fuse_file_ioctl,
	.compat_ioctl	= fuse_file_compat_ioctl,
	.poll		= fuse_file_poll,
	.fallocate	= fuse_file_fallocate,
	/* no splice_read */
};

static const struct address_space_operations fuse_file_aops  = {
	.readpage	= fuse_readpage,
	.writepage	= fuse_writepage,
	.launder_page	= fuse_launder_page,
	.readpages	= fuse_readpages,
	.set_page_dirty	= __set_page_dirty_nobuffers,
	.bmap		= fuse_bmap,
	.direct_IO	= fuse_direct_IO,
	.write_begin	= fuse_write_begin,
	.write_end	= fuse_write_end,
};

void fuse_init_file_inode(struct inode *inode)
{
	inode->i_fop = &fuse_file_operations;
	inode->i_data.a_ops = &fuse_file_aops;
}<|MERGE_RESOLUTION|>--- conflicted
+++ resolved
@@ -1283,12 +1283,8 @@
 	if (err)
 		goto out;
 
-<<<<<<< HEAD
 	collect_io_stats(count, WRITE);
-	if (ff && ff->rw_lower_file) {
-=======
 	if (ff && ff->shortcircuit_enabled && ff->rw_lower_file) {
->>>>>>> 27228629
 		/* Use iocb->ki_pos instead of pos to handle the cases of files
 		 * that are opened with O_APPEND. For example if multiple
 		 * processes open the same file with O_APPEND then the
