--- conflicted
+++ resolved
@@ -272,14 +272,10 @@
 	const char *str = *fmt;
 	int i;
 
-<<<<<<< HEAD
-	seq_printf(m, "0x%lx : \"", 0L);
-=======
 	if (!*fmt)
 		return 0;
 
 	seq_printf(m, "0x%lx : \"", *(unsigned long *)fmt);
->>>>>>> ca1199fc
 
 	/*
 	 * Tabs and new lines need to be converted.
