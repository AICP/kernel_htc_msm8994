<<<<<<< HEAD
#define __MMIO_P2V(x)	(((x) & 0xfffff) | (((x) & 0x0f000000) >> 4) | 0xf8000000)
#define MMIO_P2V(x)	((void __iomem *)__MMIO_P2V(x))
=======
/* 2MB large area for motherboard's peripherals static mapping */
#define V2M_PERIPH 0xf8000000

/* Tile's peripherals static mappings should start here */
#define V2T_PERIPH 0xf8200000
>>>>>>> 2cbe23e3
<|MERGE_RESOLUTION|>--- conflicted
+++ resolved
@@ -1,10 +1,5 @@
-<<<<<<< HEAD
-#define __MMIO_P2V(x)	(((x) & 0xfffff) | (((x) & 0x0f000000) >> 4) | 0xf8000000)
-#define MMIO_P2V(x)	((void __iomem *)__MMIO_P2V(x))
-=======
 /* 2MB large area for motherboard's peripherals static mapping */
 #define V2M_PERIPH 0xf8000000
 
 /* Tile's peripherals static mappings should start here */
-#define V2T_PERIPH 0xf8200000
->>>>>>> 2cbe23e3
+#define V2T_PERIPH 0xf8200000