--- conflicted
+++ resolved
@@ -301,11 +301,6 @@
 		qcom,rx-ring-size = <32>;
 	};
 
-<<<<<<< HEAD
-};
-
-#include "msmferrum-regulator.dtsi"
-=======
 	qcom,smdtty {
 		compatible = "qcom,smdtty";
 
@@ -361,4 +356,5 @@
 		};
 	};
 };
->>>>>>> 53c38286
+
+#include "msmferrum-regulator.dtsi"