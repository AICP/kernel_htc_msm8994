--- conflicted
+++ resolved
@@ -69,9 +69,7 @@
 {
 	unsigned long rnd;
 
-<<<<<<< HEAD
-	if (current->flags & PF_RANDOMIZE) {
-		if (mmap_is_ia32())
+	if (mmap_is_ia32())
 #ifdef CONFIG_COMPAT
 			rnd = get_random_long() & ((1UL << mmap_rnd_compat_bits) - 1);
 #else
@@ -79,18 +77,7 @@
 #endif
 		else
 			rnd = get_random_long() & ((1UL << mmap_rnd_bits) - 1);
-	}
-=======
-	/*
-	 *  8 bits of randomness in 32bit mmaps, 20 address space bits
-	 * 28 bits of randomness in 64bit mmaps, 40 address space bits
-	 */
-	if (mmap_is_ia32())
-		rnd = (unsigned long)get_random_int() % (1<<8);
-	else
-		rnd = (unsigned long)get_random_int() % (1<<28);
 
->>>>>>> 0e3d5747
 	return rnd << PAGE_SHIFT;
 }
 
@@ -103,11 +90,7 @@
 	else if (gap > MAX_GAP)
 		gap = MAX_GAP;
 
-<<<<<<< HEAD
-	return PAGE_ALIGN(TASK_SIZE - gap - mmap_rnd());
-=======
 	return PAGE_ALIGN(TASK_SIZE - gap - rnd);
->>>>>>> 0e3d5747
 }
 
 /*
@@ -127,11 +110,7 @@
 		mm->mmap_base = mm->mmap_legacy_base;
 		mm->get_unmapped_area = arch_get_unmapped_area;
 	} else {
-<<<<<<< HEAD
-		mm->mmap_base = mmap_base();
-=======
 		mm->mmap_base = mmap_base(random_factor);
->>>>>>> 0e3d5747
 		mm->get_unmapped_area = arch_get_unmapped_area_topdown;
 	}
 }