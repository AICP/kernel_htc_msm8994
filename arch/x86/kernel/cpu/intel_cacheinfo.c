/*
 *	Routines to indentify caches on Intel CPU.
 *
 *	Changes:
 *	Venkatesh Pallipadi	: Adding cache identification through cpuid(4)
 *	Ashok Raj <ashok.raj@intel.com>: Work with CPU hotplug infrastructure.
 *	Andi Kleen / Andreas Herrmann	: CPUID4 emulation on AMD.
 */

#include <linux/init.h>
#include <linux/slab.h>
#include <linux/device.h>
#include <linux/compiler.h>
#include <linux/cpu.h>
#include <linux/sched.h>
#include <linux/pci.h>

#include <asm/processor.h>
#include <linux/smp.h>
#include <asm/k8.h>

#define LVL_1_INST	1
#define LVL_1_DATA	2
#define LVL_2		3
#define LVL_3		4
#define LVL_TRACE	5

struct _cache_table {
	unsigned char descriptor;
	char cache_type;
	short size;
};

/* All the cache descriptor types we care about (no TLB or
   trace cache entries) */

static const struct _cache_table __cpuinitconst cache_table[] =
{
	{ 0x06, LVL_1_INST, 8 },	/* 4-way set assoc, 32 byte line size */
	{ 0x08, LVL_1_INST, 16 },	/* 4-way set assoc, 32 byte line size */
	{ 0x09, LVL_1_INST, 32 },	/* 4-way set assoc, 64 byte line size */
	{ 0x0a, LVL_1_DATA, 8 },	/* 2 way set assoc, 32 byte line size */
	{ 0x0c, LVL_1_DATA, 16 },	/* 4-way set assoc, 32 byte line size */
	{ 0x0d, LVL_1_DATA, 16 },	/* 4-way set assoc, 64 byte line size */
	{ 0x21, LVL_2,      256 },	/* 8-way set assoc, 64 byte line size */
	{ 0x22, LVL_3,      512 },	/* 4-way set assoc, sectored cache, 64 byte line size */
	{ 0x23, LVL_3,      1024 },	/* 8-way set assoc, sectored cache, 64 byte line size */
	{ 0x25, LVL_3,      2048 },	/* 8-way set assoc, sectored cache, 64 byte line size */
	{ 0x29, LVL_3,      4096 },	/* 8-way set assoc, sectored cache, 64 byte line size */
	{ 0x2c, LVL_1_DATA, 32 },	/* 8-way set assoc, 64 byte line size */
	{ 0x30, LVL_1_INST, 32 },	/* 8-way set assoc, 64 byte line size */
	{ 0x39, LVL_2,      128 },	/* 4-way set assoc, sectored cache, 64 byte line size */
	{ 0x3a, LVL_2,      192 },	/* 6-way set assoc, sectored cache, 64 byte line size */
	{ 0x3b, LVL_2,      128 },	/* 2-way set assoc, sectored cache, 64 byte line size */
	{ 0x3c, LVL_2,      256 },	/* 4-way set assoc, sectored cache, 64 byte line size */
	{ 0x3d, LVL_2,      384 },	/* 6-way set assoc, sectored cache, 64 byte line size */
	{ 0x3e, LVL_2,      512 },	/* 4-way set assoc, sectored cache, 64 byte line size */
	{ 0x3f, LVL_2,      256 },	/* 2-way set assoc, 64 byte line size */
	{ 0x41, LVL_2,      128 },	/* 4-way set assoc, 32 byte line size */
	{ 0x42, LVL_2,      256 },	/* 4-way set assoc, 32 byte line size */
	{ 0x43, LVL_2,      512 },	/* 4-way set assoc, 32 byte line size */
	{ 0x44, LVL_2,      1024 },	/* 4-way set assoc, 32 byte line size */
	{ 0x45, LVL_2,      2048 },	/* 4-way set assoc, 32 byte line size */
	{ 0x46, LVL_3,      4096 },	/* 4-way set assoc, 64 byte line size */
	{ 0x47, LVL_3,      8192 },	/* 8-way set assoc, 64 byte line size */
	{ 0x49, LVL_3,      4096 },	/* 16-way set assoc, 64 byte line size */
	{ 0x4a, LVL_3,      6144 },	/* 12-way set assoc, 64 byte line size */
	{ 0x4b, LVL_3,      8192 },	/* 16-way set assoc, 64 byte line size */
	{ 0x4c, LVL_3,     12288 },	/* 12-way set assoc, 64 byte line size */
	{ 0x4d, LVL_3,     16384 },	/* 16-way set assoc, 64 byte line size */
	{ 0x4e, LVL_2,      6144 },	/* 24-way set assoc, 64 byte line size */
	{ 0x60, LVL_1_DATA, 16 },	/* 8-way set assoc, sectored cache, 64 byte line size */
	{ 0x66, LVL_1_DATA, 8 },	/* 4-way set assoc, sectored cache, 64 byte line size */
	{ 0x67, LVL_1_DATA, 16 },	/* 4-way set assoc, sectored cache, 64 byte line size */
	{ 0x68, LVL_1_DATA, 32 },	/* 4-way set assoc, sectored cache, 64 byte line size */
	{ 0x70, LVL_TRACE,  12 },	/* 8-way set assoc */
	{ 0x71, LVL_TRACE,  16 },	/* 8-way set assoc */
	{ 0x72, LVL_TRACE,  32 },	/* 8-way set assoc */
	{ 0x73, LVL_TRACE,  64 },	/* 8-way set assoc */
	{ 0x78, LVL_2,    1024 },	/* 4-way set assoc, 64 byte line size */
	{ 0x79, LVL_2,     128 },	/* 8-way set assoc, sectored cache, 64 byte line size */
	{ 0x7a, LVL_2,     256 },	/* 8-way set assoc, sectored cache, 64 byte line size */
	{ 0x7b, LVL_2,     512 },	/* 8-way set assoc, sectored cache, 64 byte line size */
	{ 0x7c, LVL_2,    1024 },	/* 8-way set assoc, sectored cache, 64 byte line size */
	{ 0x7d, LVL_2,    2048 },	/* 8-way set assoc, 64 byte line size */
	{ 0x7f, LVL_2,     512 },	/* 2-way set assoc, 64 byte line size */
	{ 0x82, LVL_2,     256 },	/* 8-way set assoc, 32 byte line size */
	{ 0x83, LVL_2,     512 },	/* 8-way set assoc, 32 byte line size */
	{ 0x84, LVL_2,    1024 },	/* 8-way set assoc, 32 byte line size */
	{ 0x85, LVL_2,    2048 },	/* 8-way set assoc, 32 byte line size */
	{ 0x86, LVL_2,     512 },	/* 4-way set assoc, 64 byte line size */
	{ 0x87, LVL_2,    1024 },	/* 8-way set assoc, 64 byte line size */
	{ 0xd0, LVL_3,     512 },	/* 4-way set assoc, 64 byte line size */
	{ 0xd1, LVL_3,    1024 },	/* 4-way set assoc, 64 byte line size */
	{ 0xd2, LVL_3,    2048 },	/* 4-way set assoc, 64 byte line size */
	{ 0xd6, LVL_3,    1024 },	/* 8-way set assoc, 64 byte line size */
	{ 0xd7, LVL_3,    2048 },	/* 8-way set assoc, 64 byte line size */
	{ 0xd8, LVL_3,    4096 },	/* 12-way set assoc, 64 byte line size */
	{ 0xdc, LVL_3,    2048 },	/* 12-way set assoc, 64 byte line size */
	{ 0xdd, LVL_3,    4096 },	/* 12-way set assoc, 64 byte line size */
	{ 0xde, LVL_3,    8192 },	/* 12-way set assoc, 64 byte line size */
	{ 0xe2, LVL_3,    2048 },	/* 16-way set assoc, 64 byte line size */
	{ 0xe3, LVL_3,    4096 },	/* 16-way set assoc, 64 byte line size */
	{ 0xe4, LVL_3,    8192 },	/* 16-way set assoc, 64 byte line size */
	{ 0xea, LVL_3,    12288 },	/* 24-way set assoc, 64 byte line size */
	{ 0xeb, LVL_3,    18432 },	/* 24-way set assoc, 64 byte line size */
	{ 0xec, LVL_3,    24576 },	/* 24-way set assoc, 64 byte line size */
	{ 0x00, 0, 0}
};


enum _cache_type {
	CACHE_TYPE_NULL	= 0,
	CACHE_TYPE_DATA = 1,
	CACHE_TYPE_INST = 2,
	CACHE_TYPE_UNIFIED = 3
};

union _cpuid4_leaf_eax {
	struct {
		enum _cache_type	type:5;
		unsigned int		level:3;
		unsigned int		is_self_initializing:1;
		unsigned int		is_fully_associative:1;
		unsigned int		reserved:4;
		unsigned int		num_threads_sharing:12;
		unsigned int		num_cores_on_die:6;
	} split;
	u32 full;
};

union _cpuid4_leaf_ebx {
	struct {
		unsigned int		coherency_line_size:12;
		unsigned int		physical_line_partition:10;
		unsigned int		ways_of_associativity:10;
	} split;
	u32 full;
};

union _cpuid4_leaf_ecx {
	struct {
		unsigned int		number_of_sets:32;
	} split;
	u32 full;
};

struct _cpuid4_info {
	union _cpuid4_leaf_eax eax;
	union _cpuid4_leaf_ebx ebx;
	union _cpuid4_leaf_ecx ecx;
	unsigned long size;
	unsigned long can_disable;
	DECLARE_BITMAP(shared_cpu_map, NR_CPUS);
};

/* subset of above _cpuid4_info w/o shared_cpu_map */
struct _cpuid4_info_regs {
	union _cpuid4_leaf_eax eax;
	union _cpuid4_leaf_ebx ebx;
	union _cpuid4_leaf_ecx ecx;
	unsigned long size;
	unsigned long can_disable;
};

unsigned short			num_cache_leaves;

/* AMD doesn't have CPUID4. Emulate it here to report the same
   information to the user.  This makes some assumptions about the machine:
   L2 not shared, no SMT etc. that is currently true on AMD CPUs.

   In theory the TLBs could be reported as fake type (they are in "dummy").
   Maybe later */
union l1_cache {
	struct {
		unsigned line_size:8;
		unsigned lines_per_tag:8;
		unsigned assoc:8;
		unsigned size_in_kb:8;
	};
	unsigned val;
};

union l2_cache {
	struct {
		unsigned line_size:8;
		unsigned lines_per_tag:4;
		unsigned assoc:4;
		unsigned size_in_kb:16;
	};
	unsigned val;
};

union l3_cache {
	struct {
		unsigned line_size:8;
		unsigned lines_per_tag:4;
		unsigned assoc:4;
		unsigned res:2;
		unsigned size_encoded:14;
	};
	unsigned val;
};

static const unsigned short __cpuinitconst assocs[] = {
	[1] = 1,
	[2] = 2,
	[4] = 4,
	[6] = 8,
	[8] = 16,
	[0xa] = 32,
	[0xb] = 48,
	[0xc] = 64,
	[0xd] = 96,
	[0xe] = 128,
	[0xf] = 0xffff /* fully associative - no way to show this currently */
};

static const unsigned char __cpuinitconst levels[] = { 1, 1, 2, 3 };
static const unsigned char __cpuinitconst types[] = { 1, 2, 3, 3 };

static void __cpuinit
amd_cpuid4(int leaf, union _cpuid4_leaf_eax *eax,
		     union _cpuid4_leaf_ebx *ebx,
		     union _cpuid4_leaf_ecx *ecx)
{
	unsigned dummy;
	unsigned line_size, lines_per_tag, assoc, size_in_kb;
	union l1_cache l1i, l1d;
	union l2_cache l2;
	union l3_cache l3;
	union l1_cache *l1 = &l1d;

	eax->full = 0;
	ebx->full = 0;
	ecx->full = 0;

	cpuid(0x80000005, &dummy, &dummy, &l1d.val, &l1i.val);
	cpuid(0x80000006, &dummy, &dummy, &l2.val, &l3.val);

	switch (leaf) {
	case 1:
		l1 = &l1i;
	case 0:
		if (!l1->val)
			return;
		assoc = assocs[l1->assoc];
		line_size = l1->line_size;
		lines_per_tag = l1->lines_per_tag;
		size_in_kb = l1->size_in_kb;
		break;
	case 2:
		if (!l2.val)
			return;
		assoc = assocs[l2.assoc];
		line_size = l2.line_size;
		lines_per_tag = l2.lines_per_tag;
		/* cpu_data has errata corrections for K7 applied */
		size_in_kb = current_cpu_data.x86_cache_size;
		break;
	case 3:
		if (!l3.val)
			return;
		assoc = assocs[l3.assoc];
		line_size = l3.line_size;
		lines_per_tag = l3.lines_per_tag;
		size_in_kb = l3.size_encoded * 512;
		if (boot_cpu_has(X86_FEATURE_AMD_DCM)) {
			size_in_kb = size_in_kb >> 1;
			assoc = assoc >> 1;
		}
		break;
	default:
		return;
	}

	eax->split.is_self_initializing = 1;
	eax->split.type = types[leaf];
	eax->split.level = levels[leaf];
	eax->split.num_threads_sharing = 0;
	eax->split.num_cores_on_die = current_cpu_data.x86_max_cores - 1;


	if (assoc == 0xffff)
		eax->split.is_fully_associative = 1;
	ebx->split.coherency_line_size = line_size - 1;
	ebx->split.ways_of_associativity = assoc - 1;
	ebx->split.physical_line_partition = lines_per_tag - 1;
	ecx->split.number_of_sets = (size_in_kb * 1024) / line_size /
		(ebx->split.ways_of_associativity + 1) - 1;
}

static void __cpuinit
amd_check_l3_disable(int index, struct _cpuid4_info_regs *this_leaf)
{
	if (index < 3)
		return;

	if (boot_cpu_data.x86 == 0x11)
		return;

	/* see erratum #382 */
	if ((boot_cpu_data.x86 == 0x10) && (boot_cpu_data.x86_model < 0x8))
		return;

	this_leaf->can_disable = 1;
}

static int
__cpuinit cpuid4_cache_lookup_regs(int index,
				   struct _cpuid4_info_regs *this_leaf)
{
	union _cpuid4_leaf_eax 	eax;
	union _cpuid4_leaf_ebx 	ebx;
	union _cpuid4_leaf_ecx 	ecx;
	unsigned		edx;

	if (boot_cpu_data.x86_vendor == X86_VENDOR_AMD) {
		amd_cpuid4(index, &eax, &ebx, &ecx);
		if (boot_cpu_data.x86 >= 0x10)
			amd_check_l3_disable(index, this_leaf);
	} else {
		cpuid_count(4, index, &eax.full, &ebx.full, &ecx.full, &edx);
	}

	if (eax.split.type == CACHE_TYPE_NULL)
		return -EIO; /* better error ? */

	this_leaf->eax = eax;
	this_leaf->ebx = ebx;
	this_leaf->ecx = ecx;
	this_leaf->size = (ecx.split.number_of_sets          + 1) *
			  (ebx.split.coherency_line_size     + 1) *
			  (ebx.split.physical_line_partition + 1) *
			  (ebx.split.ways_of_associativity   + 1);
	return 0;
}

static int __cpuinit find_num_cache_leaves(void)
{
	unsigned int		eax, ebx, ecx, edx;
	union _cpuid4_leaf_eax	cache_eax;
	int 			i = -1;

	do {
		++i;
		/* Do cpuid(4) loop to find out num_cache_leaves */
		cpuid_count(4, i, &eax, &ebx, &ecx, &edx);
		cache_eax.full = eax;
	} while (cache_eax.split.type != CACHE_TYPE_NULL);
	return i;
}

unsigned int __cpuinit init_intel_cacheinfo(struct cpuinfo_x86 *c)
{
	/* Cache sizes */
	unsigned int trace = 0, l1i = 0, l1d = 0, l2 = 0, l3 = 0;
	unsigned int new_l1d = 0, new_l1i = 0; /* Cache sizes from cpuid(4) */
	unsigned int new_l2 = 0, new_l3 = 0, i; /* Cache sizes from cpuid(4) */
	unsigned int l2_id = 0, l3_id = 0, num_threads_sharing, index_msb;
#ifdef CONFIG_X86_HT
	unsigned int cpu = c->cpu_index;
#endif

	if (c->cpuid_level > 3) {
		static int is_initialized;

		if (is_initialized == 0) {
			/* Init num_cache_leaves from boot CPU */
			num_cache_leaves = find_num_cache_leaves();
			is_initialized++;
		}

		/*
		 * Whenever possible use cpuid(4), deterministic cache
		 * parameters cpuid leaf to find the cache details
		 */
		for (i = 0; i < num_cache_leaves; i++) {
			struct _cpuid4_info_regs this_leaf;
			int retval;

			retval = cpuid4_cache_lookup_regs(i, &this_leaf);
			if (retval >= 0) {
				switch (this_leaf.eax.split.level) {
				case 1:
					if (this_leaf.eax.split.type ==
							CACHE_TYPE_DATA)
						new_l1d = this_leaf.size/1024;
					else if (this_leaf.eax.split.type ==
							CACHE_TYPE_INST)
						new_l1i = this_leaf.size/1024;
					break;
				case 2:
					new_l2 = this_leaf.size/1024;
					num_threads_sharing = 1 + this_leaf.eax.split.num_threads_sharing;
					index_msb = get_count_order(num_threads_sharing);
					l2_id = c->apicid >> index_msb;
					break;
				case 3:
					new_l3 = this_leaf.size/1024;
					num_threads_sharing = 1 + this_leaf.eax.split.num_threads_sharing;
					index_msb = get_count_order(
							num_threads_sharing);
					l3_id = c->apicid >> index_msb;
					break;
				default:
					break;
				}
			}
		}
	}
	/*
	 * Don't use cpuid2 if cpuid4 is supported. For P4, we use cpuid2 for
	 * trace cache
	 */
	if ((num_cache_leaves == 0 || c->x86 == 15) && c->cpuid_level > 1) {
		/* supports eax=2  call */
		int j, n;
		unsigned int regs[4];
		unsigned char *dp = (unsigned char *)regs;
		int only_trace = 0;

		if (num_cache_leaves != 0 && c->x86 == 15)
			only_trace = 1;

		/* Number of times to iterate */
		n = cpuid_eax(2) & 0xFF;

		for (i = 0 ; i < n ; i++) {
			cpuid(2, &regs[0], &regs[1], &regs[2], &regs[3]);

			/* If bit 31 is set, this is an unknown format */
			for (j = 0 ; j < 3 ; j++)
				if (regs[j] & (1 << 31))
					regs[j] = 0;

			/* Byte 0 is level count, not a descriptor */
			for (j = 1 ; j < 16 ; j++) {
				unsigned char des = dp[j];
				unsigned char k = 0;

				/* look up this descriptor in the table */
				while (cache_table[k].descriptor != 0) {
					if (cache_table[k].descriptor == des) {
						if (only_trace && cache_table[k].cache_type != LVL_TRACE)
							break;
						switch (cache_table[k].cache_type) {
						case LVL_1_INST:
							l1i += cache_table[k].size;
							break;
						case LVL_1_DATA:
							l1d += cache_table[k].size;
							break;
						case LVL_2:
							l2 += cache_table[k].size;
							break;
						case LVL_3:
							l3 += cache_table[k].size;
							break;
						case LVL_TRACE:
							trace += cache_table[k].size;
							break;
						}

						break;
					}

					k++;
				}
			}
		}
	}

	if (new_l1d)
		l1d = new_l1d;

	if (new_l1i)
		l1i = new_l1i;

	if (new_l2) {
		l2 = new_l2;
#ifdef CONFIG_X86_HT
		per_cpu(cpu_llc_id, cpu) = l2_id;
#endif
	}

	if (new_l3) {
		l3 = new_l3;
#ifdef CONFIG_X86_HT
		per_cpu(cpu_llc_id, cpu) = l3_id;
#endif
	}

	c->x86_cache_size = l3 ? l3 : (l2 ? l2 : (l1i+l1d));

	return l2;
}

#ifdef CONFIG_SYSFS

/* pointer to _cpuid4_info array (for each cache leaf) */
static DEFINE_PER_CPU(struct _cpuid4_info *, ici_cpuid4_info);
#define CPUID4_INFO_IDX(x, y)	(&((per_cpu(ici_cpuid4_info, x))[y]))

#ifdef CONFIG_SMP
static void __cpuinit cache_shared_cpu_map_setup(unsigned int cpu, int index)
{
	struct _cpuid4_info	*this_leaf, *sibling_leaf;
	unsigned long num_threads_sharing;
	int index_msb, i, sibling;
	struct cpuinfo_x86 *c = &cpu_data(cpu);

	if ((index == 3) && (c->x86_vendor == X86_VENDOR_AMD)) {
<<<<<<< HEAD
		struct cpuinfo_x86 *d;
		for_each_online_cpu(i) {
			if (!per_cpu(ici_cpuid4_info, i))
=======
		for_each_cpu(i, c->llc_shared_map) {
			if (!per_cpu(cpuid4_info, i))
>>>>>>> 70fe4407
				continue;
			this_leaf = CPUID4_INFO_IDX(i, index);
			for_each_cpu(sibling, c->llc_shared_map) {
				if (!cpu_online(sibling))
					continue;
				set_bit(sibling, this_leaf->shared_cpu_map);
			}
		}
		return;
	}
	this_leaf = CPUID4_INFO_IDX(cpu, index);
	num_threads_sharing = 1 + this_leaf->eax.split.num_threads_sharing;

	if (num_threads_sharing == 1)
		cpumask_set_cpu(cpu, to_cpumask(this_leaf->shared_cpu_map));
	else {
		index_msb = get_count_order(num_threads_sharing);

		for_each_online_cpu(i) {
			if (cpu_data(i).apicid >> index_msb ==
			    c->apicid >> index_msb) {
				cpumask_set_cpu(i,
					to_cpumask(this_leaf->shared_cpu_map));
				if (i != cpu && per_cpu(ici_cpuid4_info, i))  {
					sibling_leaf =
						CPUID4_INFO_IDX(i, index);
					cpumask_set_cpu(cpu, to_cpumask(
						sibling_leaf->shared_cpu_map));
				}
			}
		}
	}
}
static void __cpuinit cache_remove_shared_cpu_map(unsigned int cpu, int index)
{
	struct _cpuid4_info	*this_leaf, *sibling_leaf;
	int sibling;

	this_leaf = CPUID4_INFO_IDX(cpu, index);
	for_each_cpu(sibling, to_cpumask(this_leaf->shared_cpu_map)) {
		sibling_leaf = CPUID4_INFO_IDX(sibling, index);
		cpumask_clear_cpu(cpu,
				  to_cpumask(sibling_leaf->shared_cpu_map));
	}
}
#else
static void __cpuinit cache_shared_cpu_map_setup(unsigned int cpu, int index)
{
}

static void __cpuinit cache_remove_shared_cpu_map(unsigned int cpu, int index)
{
}
#endif

static void __cpuinit free_cache_attributes(unsigned int cpu)
{
	int i;

	for (i = 0; i < num_cache_leaves; i++)
		cache_remove_shared_cpu_map(cpu, i);

	kfree(per_cpu(ici_cpuid4_info, cpu));
	per_cpu(ici_cpuid4_info, cpu) = NULL;
}

static int
__cpuinit cpuid4_cache_lookup(int index, struct _cpuid4_info *this_leaf)
{
	struct _cpuid4_info_regs *leaf_regs =
		(struct _cpuid4_info_regs *)this_leaf;

	return cpuid4_cache_lookup_regs(index, leaf_regs);
}

static void __cpuinit get_cpu_leaves(void *_retval)
{
	int j, *retval = _retval, cpu = smp_processor_id();

	/* Do cpuid and store the results */
	for (j = 0; j < num_cache_leaves; j++) {
		struct _cpuid4_info *this_leaf;
		this_leaf = CPUID4_INFO_IDX(cpu, j);
		*retval = cpuid4_cache_lookup(j, this_leaf);
		if (unlikely(*retval < 0)) {
			int i;

			for (i = 0; i < j; i++)
				cache_remove_shared_cpu_map(cpu, i);
			break;
		}
		cache_shared_cpu_map_setup(cpu, j);
	}
}

static int __cpuinit detect_cache_attributes(unsigned int cpu)
{
	int			retval;

	if (num_cache_leaves == 0)
		return -ENOENT;

	per_cpu(ici_cpuid4_info, cpu) = kzalloc(
	    sizeof(struct _cpuid4_info) * num_cache_leaves, GFP_KERNEL);
	if (per_cpu(ici_cpuid4_info, cpu) == NULL)
		return -ENOMEM;

	smp_call_function_single(cpu, get_cpu_leaves, &retval, true);
	if (retval) {
		kfree(per_cpu(ici_cpuid4_info, cpu));
		per_cpu(ici_cpuid4_info, cpu) = NULL;
	}

	return retval;
}

#include <linux/kobject.h>
#include <linux/sysfs.h>

extern struct sysdev_class cpu_sysdev_class; /* from drivers/base/cpu.c */

/* pointer to kobject for cpuX/cache */
static DEFINE_PER_CPU(struct kobject *, ici_cache_kobject);

struct _index_kobject {
	struct kobject kobj;
	unsigned int cpu;
	unsigned short index;
};

/* pointer to array of kobjects for cpuX/cache/indexY */
static DEFINE_PER_CPU(struct _index_kobject *, ici_index_kobject);
#define INDEX_KOBJECT_PTR(x, y)		(&((per_cpu(ici_index_kobject, x))[y]))

#define show_one_plus(file_name, object, val)				\
static ssize_t show_##file_name						\
			(struct _cpuid4_info *this_leaf, char *buf)	\
{									\
	return sprintf(buf, "%lu\n", (unsigned long)this_leaf->object + val); \
}

show_one_plus(level, eax.split.level, 0);
show_one_plus(coherency_line_size, ebx.split.coherency_line_size, 1);
show_one_plus(physical_line_partition, ebx.split.physical_line_partition, 1);
show_one_plus(ways_of_associativity, ebx.split.ways_of_associativity, 1);
show_one_plus(number_of_sets, ecx.split.number_of_sets, 1);

static ssize_t show_size(struct _cpuid4_info *this_leaf, char *buf)
{
	return sprintf(buf, "%luK\n", this_leaf->size / 1024);
}

static ssize_t show_shared_cpu_map_func(struct _cpuid4_info *this_leaf,
					int type, char *buf)
{
	ptrdiff_t len = PTR_ALIGN(buf + PAGE_SIZE - 1, PAGE_SIZE) - buf;
	int n = 0;

	if (len > 1) {
		const struct cpumask *mask;

		mask = to_cpumask(this_leaf->shared_cpu_map);
		n = type ?
			cpulist_scnprintf(buf, len-2, mask) :
			cpumask_scnprintf(buf, len-2, mask);
		buf[n++] = '\n';
		buf[n] = '\0';
	}
	return n;
}

static inline ssize_t show_shared_cpu_map(struct _cpuid4_info *leaf, char *buf)
{
	return show_shared_cpu_map_func(leaf, 0, buf);
}

static inline ssize_t show_shared_cpu_list(struct _cpuid4_info *leaf, char *buf)
{
	return show_shared_cpu_map_func(leaf, 1, buf);
}

static ssize_t show_type(struct _cpuid4_info *this_leaf, char *buf)
{
	switch (this_leaf->eax.split.type) {
	case CACHE_TYPE_DATA:
		return sprintf(buf, "Data\n");
	case CACHE_TYPE_INST:
		return sprintf(buf, "Instruction\n");
	case CACHE_TYPE_UNIFIED:
		return sprintf(buf, "Unified\n");
	default:
		return sprintf(buf, "Unknown\n");
	}
}

#define to_object(k)	container_of(k, struct _index_kobject, kobj)
#define to_attr(a)	container_of(a, struct _cache_attr, attr)

static ssize_t show_cache_disable(struct _cpuid4_info *this_leaf, char *buf,
				  unsigned int index)
{
	int cpu = cpumask_first(to_cpumask(this_leaf->shared_cpu_map));
	int node = cpu_to_node(cpu);
	struct pci_dev *dev = node_to_k8_nb_misc(node);
	unsigned int reg = 0;

	if (!this_leaf->can_disable)
		return -EINVAL;

	if (!dev)
		return -EINVAL;

	pci_read_config_dword(dev, 0x1BC + index * 4, &reg);
	return sprintf(buf, "%x\n", reg);
}

#define SHOW_CACHE_DISABLE(index)					\
static ssize_t								\
show_cache_disable_##index(struct _cpuid4_info *this_leaf, char *buf)  	\
{									\
	return show_cache_disable(this_leaf, buf, index);		\
}
SHOW_CACHE_DISABLE(0)
SHOW_CACHE_DISABLE(1)

static ssize_t store_cache_disable(struct _cpuid4_info *this_leaf,
	const char *buf, size_t count, unsigned int index)
{
	int cpu = cpumask_first(to_cpumask(this_leaf->shared_cpu_map));
	int node = cpu_to_node(cpu);
	struct pci_dev *dev = node_to_k8_nb_misc(node);
	unsigned long val = 0;
	unsigned int scrubber = 0;

	if (!this_leaf->can_disable)
		return -EINVAL;

	if (!capable(CAP_SYS_ADMIN))
		return -EPERM;

	if (!dev)
		return -EINVAL;

	if (strict_strtoul(buf, 10, &val) < 0)
		return -EINVAL;

	val |= 0xc0000000;

	pci_read_config_dword(dev, 0x58, &scrubber);
	scrubber &= ~0x1f000000;
	pci_write_config_dword(dev, 0x58, scrubber);

	pci_write_config_dword(dev, 0x1BC + index * 4, val & ~0x40000000);
	wbinvd();
	pci_write_config_dword(dev, 0x1BC + index * 4, val);
	return count;
}

#define STORE_CACHE_DISABLE(index)					\
static ssize_t								\
store_cache_disable_##index(struct _cpuid4_info *this_leaf,	     	\
			    const char *buf, size_t count)		\
{									\
	return store_cache_disable(this_leaf, buf, count, index);	\
}
STORE_CACHE_DISABLE(0)
STORE_CACHE_DISABLE(1)

struct _cache_attr {
	struct attribute attr;
	ssize_t (*show)(struct _cpuid4_info *, char *);
	ssize_t (*store)(struct _cpuid4_info *, const char *, size_t count);
};

#define define_one_ro(_name) \
static struct _cache_attr _name = \
	__ATTR(_name, 0444, show_##_name, NULL)

define_one_ro(level);
define_one_ro(type);
define_one_ro(coherency_line_size);
define_one_ro(physical_line_partition);
define_one_ro(ways_of_associativity);
define_one_ro(number_of_sets);
define_one_ro(size);
define_one_ro(shared_cpu_map);
define_one_ro(shared_cpu_list);

static struct _cache_attr cache_disable_0 = __ATTR(cache_disable_0, 0644,
		show_cache_disable_0, store_cache_disable_0);
static struct _cache_attr cache_disable_1 = __ATTR(cache_disable_1, 0644,
		show_cache_disable_1, store_cache_disable_1);

static struct attribute *default_attrs[] = {
	&type.attr,
	&level.attr,
	&coherency_line_size.attr,
	&physical_line_partition.attr,
	&ways_of_associativity.attr,
	&number_of_sets.attr,
	&size.attr,
	&shared_cpu_map.attr,
	&shared_cpu_list.attr,
	&cache_disable_0.attr,
	&cache_disable_1.attr,
	NULL
};

static ssize_t show(struct kobject *kobj, struct attribute *attr, char *buf)
{
	struct _cache_attr *fattr = to_attr(attr);
	struct _index_kobject *this_leaf = to_object(kobj);
	ssize_t ret;

	ret = fattr->show ?
		fattr->show(CPUID4_INFO_IDX(this_leaf->cpu, this_leaf->index),
			buf) :
		0;
	return ret;
}

static ssize_t store(struct kobject *kobj, struct attribute *attr,
		     const char *buf, size_t count)
{
	struct _cache_attr *fattr = to_attr(attr);
	struct _index_kobject *this_leaf = to_object(kobj);
	ssize_t ret;

	ret = fattr->store ?
		fattr->store(CPUID4_INFO_IDX(this_leaf->cpu, this_leaf->index),
			buf, count) :
		0;
	return ret;
}

static struct sysfs_ops sysfs_ops = {
	.show   = show,
	.store  = store,
};

static struct kobj_type ktype_cache = {
	.sysfs_ops	= &sysfs_ops,
	.default_attrs	= default_attrs,
};

static struct kobj_type ktype_percpu_entry = {
	.sysfs_ops	= &sysfs_ops,
};

static void __cpuinit cpuid4_cache_sysfs_exit(unsigned int cpu)
{
	kfree(per_cpu(ici_cache_kobject, cpu));
	kfree(per_cpu(ici_index_kobject, cpu));
	per_cpu(ici_cache_kobject, cpu) = NULL;
	per_cpu(ici_index_kobject, cpu) = NULL;
	free_cache_attributes(cpu);
}

static int __cpuinit cpuid4_cache_sysfs_init(unsigned int cpu)
{
	int err;

	if (num_cache_leaves == 0)
		return -ENOENT;

	err = detect_cache_attributes(cpu);
	if (err)
		return err;

	/* Allocate all required memory */
	per_cpu(ici_cache_kobject, cpu) =
		kzalloc(sizeof(struct kobject), GFP_KERNEL);
	if (unlikely(per_cpu(ici_cache_kobject, cpu) == NULL))
		goto err_out;

	per_cpu(ici_index_kobject, cpu) = kzalloc(
	    sizeof(struct _index_kobject) * num_cache_leaves, GFP_KERNEL);
	if (unlikely(per_cpu(ici_index_kobject, cpu) == NULL))
		goto err_out;

	return 0;

err_out:
	cpuid4_cache_sysfs_exit(cpu);
	return -ENOMEM;
}

static DECLARE_BITMAP(cache_dev_map, NR_CPUS);

/* Add/Remove cache interface for CPU device */
static int __cpuinit cache_add_dev(struct sys_device * sys_dev)
{
	unsigned int cpu = sys_dev->id;
	unsigned long i, j;
	struct _index_kobject *this_object;
	int retval;

	retval = cpuid4_cache_sysfs_init(cpu);
	if (unlikely(retval < 0))
		return retval;

	retval = kobject_init_and_add(per_cpu(ici_cache_kobject, cpu),
				      &ktype_percpu_entry,
				      &sys_dev->kobj, "%s", "cache");
	if (retval < 0) {
		cpuid4_cache_sysfs_exit(cpu);
		return retval;
	}

	for (i = 0; i < num_cache_leaves; i++) {
		this_object = INDEX_KOBJECT_PTR(cpu, i);
		this_object->cpu = cpu;
		this_object->index = i;
		retval = kobject_init_and_add(&(this_object->kobj),
					      &ktype_cache,
					      per_cpu(ici_cache_kobject, cpu),
					      "index%1lu", i);
		if (unlikely(retval)) {
			for (j = 0; j < i; j++)
				kobject_put(&(INDEX_KOBJECT_PTR(cpu, j)->kobj));
			kobject_put(per_cpu(ici_cache_kobject, cpu));
			cpuid4_cache_sysfs_exit(cpu);
			return retval;
		}
		kobject_uevent(&(this_object->kobj), KOBJ_ADD);
	}
	cpumask_set_cpu(cpu, to_cpumask(cache_dev_map));

	kobject_uevent(per_cpu(ici_cache_kobject, cpu), KOBJ_ADD);
	return 0;
}

static void __cpuinit cache_remove_dev(struct sys_device * sys_dev)
{
	unsigned int cpu = sys_dev->id;
	unsigned long i;

	if (per_cpu(ici_cpuid4_info, cpu) == NULL)
		return;
	if (!cpumask_test_cpu(cpu, to_cpumask(cache_dev_map)))
		return;
	cpumask_clear_cpu(cpu, to_cpumask(cache_dev_map));

	for (i = 0; i < num_cache_leaves; i++)
		kobject_put(&(INDEX_KOBJECT_PTR(cpu, i)->kobj));
	kobject_put(per_cpu(ici_cache_kobject, cpu));
	cpuid4_cache_sysfs_exit(cpu);
}

static int __cpuinit cacheinfo_cpu_callback(struct notifier_block *nfb,
					unsigned long action, void *hcpu)
{
	unsigned int cpu = (unsigned long)hcpu;
	struct sys_device *sys_dev;

	sys_dev = get_cpu_sysdev(cpu);
	switch (action) {
	case CPU_ONLINE:
	case CPU_ONLINE_FROZEN:
		cache_add_dev(sys_dev);
		break;
	case CPU_DEAD:
	case CPU_DEAD_FROZEN:
		cache_remove_dev(sys_dev);
		break;
	}
	return NOTIFY_OK;
}

static struct notifier_block __cpuinitdata cacheinfo_cpu_notifier = {
	.notifier_call = cacheinfo_cpu_callback,
};

static int __cpuinit cache_sysfs_init(void)
{
	int i;

	if (num_cache_leaves == 0)
		return 0;

	for_each_online_cpu(i) {
		int err;
		struct sys_device *sys_dev = get_cpu_sysdev(i);

		err = cache_add_dev(sys_dev);
		if (err)
			return err;
	}
	register_hotcpu_notifier(&cacheinfo_cpu_notifier);
	return 0;
}

device_initcall(cache_sysfs_init);

#endif<|MERGE_RESOLUTION|>--- conflicted
+++ resolved
@@ -511,14 +511,8 @@
 	struct cpuinfo_x86 *c = &cpu_data(cpu);
 
 	if ((index == 3) && (c->x86_vendor == X86_VENDOR_AMD)) {
-<<<<<<< HEAD
-		struct cpuinfo_x86 *d;
-		for_each_online_cpu(i) {
+		for_each_cpu(i, c->llc_shared_map) {
 			if (!per_cpu(ici_cpuid4_info, i))
-=======
-		for_each_cpu(i, c->llc_shared_map) {
-			if (!per_cpu(cpuid4_info, i))
->>>>>>> 70fe4407
 				continue;
 			this_leaf = CPUID4_INFO_IDX(i, index);
 			for_each_cpu(sibling, c->llc_shared_map) {
