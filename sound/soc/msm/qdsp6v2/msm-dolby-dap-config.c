/* Copyright (c) 2013-2014, 2017, The Linux Foundation. All rights reserved.
* This program is free software; you can redistribute it and/or modify
* it under the terms of the GNU General Public License version 2 and
* only version 2 as published by the Free Software Foundation.
*
* This program is distributed in the hope that it will be useful,
* but WITHOUT ANY WARRANTY; without even the implied warranty of
* MERCHANTABILITY or FITNESS FOR A PARTICULAR PURPOSE.  See the
* GNU General Public License for more details.
*/

#include <linux/err.h>
#include <linux/module.h>
#include <linux/bitops.h>
#include <sound/control.h>
#include <sound/q6adm-v2.h>
#include <sound/q6core.h>

#include "msm-dolby-dap-config.h"

<<<<<<< HEAD
#define DS1_MODULE_ID                   0x00010775

#define DOLBY_SOFT_VOLUME_PERIOD	40
#define DOLBY_SOFT_VOLUME_STEP		100
#define DOLBY_ADDITIONAL_RAMP_WAIT	20
#define SOFT_VOLUME_PARAM_SIZE		3
#define PARAM_PAYLOAD_SIZE		3

enum {
	DOLBY_SOFT_VOLUME_CURVE_LINEAR = 0,
	DOLBY_SOFT_VOLUME_CURVE_EXP,
	DOLBY_SOFT_VOLUME_CURVE_LOG,
};

#define VOLUME_ZERO_GAIN     0x0
#define VOLUME_UNITY_GAIN    0x2000
#define DOLBY_MODULE_ENABLE_PERIOD     50

enum {
	MODULE_DISABLE = 0,
	MODULE_ENABLE,
};

=======
#ifndef DOLBY_PARAM_VCNB_MAX_LENGTH
#define DOLBY_PARAM_VCNB_MAX_LENGTH 40
#endif

/* dolby endp based parameters */
>>>>>>> 27228629
struct dolby_dap_endp_params_s {
	int device;
	int device_ch_caps;
	int dap_device;
	int params_id[DOLBY_NUM_ENDP_DEPENDENT_PARAMS];
	int params_len[DOLBY_NUM_ENDP_DEPENDENT_PARAMS];
	int params_offset[DOLBY_NUM_ENDP_DEPENDENT_PARAMS];
	int params_val[DOLBY_ENDDEP_PARAM_LENGTH];
};

const struct dolby_dap_endp_params_s
			dolby_dap_endp_params[NUM_DOLBY_ENDP_DEVICE] = {
	{EARPIECE, 2, DOLBY_ENDP_EXT_SPEAKERS,
		{DOLBY_PARAM_ID_DVLO, DOLBY_PARAM_ID_DVLI, DOLBY_PARAM_ID_VMB},
		{DOLBY_ENDDEP_PARAM_DVLO_LENGTH, DOLBY_ENDDEP_PARAM_DVLI_LENGTH,
		 DOLBY_ENDDEP_PARAM_VMB_LENGTH},
		{DOLBY_ENDDEP_PARAM_DVLO_OFFSET, DOLBY_ENDDEP_PARAM_DVLI_OFFSET,
		 DOLBY_ENDDEP_PARAM_VMB_OFFSET},
		{-320, -320, 144}
	},
	{SPEAKER, 2, DOLBY_ENDP_INT_SPEAKERS,
		{DOLBY_PARAM_ID_DVLO, DOLBY_PARAM_ID_DVLI, DOLBY_PARAM_ID_VMB},
		{DOLBY_ENDDEP_PARAM_DVLO_LENGTH, DOLBY_ENDDEP_PARAM_DVLI_LENGTH,
		 DOLBY_ENDDEP_PARAM_VMB_LENGTH},
		{DOLBY_ENDDEP_PARAM_DVLO_OFFSET, DOLBY_ENDDEP_PARAM_DVLI_OFFSET,
		 DOLBY_ENDDEP_PARAM_VMB_OFFSET},
		{-320, -320, 64} 
	},
	{WIRED_HEADSET,	2, DOLBY_ENDP_HEADPHONES,
		{DOLBY_PARAM_ID_DVLO, DOLBY_PARAM_ID_DVLI, DOLBY_PARAM_ID_VMB},
		{DOLBY_ENDDEP_PARAM_DVLO_LENGTH, DOLBY_ENDDEP_PARAM_DVLI_LENGTH,
		 DOLBY_ENDDEP_PARAM_VMB_LENGTH},
		{DOLBY_ENDDEP_PARAM_DVLO_OFFSET, DOLBY_ENDDEP_PARAM_DVLI_OFFSET,
		 DOLBY_ENDDEP_PARAM_VMB_OFFSET},
		{-320, -320, 144}
	},
	{WIRED_HEADPHONE, 2, DOLBY_ENDP_HEADPHONES,
		{DOLBY_PARAM_ID_DVLO, DOLBY_PARAM_ID_DVLI, DOLBY_PARAM_ID_VMB},
		{DOLBY_ENDDEP_PARAM_DVLO_LENGTH, DOLBY_ENDDEP_PARAM_DVLI_LENGTH,
		 DOLBY_ENDDEP_PARAM_VMB_LENGTH},
		{DOLBY_ENDDEP_PARAM_DVLO_OFFSET, DOLBY_ENDDEP_PARAM_DVLI_OFFSET,
		 DOLBY_ENDDEP_PARAM_VMB_OFFSET},
		{-320, -320, 144}
	},
	{BLUETOOTH_SCO,	2, DOLBY_ENDP_EXT_SPEAKERS,
		{DOLBY_PARAM_ID_DVLO, DOLBY_PARAM_ID_DVLI, DOLBY_PARAM_ID_VMB},
		{DOLBY_ENDDEP_PARAM_DVLO_LENGTH, DOLBY_ENDDEP_PARAM_DVLI_LENGTH,
		 DOLBY_ENDDEP_PARAM_VMB_LENGTH},
		{DOLBY_ENDDEP_PARAM_DVLO_OFFSET, DOLBY_ENDDEP_PARAM_DVLI_OFFSET,
		 DOLBY_ENDDEP_PARAM_VMB_OFFSET},
		{-320, -320, 144}
	},
	{BLUETOOTH_SCO_HEADSET,	2, DOLBY_ENDP_EXT_SPEAKERS,
		{DOLBY_PARAM_ID_DVLO, DOLBY_PARAM_ID_DVLI, DOLBY_PARAM_ID_VMB},
		{DOLBY_ENDDEP_PARAM_DVLO_LENGTH, DOLBY_ENDDEP_PARAM_DVLI_LENGTH,
		 DOLBY_ENDDEP_PARAM_VMB_LENGTH},
		{DOLBY_ENDDEP_PARAM_DVLO_OFFSET, DOLBY_ENDDEP_PARAM_DVLI_OFFSET,
		 DOLBY_ENDDEP_PARAM_VMB_OFFSET},
		{-320, -320, 144}
	},
	{BLUETOOTH_SCO_CARKIT, 2, DOLBY_ENDP_EXT_SPEAKERS,
		{DOLBY_PARAM_ID_DVLO, DOLBY_PARAM_ID_DVLI, DOLBY_PARAM_ID_VMB},
		{DOLBY_ENDDEP_PARAM_DVLO_LENGTH, DOLBY_ENDDEP_PARAM_DVLI_LENGTH,
		 DOLBY_ENDDEP_PARAM_VMB_LENGTH},
		{DOLBY_ENDDEP_PARAM_DVLO_OFFSET, DOLBY_ENDDEP_PARAM_DVLI_OFFSET,
		 DOLBY_ENDDEP_PARAM_VMB_OFFSET},
		{-320, -320, 144}
	},
	{BLUETOOTH_A2DP, 2, DOLBY_ENDP_EXT_SPEAKERS,
		{DOLBY_PARAM_ID_DVLO, DOLBY_PARAM_ID_DVLI, DOLBY_PARAM_ID_VMB},
		{DOLBY_ENDDEP_PARAM_DVLO_LENGTH, DOLBY_ENDDEP_PARAM_DVLI_LENGTH,
		 DOLBY_ENDDEP_PARAM_VMB_LENGTH},
		{DOLBY_ENDDEP_PARAM_DVLO_OFFSET, DOLBY_ENDDEP_PARAM_DVLI_OFFSET,
		 DOLBY_ENDDEP_PARAM_VMB_OFFSET},
		{-320, -320, 144}
	},
	{BLUETOOTH_A2DP_HEADPHONES, 2, DOLBY_ENDP_HEADPHONES,
		{DOLBY_PARAM_ID_DVLO, DOLBY_PARAM_ID_DVLI, DOLBY_PARAM_ID_VMB},
		{DOLBY_ENDDEP_PARAM_DVLO_LENGTH, DOLBY_ENDDEP_PARAM_DVLI_LENGTH,
		 DOLBY_ENDDEP_PARAM_VMB_LENGTH},
		{DOLBY_ENDDEP_PARAM_DVLO_OFFSET, DOLBY_ENDDEP_PARAM_DVLI_OFFSET,
		 DOLBY_ENDDEP_PARAM_VMB_OFFSET},
		{-320, -320, 144}
	},
	{BLUETOOTH_A2DP_SPEAKER, 2, DOLBY_ENDP_EXT_SPEAKERS,
		{DOLBY_PARAM_ID_DVLO, DOLBY_PARAM_ID_DVLI, DOLBY_PARAM_ID_VMB},
		{DOLBY_ENDDEP_PARAM_DVLO_LENGTH, DOLBY_ENDDEP_PARAM_DVLI_LENGTH,
		 DOLBY_ENDDEP_PARAM_VMB_LENGTH},
		{DOLBY_ENDDEP_PARAM_DVLO_OFFSET, DOLBY_ENDDEP_PARAM_DVLI_OFFSET,
		 DOLBY_ENDDEP_PARAM_VMB_OFFSET},
		{-320, -320, 144}
	},
	{AUX_DIGITAL, 2, DOLBY_ENDP_HDMI,
		{DOLBY_PARAM_ID_DVLO, DOLBY_PARAM_ID_DVLI, DOLBY_PARAM_ID_VMB},
		{DOLBY_ENDDEP_PARAM_DVLO_LENGTH, DOLBY_ENDDEP_PARAM_DVLI_LENGTH,
		 DOLBY_ENDDEP_PARAM_VMB_LENGTH},
		{DOLBY_ENDDEP_PARAM_DVLO_OFFSET, DOLBY_ENDDEP_PARAM_DVLI_OFFSET,
		 DOLBY_ENDDEP_PARAM_VMB_OFFSET},
		{-496, -496, 0}
	},
	{AUX_DIGITAL, 6, DOLBY_ENDP_HDMI,
		{DOLBY_PARAM_ID_DVLO, DOLBY_PARAM_ID_DVLI, DOLBY_PARAM_ID_VMB},
		{DOLBY_ENDDEP_PARAM_DVLO_LENGTH, DOLBY_ENDDEP_PARAM_DVLI_LENGTH,
		 DOLBY_ENDDEP_PARAM_VMB_LENGTH},
		{DOLBY_ENDDEP_PARAM_DVLO_OFFSET, DOLBY_ENDDEP_PARAM_DVLI_OFFSET,
		 DOLBY_ENDDEP_PARAM_VMB_OFFSET},
		{-496, -496, 0}
	},
	{AUX_DIGITAL, 8, DOLBY_ENDP_HDMI,
		{DOLBY_PARAM_ID_DVLO, DOLBY_PARAM_ID_DVLI, DOLBY_PARAM_ID_VMB},
		{DOLBY_ENDDEP_PARAM_DVLO_LENGTH, DOLBY_ENDDEP_PARAM_DVLI_LENGTH,
		 DOLBY_ENDDEP_PARAM_VMB_LENGTH},
		{DOLBY_ENDDEP_PARAM_DVLO_OFFSET, DOLBY_ENDDEP_PARAM_DVLI_OFFSET,
		 DOLBY_ENDDEP_PARAM_VMB_OFFSET},
		{-496, -496, 0}
	},
	{ANLG_DOCK_HEADSET, 2, DOLBY_ENDP_HEADPHONES,
		{DOLBY_PARAM_ID_DVLO, DOLBY_PARAM_ID_DVLI, DOLBY_PARAM_ID_VMB},
		{DOLBY_ENDDEP_PARAM_DVLO_LENGTH, DOLBY_ENDDEP_PARAM_DVLI_LENGTH,
		 DOLBY_ENDDEP_PARAM_VMB_LENGTH},
		{DOLBY_ENDDEP_PARAM_DVLO_OFFSET, DOLBY_ENDDEP_PARAM_DVLI_OFFSET,
		 DOLBY_ENDDEP_PARAM_VMB_OFFSET},
		{-320, -320, 144}
	},
	{DGTL_DOCK_HEADSET, 2, DOLBY_ENDP_HEADPHONES,
		{DOLBY_PARAM_ID_DVLO, DOLBY_PARAM_ID_DVLI, DOLBY_PARAM_ID_VMB},
		{DOLBY_ENDDEP_PARAM_DVLO_LENGTH, DOLBY_ENDDEP_PARAM_DVLI_LENGTH,
		 DOLBY_ENDDEP_PARAM_VMB_LENGTH},
		{DOLBY_ENDDEP_PARAM_DVLO_OFFSET, DOLBY_ENDDEP_PARAM_DVLI_OFFSET,
		 DOLBY_ENDDEP_PARAM_VMB_OFFSET},
		{-320, -320, 144}
	},
	{USB_ACCESSORY,	2, DOLBY_ENDP_EXT_SPEAKERS,
		{DOLBY_PARAM_ID_DVLO, DOLBY_PARAM_ID_DVLI, DOLBY_PARAM_ID_VMB},
		{DOLBY_ENDDEP_PARAM_DVLO_LENGTH, DOLBY_ENDDEP_PARAM_DVLI_LENGTH,
		 DOLBY_ENDDEP_PARAM_VMB_LENGTH},
		{DOLBY_ENDDEP_PARAM_DVLO_OFFSET, DOLBY_ENDDEP_PARAM_DVLI_OFFSET,
		 DOLBY_ENDDEP_PARAM_VMB_OFFSET},
		{-320, -320, 144}
	},
	{USB_DEVICE, 2, DOLBY_ENDP_EXT_SPEAKERS,
		{DOLBY_PARAM_ID_DVLO, DOLBY_PARAM_ID_DVLI, DOLBY_PARAM_ID_VMB},
		{DOLBY_ENDDEP_PARAM_DVLO_LENGTH, DOLBY_ENDDEP_PARAM_DVLI_LENGTH,
		 DOLBY_ENDDEP_PARAM_VMB_LENGTH},
		{DOLBY_ENDDEP_PARAM_DVLO_OFFSET, DOLBY_ENDDEP_PARAM_DVLI_OFFSET,
		 DOLBY_ENDDEP_PARAM_VMB_OFFSET},
		{-320, -320, 144}
	},
	{REMOTE_SUBMIX,	2, DOLBY_ENDP_EXT_SPEAKERS,
		{DOLBY_PARAM_ID_DVLO, DOLBY_PARAM_ID_DVLI, DOLBY_PARAM_ID_VMB},
		{DOLBY_ENDDEP_PARAM_DVLO_LENGTH, DOLBY_ENDDEP_PARAM_DVLI_LENGTH,
		 DOLBY_ENDDEP_PARAM_VMB_LENGTH},
		{DOLBY_ENDDEP_PARAM_DVLO_OFFSET, DOLBY_ENDDEP_PARAM_DVLI_OFFSET,
		 DOLBY_ENDDEP_PARAM_VMB_OFFSET},
		{-320, -320, 144}
	},
	{PROXY,	2, DOLBY_ENDP_EXT_SPEAKERS,
		{DOLBY_PARAM_ID_DVLO, DOLBY_PARAM_ID_DVLI, DOLBY_PARAM_ID_VMB},
		{DOLBY_ENDDEP_PARAM_DVLO_LENGTH, DOLBY_ENDDEP_PARAM_DVLI_LENGTH,
		 DOLBY_ENDDEP_PARAM_VMB_LENGTH},
		{DOLBY_ENDDEP_PARAM_DVLO_OFFSET, DOLBY_ENDDEP_PARAM_DVLI_OFFSET,
		 DOLBY_ENDDEP_PARAM_VMB_OFFSET},
		{-320, -320, 144}
	},
	{PROXY,	6, DOLBY_ENDP_EXT_SPEAKERS,
		{DOLBY_PARAM_ID_DVLO, DOLBY_PARAM_ID_DVLI, DOLBY_PARAM_ID_VMB},
		{DOLBY_ENDDEP_PARAM_DVLO_LENGTH, DOLBY_ENDDEP_PARAM_DVLI_LENGTH,
		 DOLBY_ENDDEP_PARAM_VMB_LENGTH},
		{DOLBY_ENDDEP_PARAM_DVLO_OFFSET, DOLBY_ENDDEP_PARAM_DVLI_OFFSET,
		 DOLBY_ENDDEP_PARAM_VMB_OFFSET},
		{-320, -320, 144}
	},
	{FM, 2, DOLBY_ENDP_EXT_SPEAKERS,
		{DOLBY_PARAM_ID_DVLO, DOLBY_PARAM_ID_DVLI, DOLBY_PARAM_ID_VMB},
		{DOLBY_ENDDEP_PARAM_DVLO_LENGTH, DOLBY_ENDDEP_PARAM_DVLI_LENGTH,
		 DOLBY_ENDDEP_PARAM_VMB_LENGTH},
		{DOLBY_ENDDEP_PARAM_DVLO_OFFSET, DOLBY_ENDDEP_PARAM_DVLI_OFFSET,
		 DOLBY_ENDDEP_PARAM_VMB_OFFSET},
		{-320, -320, 144}
	},
	{FM_TX,	2, DOLBY_ENDP_EXT_SPEAKERS,
		{DOLBY_PARAM_ID_DVLO, DOLBY_PARAM_ID_DVLI, DOLBY_PARAM_ID_VMB},
		{DOLBY_ENDDEP_PARAM_DVLO_LENGTH, DOLBY_ENDDEP_PARAM_DVLI_LENGTH,
		 DOLBY_ENDDEP_PARAM_VMB_LENGTH},
		{DOLBY_ENDDEP_PARAM_DVLO_OFFSET, DOLBY_ENDDEP_PARAM_DVLI_OFFSET,
		 DOLBY_ENDDEP_PARAM_VMB_OFFSET},
		{-320, -320, 144}
	},
};

/* dolby param ids to/from dsp */
static uint32_t	dolby_dap_params_id[ALL_DOLBY_PARAMS] = {
	DOLBY_PARAM_ID_VDHE, DOLBY_PARAM_ID_VSPE, DOLBY_PARAM_ID_DSSF,
	DOLBY_PARAM_ID_DVLI, DOLBY_PARAM_ID_DVLO, DOLBY_PARAM_ID_DVLE,
	DOLBY_PARAM_ID_DVMC, DOLBY_PARAM_ID_DVME, DOLBY_PARAM_ID_IENB,
	DOLBY_PARAM_ID_IEBF, DOLBY_PARAM_ID_IEON, DOLBY_PARAM_ID_DEON,
	DOLBY_PARAM_ID_NGON, DOLBY_PARAM_ID_GEON, DOLBY_PARAM_ID_GENB,
	DOLBY_PARAM_ID_GEBF, DOLBY_PARAM_ID_AONB, DOLBY_PARAM_ID_AOBF,
	DOLBY_PARAM_ID_AOBG, DOLBY_PARAM_ID_AOON, DOLBY_PARAM_ID_ARNB,
	DOLBY_PARAM_ID_ARBF, DOLBY_PARAM_ID_PLB,  DOLBY_PARAM_ID_PLMD,
	DOLBY_PARAM_ID_DHSB, DOLBY_PARAM_ID_DHRG, DOLBY_PARAM_ID_DSSB,
	DOLBY_PARAM_ID_DSSA, DOLBY_PARAM_ID_DVLA, DOLBY_PARAM_ID_IEBT,
	DOLBY_PARAM_ID_IEA,  DOLBY_PARAM_ID_DEA,  DOLBY_PARAM_ID_DED,
	DOLBY_PARAM_ID_GEBG, DOLBY_PARAM_ID_AOCC, DOLBY_PARAM_ID_ARBI,
	DOLBY_PARAM_ID_ARBL, DOLBY_PARAM_ID_ARBH, DOLBY_PARAM_ID_AROD,
	DOLBY_PARAM_ID_ARTP, DOLBY_PARAM_ID_VMON, DOLBY_PARAM_ID_VMB,
	DOLBY_PARAM_ID_VCNB, DOLBY_PARAM_ID_VCBF, DOLBY_PARAM_ID_PREG,
	DOLBY_PARAM_ID_VEN,  DOLBY_PARAM_ID_PSTG, DOLBY_COMMIT_ALL_TO_DSP,
	DOLBY_COMMIT_TO_DSP, DOLBY_USE_CACHE, DOLBY_AUTO_ENDP,
	DOLBY_AUTO_ENDDEP_PARAMS
};

/* modifed state:	0x00000000 - Not updated
*			> 0x00000000 && < 0x00010000
*				Updated and not commited to DSP
*			0x00010001 - Updated and commited to DSP
*			> 0x00010001 - Modified the commited value
*/
static int dolby_dap_params_modified[MAX_DOLBY_PARAMS] = { 0 };
/* param offset */
static uint32_t	dolby_dap_params_offset[MAX_DOLBY_PARAMS] = {
	DOLBY_PARAM_VDHE_OFFSET, DOLBY_PARAM_VSPE_OFFSET,
	DOLBY_PARAM_DSSF_OFFSET, DOLBY_PARAM_DVLI_OFFSET,
	DOLBY_PARAM_DVLO_OFFSET, DOLBY_PARAM_DVLE_OFFSET,
	DOLBY_PARAM_DVMC_OFFSET, DOLBY_PARAM_DVME_OFFSET,
	DOLBY_PARAM_IENB_OFFSET, DOLBY_PARAM_IEBF_OFFSET,
	DOLBY_PARAM_IEON_OFFSET, DOLBY_PARAM_DEON_OFFSET,
	DOLBY_PARAM_NGON_OFFSET, DOLBY_PARAM_GEON_OFFSET,
	DOLBY_PARAM_GENB_OFFSET, DOLBY_PARAM_GEBF_OFFSET,
	DOLBY_PARAM_AONB_OFFSET, DOLBY_PARAM_AOBF_OFFSET,
	DOLBY_PARAM_AOBG_OFFSET, DOLBY_PARAM_AOON_OFFSET,
	DOLBY_PARAM_ARNB_OFFSET, DOLBY_PARAM_ARBF_OFFSET,
	DOLBY_PARAM_PLB_OFFSET,  DOLBY_PARAM_PLMD_OFFSET,
	DOLBY_PARAM_DHSB_OFFSET, DOLBY_PARAM_DHRG_OFFSET,
	DOLBY_PARAM_DSSB_OFFSET, DOLBY_PARAM_DSSA_OFFSET,
	DOLBY_PARAM_DVLA_OFFSET, DOLBY_PARAM_IEBT_OFFSET,
	DOLBY_PARAM_IEA_OFFSET,  DOLBY_PARAM_DEA_OFFSET,
	DOLBY_PARAM_DED_OFFSET,  DOLBY_PARAM_GEBG_OFFSET,
	DOLBY_PARAM_AOCC_OFFSET, DOLBY_PARAM_ARBI_OFFSET,
	DOLBY_PARAM_ARBL_OFFSET, DOLBY_PARAM_ARBH_OFFSET,
	DOLBY_PARAM_AROD_OFFSET, DOLBY_PARAM_ARTP_OFFSET,
	DOLBY_PARAM_VMON_OFFSET, DOLBY_PARAM_VMB_OFFSET,
	DOLBY_PARAM_VCNB_OFFSET, DOLBY_PARAM_VCBF_OFFSET,
	DOLBY_PARAM_PREG_OFFSET, DOLBY_PARAM_VEN_OFFSET,
	DOLBY_PARAM_PSTG_OFFSET
};
/* param_length */
static uint32_t	dolby_dap_params_length[MAX_DOLBY_PARAMS] = {
	DOLBY_PARAM_VDHE_LENGTH, DOLBY_PARAM_VSPE_LENGTH,
	DOLBY_PARAM_DSSF_LENGTH, DOLBY_PARAM_DVLI_LENGTH,
	DOLBY_PARAM_DVLO_LENGTH, DOLBY_PARAM_DVLE_LENGTH,
	DOLBY_PARAM_DVMC_LENGTH, DOLBY_PARAM_DVME_LENGTH,
	DOLBY_PARAM_IENB_LENGTH, DOLBY_PARAM_IEBF_LENGTH,
	DOLBY_PARAM_IEON_LENGTH, DOLBY_PARAM_DEON_LENGTH,
	DOLBY_PARAM_NGON_LENGTH, DOLBY_PARAM_GEON_LENGTH,
	DOLBY_PARAM_GENB_LENGTH, DOLBY_PARAM_GEBF_LENGTH,
	DOLBY_PARAM_AONB_LENGTH, DOLBY_PARAM_AOBF_LENGTH,
	DOLBY_PARAM_AOBG_LENGTH, DOLBY_PARAM_AOON_LENGTH,
	DOLBY_PARAM_ARNB_LENGTH, DOLBY_PARAM_ARBF_LENGTH,
	DOLBY_PARAM_PLB_LENGTH,  DOLBY_PARAM_PLMD_LENGTH,
	DOLBY_PARAM_DHSB_LENGTH, DOLBY_PARAM_DHRG_LENGTH,
	DOLBY_PARAM_DSSB_LENGTH, DOLBY_PARAM_DSSA_LENGTH,
	DOLBY_PARAM_DVLA_LENGTH, DOLBY_PARAM_IEBT_LENGTH,
	DOLBY_PARAM_IEA_LENGTH,  DOLBY_PARAM_DEA_LENGTH,
	DOLBY_PARAM_DED_LENGTH,  DOLBY_PARAM_GEBG_LENGTH,
	DOLBY_PARAM_AOCC_LENGTH, DOLBY_PARAM_ARBI_LENGTH,
	DOLBY_PARAM_ARBL_LENGTH, DOLBY_PARAM_ARBH_LENGTH,
	DOLBY_PARAM_AROD_LENGTH, DOLBY_PARAM_ARTP_LENGTH,
	DOLBY_PARAM_VMON_LENGTH, DOLBY_PARAM_VMB_LENGTH,
	DOLBY_PARAM_VCNB_LENGTH, DOLBY_PARAM_VCBF_LENGTH,
	DOLBY_PARAM_PREG_LENGTH, DOLBY_PARAM_VEN_LENGTH,
	DOLBY_PARAM_PSTG_LENGTH
};

/* param_value */
static uint32_t	dolby_dap_params_value[TOTAL_LENGTH_DOLBY_PARAM] = {0};

struct dolby_dap_params_get_s {
	int32_t  port_id;
	uint32_t device_id;
	uint32_t param_id;
	uint32_t offset;
	uint32_t length;
};

struct dolby_dap_params_states_s {
	bool use_cache;
	bool auto_endp;
	bool enddep_params;
	int  dap_bypass; 
	int  port_id[AFE_MAX_PORTS];
	int  copp_idx[AFE_MAX_PORTS];
	
	int  port_open_count[AFE_MAX_PORTS];
	int  port_bypass_state[AFE_MAX_PORTS]; 
	
	int  port_ids_dolby_can_be_enabled;
	int  device;
};

static struct dolby_dap_params_get_s dolby_dap_params_get = {-1, DEVICE_OUT_ALL,
							     0, 0, 0};
static struct dolby_dap_params_states_s dolby_dap_params_states = { true, true,
						
						true, 1, {DOLBY_INVALID_PORT_ID, DOLBY_INVALID_PORT_ID, DOLBY_INVALID_PORT_ID, DOLBY_INVALID_PORT_ID, DOLBY_INVALID_PORT_ID, DOLBY_INVALID_PORT_ID, DOLBY_INVALID_PORT_ID, DOLBY_INVALID_PORT_ID, DOLBY_INVALID_PORT_ID, DOLBY_INVALID_PORT_ID, DOLBY_INVALID_PORT_ID, DOLBY_INVALID_PORT_ID, DOLBY_INVALID_PORT_ID, DOLBY_INVALID_PORT_ID, DOLBY_INVALID_PORT_ID, DOLBY_INVALID_PORT_ID, DOLBY_INVALID_PORT_ID, DOLBY_INVALID_PORT_ID, DOLBY_INVALID_PORT_ID, DOLBY_INVALID_PORT_ID, DOLBY_INVALID_PORT_ID, DOLBY_INVALID_PORT_ID, DOLBY_INVALID_PORT_ID, DOLBY_INVALID_PORT_ID, DOLBY_INVALID_PORT_ID, DOLBY_INVALID_PORT_ID, DOLBY_INVALID_PORT_ID, DOLBY_INVALID_PORT_ID, DOLBY_INVALID_PORT_ID, DOLBY_INVALID_PORT_ID, DOLBY_INVALID_PORT_ID, DOLBY_INVALID_PORT_ID, DOLBY_INVALID_PORT_ID, DOLBY_INVALID_PORT_ID, DOLBY_INVALID_PORT_ID, DOLBY_INVALID_PORT_ID, DOLBY_INVALID_PORT_ID, DOLBY_INVALID_PORT_ID, DOLBY_INVALID_PORT_ID, DOLBY_INVALID_PORT_ID, DOLBY_INVALID_PORT_ID, DOLBY_INVALID_PORT_ID, DOLBY_INVALID_PORT_ID, DOLBY_INVALID_PORT_ID, DOLBY_INVALID_PORT_ID, DOLBY_INVALID_PORT_ID, DOLBY_INVALID_PORT_ID, DOLBY_INVALID_PORT_ID, DOLBY_INVALID_PORT_ID, DOLBY_INVALID_PORT_ID, DOLBY_INVALID_PORT_ID},
						{-1, -1, -1, -1, -1, -1, -1, -1, -1, -1, -1, -1, -1, -1, -1, -1, -1, -1, -1, -1, -1, -1, -1, -1, -1, -1, -1, -1, -1, -1, -1, -1, -1, -1, -1, -1, -1, -1, -1, -1, -1, -1, -1, -1, -1, -1, -1, -1, -1, -1, -1},
						{0, 0, 0, 0, 0, 0, 0, 0, 0, 0, 0, 0, 0, 0, 0, 0, 0, 0, 0, 0, 0, 0, 0, 0, 0, 0, 0, 0, 0, 0, 0, 0, 0, 0, 0, 0, 0, 0, 0, 0, 0, 0, 0, 0, 0, 0, 0, 0, 0, 0, 0},
						{-1, -1, -1, -1, -1, -1, -1, -1, -1, -1, -1, -1, -1, -1, -1, -1, -1, -1, -1, -1, -1, -1, -1, -1, -1, -1, -1, -1, -1, -1, -1, -1, -1, -1, -1, -1, -1, -1, -1, -1, -1, -1, -1, -1, -1, -1, -1, -1, -1, -1, -1},
						DEVICE_OUT_ALL, 0 };
						

static void msm_dolby_dap_check_and_update_ramp_wait(int port_id, int copp_idx,
						   int *ramp_wait)
{
	int32_t *update_params_value = NULL;
	uint32_t params_length = SOFT_VOLUME_PARAM_SIZE * sizeof(uint32_t);
	uint32_t param_payload_len = PARAM_PAYLOAD_SIZE * sizeof(uint32_t);
	int rc = 0;

	update_params_value = kzalloc(params_length, GFP_KERNEL);
	if (!update_params_value) {
		pr_err("%s: params memory alloc failed\n", __func__);
		goto end;
	}
	rc = adm_get_params(port_id, copp_idx,
			    AUDPROC_MODULE_ID_VOL_CTRL,
			    AUDPROC_PARAM_ID_SOFT_VOL_STEPPING_PARAMETERS,
			    params_length + param_payload_len,
			    (char *) update_params_value);
	if (rc == 0) {
		pr_debug("%s: params_value [0x%x, 0x%x, 0x%x]\n",
			__func__, update_params_value[0],
			update_params_value[1],
			update_params_value[2]);
		*ramp_wait = update_params_value[0];
	}
end:
	kfree(update_params_value);
	return;
}

static int msm_dolby_dap_handle_bypass_wait(int port_id, int copp_idx,
                                          int wait_time)
{
        int ret = 0;
        adm_set_wait_parameters(port_id, copp_idx);
	
        
        ret = adm_wait_timeout(port_id, copp_idx, wait_time);
        
        
        if (ret == 0)
                adm_reset_wait_parameters(port_id, copp_idx);
        return ret;
}

static int msm_dolby_dap_handle_hard_bypass(const int port_id, const int copp_idx, bool ramp, bool wait)
{
	int rc = 0, index;
	int ramp_wait = DOLBY_SOFT_VOLUME_PERIOD;
	struct audproc_softvolume_params softvol = {
		.period = DOLBY_SOFT_VOLUME_PERIOD,
		.step = DOLBY_SOFT_VOLUME_STEP,
		.rampingcurve = DOLBY_SOFT_VOLUME_CURVE_EXP,
	};

	if (port_id == DOLBY_INVALID_PORT_ID) {
		pr_err("%s: invalid port\n", __func__);
		rc = 0;
		goto end;
	}

	if ((copp_idx < 0) || (copp_idx >= MAX_COPPS_PER_PORT)) {
		pr_err("%s: Invalid copp_idx\n", __func__);
		rc = 0;
		goto end;
	}

	index = adm_validate_and_get_port_index(port_id);
	if (index < 0) {
		pr_err("%s: Invalid port idx %d port_id %#x\n", __func__, index,
			port_id);
		rc = -EINVAL;
		goto end;
	}

	if ((dolby_dap_params_states.port_bypass_state[index] != -1) &&
		dolby_dap_params_states.port_bypass_state[index] == dolby_dap_params_states.dap_bypass) {
		pr_debug("%s: no need to update bypass mode for port idx %d\n", __func__, index);
		rc = 0;
		goto end;
	}

	dolby_dap_params_states.port_bypass_state[index] = dolby_dap_params_states.dap_bypass;

	if (ramp) {
		rc = adm_set_softvolume(port_id, copp_idx,
					 &softvol);
		if (rc < 0) {
			pr_err("%s: Soft volume ret error %d\n",
				__func__, rc);
			goto end;
		}
		if (wait) {
			msm_dolby_dap_check_and_update_ramp_wait(port_id,
						       copp_idx,
						       &ramp_wait);
		}

		
		rc = adm_set_volume(port_id, copp_idx,
				    VOLUME_ZERO_GAIN);
		if (rc < 0) {
			pr_info("%s :Set volume port_id %d",
				__func__, port_id);
			pr_info("copp_idx %d, error %d\n",
				copp_idx, rc);
			goto end;
		}

		rc = msm_dolby_dap_handle_bypass_wait(port_id, copp_idx,
				    (ramp_wait +
				     DOLBY_ADDITIONAL_RAMP_WAIT));
		if (rc == -EINTR) {
			pr_info("%s:bypass interupted-ignore,port %d",
				__func__, port_id);
			pr_info("copp_idx %d\n", copp_idx);
			rc = 0;
			goto end;
		}
	}
	pr_info("%s: port idx %d, set ds1 bypass = %d\n", __func__, index, dolby_dap_params_states.port_bypass_state[index]);
	adm_param_enable(port_id, copp_idx,
		DS1_MODULE_ID, dolby_dap_params_states.port_bypass_state[index] ? MODULE_DISABLE : MODULE_ENABLE);

	if (wait) {
		rc = msm_dolby_dap_handle_bypass_wait(port_id, copp_idx,
			DOLBY_MODULE_ENABLE_PERIOD);
		if (rc == -EINTR) {
			pr_info("%s:bypass interupted port_id %d copp_idx %d\n",
				__func__, port_id, copp_idx);
			
			rc = 0;
			goto end;
		}
	}

	if (ramp) {
		
		rc = adm_set_volume(port_id, copp_idx,
				    VOLUME_UNITY_GAIN);
		if (rc < 0) {
			pr_info("%s: Set vol port %d copp %d, rc %d\n",
				__func__, port_id, copp_idx, rc);
			rc = 0;
		}
	}
end:
	pr_debug("%s:return rc=%d\n", __func__, rc);
	return rc;
}



void msm_dolby_ssr_reset(void)
{
	int i;

	pr_err("%s: reset dolby dap params states", __func__);

	
	for (i = 0; i < AFE_MAX_PORTS; i++) {
		dolby_dap_params_states.port_open_count[i] = 0;
	}
}

static int msm_dolby_dap_map_device_to_dolby_endpoint(int device)
{
	int i, dolby_dap_device = DOLBY_ENDP_EXT_SPEAKERS;
	for (i = 0; i < NUM_DOLBY_ENDP_DEVICE; i++) {
		if (dolby_dap_endp_params[i].device == device) {
			dolby_dap_device = dolby_dap_endp_params[i].dap_device;
			break;
		}
	}
	/* default the endpoint to speaker if corresponding device entry */
	/* not found */
	if (i >= NUM_DOLBY_ENDP_DEVICE)
		dolby_dap_params_states.device = SPEAKER;
	return dolby_dap_device;
}

static int msm_dolby_dap_send_end_point(int port_id, int copp_idx)
{
	int rc = 0;
	char *params_value;
	int *update_params_value;
	uint32_t params_length = (DOLBY_PARAM_INT_ENDP_LENGTH +
				DOLBY_PARAM_PAYLOAD_SIZE) * sizeof(uint32_t);

	pr_debug("%s\n", __func__);
	params_value = kzalloc(params_length, GFP_KERNEL);
	if (!params_value) {
		pr_err("%s, params memory alloc failed", __func__);
		return -ENOMEM;
	}
	update_params_value = (int *)params_value;
	*update_params_value++ = DOLBY_BUNDLE_MODULE_ID;
	*update_params_value++ = DOLBY_PARAM_ID_INIT_ENDP;
	*update_params_value++ = DOLBY_PARAM_INT_ENDP_LENGTH * sizeof(uint32_t);
	*update_params_value++ =
		 msm_dolby_dap_map_device_to_dolby_endpoint(
						dolby_dap_params_states.device);
	rc = adm_dolby_dap_send_params(port_id, copp_idx, params_value,
				       params_length);
	if (rc) {
		pr_err("%s: send dolby params failed\n", __func__);
		rc = -EINVAL;
	}
	kfree(params_value);
	return rc;
}

static int msm_dolby_dap_send_enddep_params(int port_id, int copp_idx,
					    int device_channels)
{
	int i, j, rc = 0, idx, offset;
	char *params_value;
	int *update_params_value;
	uint32_t params_length = (DOLBY_ENDDEP_PARAM_LENGTH +
					DOLBY_NUM_ENDP_DEPENDENT_PARAMS *
					DOLBY_PARAM_PAYLOAD_SIZE) *
				sizeof(uint32_t);

	pr_debug("%s\n", __func__);
	params_value = kzalloc(params_length, GFP_KERNEL);
	if (!params_value) {
		pr_err("%s, params memory alloc failed", __func__);
		return -ENOMEM;
	}
	update_params_value = (int *)params_value;
	for (idx = 0; idx < NUM_DOLBY_ENDP_DEVICE; idx++) {
		if (dolby_dap_endp_params[idx].device ==
			dolby_dap_params_states.device) {
			if (dolby_dap_params_states.device == AUX_DIGITAL ||
			    dolby_dap_params_states.device == PROXY) {
				if (dolby_dap_endp_params[idx].device_ch_caps ==
					device_channels)
					break;
			} else {
				break;
			}
		}
	}
	if (idx >= NUM_DOLBY_ENDP_DEVICE) {
		pr_err("%s: device is not set accordingly\n", __func__);
		kfree(params_value);
		return -EINVAL;
	}
	for (i = 0; i < DOLBY_ENDDEP_PARAM_LENGTH; i++) {
		*update_params_value++ = DOLBY_BUNDLE_MODULE_ID;
		*update_params_value++ =
				dolby_dap_endp_params[idx].params_id[i];
		*update_params_value++ =
			dolby_dap_endp_params[idx].params_len[i] *
				sizeof(uint32_t);
		offset = dolby_dap_endp_params[idx].params_offset[i];
		for (j = 0; j < dolby_dap_endp_params[idx].params_len[i]; j++)
			*update_params_value++ =
				dolby_dap_endp_params[idx].params_val[offset+j];
	}
	rc = adm_dolby_dap_send_params(port_id, copp_idx, params_value,
				       params_length);
	if (rc) {
		pr_err("%s: send dolby params failed\n", __func__);
		rc = -EINVAL;
	}
	kfree(params_value);
	return rc;
}

static int msm_dolby_dap_send_cached_params(int port_id, int copp_idx,
					    int commit)
{
	char *params_value;
	int *update_params_value, rc = 0;
	uint32_t index_offset, i, j;
	uint32_t params_length = (TOTAL_LENGTH_DOLBY_PARAM +
				MAX_DOLBY_PARAMS * DOLBY_PARAM_PAYLOAD_SIZE) *
				sizeof(uint32_t);

	params_value = kzalloc(params_length, GFP_KERNEL);
	if (!params_value) {
		pr_err("%s, params memory alloc failed\n", __func__);
		return -ENOMEM;
	}
	update_params_value = (int *)params_value;
	params_length = 0;
	for (i = 0; i < MAX_DOLBY_PARAMS; i++) {
		if ((dolby_dap_params_modified[i] == 0) ||
		    ((commit) &&
		     ((dolby_dap_params_modified[i] & 0x00010000) &&
		     ((dolby_dap_params_modified[i] & 0x0000FFFF) <= 1))))
			continue;
		*update_params_value++ = DOLBY_BUNDLE_MODULE_ID;
		*update_params_value++ = dolby_dap_params_id[i];
		*update_params_value++ = dolby_dap_params_length[i] *
						sizeof(uint32_t);
		index_offset = dolby_dap_params_offset[i];
		for (j = 0; j < dolby_dap_params_length[i]; j++) {
			*update_params_value++ =
					dolby_dap_params_value[index_offset+j];
		}
		params_length += (DOLBY_PARAM_PAYLOAD_SIZE +
				dolby_dap_params_length[i]) * sizeof(uint32_t);
	}
	pr_debug("%s, valid param length: %d", __func__, params_length);
	if (params_length) {
		rc = adm_dolby_dap_send_params(port_id, copp_idx, params_value,
						params_length);
		if (rc) {
			pr_err("%s: send dolby params failed\n", __func__);
			kfree(params_value);
			return -EINVAL;
		}
		for (i = 0; i < MAX_DOLBY_PARAMS; i++) {
			if ((dolby_dap_params_modified[i] == 0) ||
			    ((commit) &&
			     ((dolby_dap_params_modified[i] & 0x00010000) &&
			     ((dolby_dap_params_modified[i] & 0x0000FFFF) <= 1))
			    ))
				continue;
			dolby_dap_params_modified[i] = 0x00010001;
		}
	}
	kfree(params_value);
	return 0;
}

int msm_dolby_dap_init(int port_id, int copp_idx, int channels,
		       bool is_custom_stereo_on)
{
	int ret = 0;
	int index = adm_validate_and_get_port_index(port_id);
	if (index < 0 || (afe_get_port_type(port_id) != MSM_AFE_PORT_TYPE_RX) || !(port_id & dolby_dap_params_states.port_ids_dolby_can_be_enabled)) {
		pr_err("%s: Invalid port idx %d port_id %#x\n", __func__, index,
			port_id);
		return -EINVAL;
	}
	if ((port_id != DOLBY_INVALID_PORT_ID)) {
		dolby_dap_params_states.port_id[index] = port_id;
		dolby_dap_params_states.copp_idx[index] = copp_idx;
		
		dolby_dap_params_states.port_open_count[index]++;
		pr_debug("%s: port idx %d port_id %#x, open_count %d\n", __func__,
			index, port_id, dolby_dap_params_states.port_open_count[index]);
		if (dolby_dap_params_states.port_open_count[index] != 1) {
			return ret;
		}
		dolby_dap_params_states.port_bypass_state[index] = -1;
		msm_dolby_dap_handle_hard_bypass(port_id, copp_idx, false, false);
		

		if (dolby_dap_params_states.auto_endp) {
			ret = msm_dolby_dap_send_end_point(port_id, copp_idx);
			if (ret) {
				pr_err("%s: err sending endppoint\n", __func__);
				return ret;
			}
		}
		if (dolby_dap_params_states.use_cache) {
			ret = msm_dolby_dap_send_cached_params(port_id,
							       copp_idx, 0);
			if (ret) {
				pr_err("%s: err sending cached params\n",
					__func__);
				return ret;
			}
		}
		if (dolby_dap_params_states.enddep_params) {
			msm_dolby_dap_send_enddep_params(port_id, copp_idx,
							 channels);
			if (ret) {
				pr_err("%s: err sending endp dependent params\n",
					__func__);
				return ret;
			}
		}
		if (is_custom_stereo_on)
			dolby_dap_set_custom_stereo_onoff(port_id, copp_idx,
							  is_custom_stereo_on);
	}
	return ret;
}

void msm_dolby_dap_deinit(int port_id)
{
	int index = adm_validate_and_get_port_index(port_id);
	if (index < 0 || (afe_get_port_type(port_id) != MSM_AFE_PORT_TYPE_RX) || !(port_id & dolby_dap_params_states.port_ids_dolby_can_be_enabled)) {
		pr_err("%s: Invalid port idx %d port_id %#x\n", __func__, index,
			port_id);
		return;
	}

	if (dolby_dap_params_states.port_open_count[index] > 0)
		dolby_dap_params_states.port_open_count[index]--;
	if ((dolby_dap_params_states.port_id[index] == port_id &&
		dolby_dap_params_states.port_open_count[index] == 0)) {
		dolby_dap_params_states.port_id[index] = DOLBY_INVALID_PORT_ID;
		dolby_dap_params_states.copp_idx[index] = -1;
		dolby_dap_params_states.port_bypass_state[index] = -1;  
	}
	pr_debug("%s: port idx %d port_id %#x, open_count %d\n", __func__,
		index, port_id, dolby_dap_params_states.port_open_count[index]);
}

static int msm_dolby_dap_set_vspe_vdhe(int port_id, int copp_idx,
				       bool is_custom_stereo_enabled)
{
	char *params_value;
	int *update_params_value, rc = 0;
	uint32_t index_offset, i, j;
	uint32_t params_length = (TOTAL_LENGTH_DOLBY_PARAM +
				2 * DOLBY_PARAM_PAYLOAD_SIZE) *
				sizeof(uint32_t);
	if (port_id == DOLBY_INVALID_PORT_ID) {
		pr_err("%s: Not a Dolby topology. Do not set custom stereo mixing\n",
			__func__);
		return -EINVAL;
	}
	params_value = kzalloc(params_length, GFP_KERNEL);
	if (!params_value) {
		pr_err("%s, params memory alloc failed\n", __func__);
		return -ENOMEM;
	}
	update_params_value = (int *)params_value;
	params_length = 0;
	/* for VDHE and VSPE DAP params at index 0 and 1 in table */
	for (i = 0; i < 2; i++) {
		*update_params_value++ = DOLBY_BUNDLE_MODULE_ID;
		*update_params_value++ = dolby_dap_params_id[i];
		*update_params_value++ = dolby_dap_params_length[i] *
					sizeof(uint32_t);
		index_offset = dolby_dap_params_offset[i];
		for (j = 0; j < dolby_dap_params_length[i]; j++) {
			if (is_custom_stereo_enabled)
				*update_params_value++ = 0;
			else
				*update_params_value++ =
					dolby_dap_params_value[index_offset+j];
		}
		params_length += (DOLBY_PARAM_PAYLOAD_SIZE +
				dolby_dap_params_length[i]) * sizeof(uint32_t);
	}
	pr_debug("%s, valid param length: %d", __func__, params_length);
	if (params_length) {
		rc = adm_dolby_dap_send_params(port_id, copp_idx, params_value,
					       params_length);
		if (rc) {
			pr_err("%s: send vdhe/vspe params failed with rc=%d\n",
				__func__, rc);
			kfree(params_value);
			return -EINVAL;
		}
	}
	kfree(params_value);
	return 0;
}

int dolby_dap_set_custom_stereo_onoff(int port_id, int copp_idx,
				      bool is_custom_stereo_enabled)
{
	char *params_value;
	int *update_params_value, rc = 0;
	uint32_t params_length = (TOTAL_LENGTH_DOLBY_PARAM +
				DOLBY_PARAM_PAYLOAD_SIZE) *
				sizeof(uint32_t);
	if (port_id == DOLBY_INVALID_PORT_ID)
		return -EINVAL;

	msm_dolby_dap_set_vspe_vdhe(port_id, copp_idx,
				    is_custom_stereo_enabled);
	params_value = kzalloc(params_length, GFP_KERNEL);
	if (!params_value) {
		pr_err("%s, params memory alloc failed\n", __func__);
		return -ENOMEM;
	}
	update_params_value = (int *)params_value;
	params_length = 0;
	*update_params_value++ = DOLBY_BUNDLE_MODULE_ID;
	*update_params_value++ = DOLBY_ENABLE_CUSTOM_STEREO;
	*update_params_value++ = sizeof(uint32_t);
	if (is_custom_stereo_enabled)
		*update_params_value++ = 1;
	else
		*update_params_value++ = 0;
	params_length += (DOLBY_PARAM_PAYLOAD_SIZE + 1) * sizeof(uint32_t);
	pr_debug("%s, valid param length: %d", __func__, params_length);
	if (params_length) {
		rc = adm_dolby_dap_send_params(port_id, copp_idx, params_value,
					       params_length);
		if (rc) {
			pr_err("%s: setting ds1 custom stereo param failed with rc=%d\n",
				__func__, rc);
			kfree(params_value);
			return -EINVAL;
		}
	}
	kfree(params_value);
	return 0;
}

static int msm_dolby_dap_map_device_to_port_id(int device)
{
	int port_id = SLIMBUS_0_RX;
	device = DEVICE_OUT_ALL;
	/*update the device when single stream to multiple device is handled*/
	if (device == DEVICE_OUT_ALL) {
		port_id = PRIMARY_I2S_RX | SLIMBUS_0_RX | HDMI_RX |
				AFE_PORT_ID_PRIMARY_PCM_RX |
				MI2S_RX | SECONDARY_I2S_RX |
				SLIMBUS_1_RX | SLIMBUS_4_RX | SLIMBUS_3_RX |
				AFE_PORT_ID_SECONDARY_MI2S_RX;
	} else {
		/* update port_id based on the device */
	}
	return port_id;
}

int msm_dolby_dap_param_to_set_control_get(struct snd_kcontrol *kcontrol,
					   struct snd_ctl_elem_value *ucontrol)
{
	/* not used while setting the parameters */
	return 0;
}

int msm_dolby_dap_param_to_set_control_put(struct snd_kcontrol *kcontrol,
					   struct snd_ctl_elem_value *ucontrol)
{
	int rc = 0, port_id, copp_idx;
	uint32_t idx, j, current_offset;
	uint32_t device = ucontrol->value.integer.value[0];
	uint32_t param_id = ucontrol->value.integer.value[1];
	uint32_t offset = ucontrol->value.integer.value[2];
	uint32_t length = ucontrol->value.integer.value[3];

	dolby_dap_params_states.port_ids_dolby_can_be_enabled =
				msm_dolby_dap_map_device_to_port_id(device);
	for (idx = 0; idx < ALL_DOLBY_PARAMS; idx++) {
		/*paramid from user space*/
		if (param_id == dolby_dap_params_id[idx])
			break;
	}
	if (idx > ALL_DOLBY_PARAMS-1) {
		pr_err("%s: invalid param id 0x%x to set\n", __func__,
			param_id);
		return -EINVAL;
	}
	switch (idx) {
		case DOLBY_COMMIT_ALL_IDX: {
			/* COMIIT ALL: Send all parameters to DSP */
			pr_debug("%s: COMMIT_ALL recvd\n", __func__);
			for (idx = 0; idx < AFE_MAX_PORTS; idx++) {
				port_id = dolby_dap_params_states.port_id[idx];
				copp_idx =
					dolby_dap_params_states.copp_idx[idx];
				if ((copp_idx >= 0) && 
				    (copp_idx < MAX_COPPS_PER_PORT) &&
				    (port_id != DOLBY_INVALID_PORT_ID))
					rc |= msm_dolby_dap_send_cached_params(
								      port_id,
								      copp_idx,
								      0);
			}
		}
		break;
		case DOLBY_COMMIT_IDX: {
			pr_debug("%s: COMMIT recvd\n", __func__);
			
			for (idx = 0; idx < AFE_MAX_PORTS; idx++) {
				port_id = dolby_dap_params_states.port_id[idx];
				copp_idx =
					dolby_dap_params_states.copp_idx[idx];
				if ((copp_idx >= 0) && 
				    (copp_idx < MAX_COPPS_PER_PORT) &&
				    (port_id != DOLBY_INVALID_PORT_ID)) 
					rc |= msm_dolby_dap_send_cached_params(
								      port_id,
								      copp_idx,
								      1);
			}
		}
		break;
		case DOLBY_USE_CACHE_IDX: {
			pr_debug("%s: USE CACHE recvd val: %ld\n", __func__,
				ucontrol->value.integer.value[4]);
			dolby_dap_params_states.use_cache =
				ucontrol->value.integer.value[4];
		}
		break;
		case DOLBY_AUTO_ENDP_IDX: {
			pr_debug("%s: AUTO_ENDP recvd val: %ld\n", __func__,
				ucontrol->value.integer.value[4]);
			dolby_dap_params_states.auto_endp =
				ucontrol->value.integer.value[4];
		}
		break;
		case DOLBY_AUTO_ENDDEP_IDX: {
			pr_debug("%s: USE_ENDDEP_PARAMS recvd val: %ld\n",
				__func__, ucontrol->value.integer.value[4]);
			dolby_dap_params_states.enddep_params =
				ucontrol->value.integer.value[4];
		}
		break;
		default: {
			/* cache the parameters */
			dolby_dap_params_modified[idx] += 1;
			current_offset = dolby_dap_params_offset[idx] + offset;
			if (current_offset >= TOTAL_LENGTH_DOLBY_PARAM) {
				pr_err("%s: invalid offset %d at idx %d\n",
				__func__, offset, idx);
				return -EINVAL;
			}
			if ((0 == length) || (current_offset + length - 1
				< current_offset) || (current_offset + length
				> TOTAL_LENGTH_DOLBY_PARAM)) {
				pr_err("%s: invalid length %d at idx %d\n",
				__func__, length, idx);
				return -EINVAL;
			}
			dolby_dap_params_length[idx] = length;
			pr_debug("%s: param recvd deviceId=0x%x paramId=0x%x offset=%d length=%d\n",
				__func__, device, param_id, offset, length);
			for (j = 0; j < length; j++) {
				dolby_dap_params_value[
					dolby_dap_params_offset[idx] +
					offset + j]
				= ucontrol->value.integer.value[4+j];
				pr_debug("value[%d]: %ld\n", j,
					ucontrol->value.integer.value[4+j]);
			}
		}
	}

	return rc;
}

int msm_dolby_dap_param_to_get_control_get(struct snd_kcontrol *kcontrol,
					   struct snd_ctl_elem_value *ucontrol)
{
	int rc = 0, i, index;
	char *params_value;
	int *update_params_value;
	uint32_t params_length = DOLBY_MAX_LENGTH_INDIVIDUAL_PARAM *
					sizeof(uint32_t);
	uint32_t param_payload_len =
			DOLBY_PARAM_PAYLOAD_SIZE * sizeof(uint32_t);
	int port_id = dolby_dap_params_get.port_id, copp_idx;

	if (port_id == DOLBY_INVALID_PORT_ID) {
		pr_err("%s, port_id not set, do not query ADM\n", __func__);
		return -EINVAL;
	}
	index = adm_validate_and_get_port_index(port_id);
	if (index < 0) {
		pr_err("%s: Invalid port idx %d port_id %#x\n", __func__, index,
			port_id);
		return -EINVAL;
	}
	copp_idx = dolby_dap_params_states.copp_idx[index];
	if ((copp_idx < 0) || (copp_idx >= MAX_COPPS_PER_PORT)) {
		pr_debug("%s: get params called before copp open.copp_idx:%d\n",
			 __func__, copp_idx);
		return -EINVAL;
	}
	if (dolby_dap_params_get.length > 128 - DOLBY_PARAM_PAYLOAD_SIZE) {
		pr_err("%s: Incorrect parameter length", __func__);
		return -EINVAL;
	}
	params_value = kzalloc(params_length, GFP_KERNEL);
	if (!params_value) {
		pr_err("%s, params memory alloc failed\n", __func__);
		return -ENOMEM;
	}
	if (DOLBY_PARAM_ID_VER == dolby_dap_params_get.param_id) {
		rc = adm_get_params(port_id, copp_idx,
				    DOLBY_BUNDLE_MODULE_ID, DOLBY_PARAM_ID_VER,
				    params_length + param_payload_len,
				    params_value);
	} else {
		for (i = 0; i < MAX_DOLBY_PARAMS; i++)
			if (dolby_dap_params_id[i] ==
				dolby_dap_params_get.param_id)
				break;
		if (i > MAX_DOLBY_PARAMS-1) {
			pr_err("%s: invalid param id to set", __func__);
			rc = -EINVAL;
		} else {
			params_length = (dolby_dap_params_length[i] +
						DOLBY_PARAM_PAYLOAD_SIZE) *
						sizeof(uint32_t);
			rc = adm_get_params(port_id, copp_idx,
					    DOLBY_BUNDLE_MODULE_ID,
					    dolby_dap_params_id[i],
					    params_length + param_payload_len,
					    params_value);
		}
	}
	if (rc) {
		pr_err("%s: get parameters failed rc:%d\n", __func__, rc);
		kfree(params_value);
		return -EINVAL;
	}
	update_params_value = (int *)params_value;
	ucontrol->value.integer.value[0] = dolby_dap_params_get.device_id;
	ucontrol->value.integer.value[1] = dolby_dap_params_get.param_id;
	ucontrol->value.integer.value[2] = dolby_dap_params_get.offset;
	ucontrol->value.integer.value[3] = dolby_dap_params_get.length;

	pr_debug("%s: FROM DSP value[0] 0x%x value[1] %d value[2] 0x%x\n",
			__func__, update_params_value[0],
			update_params_value[1], update_params_value[2]);
	for (i = 0; i < dolby_dap_params_get.length; i++) {
		ucontrol->value.integer.value[DOLBY_PARAM_PAYLOAD_SIZE+i] =
			update_params_value[i];
		pr_debug("value[%d]:%d\n", i, update_params_value[i]);
	}
	pr_debug("%s: Returning param_id=0x%x offset=%d length=%d\n",
			__func__, dolby_dap_params_get.param_id,
			dolby_dap_params_get.offset,
			dolby_dap_params_get.length);
	kfree(params_value);
	return 0;
}

int msm_dolby_dap_param_to_get_control_put(struct snd_kcontrol *kcontrol,
					   struct snd_ctl_elem_value *ucontrol)
{
	int port_id, idx, copp_idx;
	dolby_dap_params_get.device_id = ucontrol->value.integer.value[0];
	port_id = msm_dolby_dap_map_device_to_port_id(
						dolby_dap_params_get.device_id);
	for (idx = 0; idx < AFE_MAX_PORTS; idx++) {
		port_id = dolby_dap_params_states.port_id[idx];
		copp_idx = dolby_dap_params_states.copp_idx[idx];
		if ((copp_idx < 0) ||
		    (copp_idx >= MAX_COPPS_PER_PORT) ||
		    (port_id == DOLBY_INVALID_PORT_ID))
			continue;
		else
			break;
	}
	if (idx == AFE_MAX_PORTS)
		port_id = SLIMBUS_0_RX;
	dolby_dap_params_get.port_id = port_id;
	dolby_dap_params_get.param_id = ucontrol->value.integer.value[1];
	dolby_dap_params_get.offset = ucontrol->value.integer.value[2];
	dolby_dap_params_get.length = ucontrol->value.integer.value[3];
	pr_debug("%s: param_id=0x%x offset=%d length=%d\n", __func__,
		dolby_dap_params_get.param_id, dolby_dap_params_get.offset,
		dolby_dap_params_get.length);
	return 0;
}

int msm_dolby_dap_param_visualizer_control_get(struct snd_kcontrol *kcontrol,
					   struct snd_ctl_elem_value *ucontrol)
{
	uint32_t length = dolby_dap_params_value[DOLBY_PARAM_VCNB_OFFSET];
	char *visualizer_data;
	int i, rc;
	int *update_visualizer_data;
	uint32_t offset, params_length =
		(2*length + DOLBY_VIS_PARAM_HEADER_SIZE)*sizeof(uint32_t);
	uint32_t param_payload_len =
		DOLBY_PARAM_PAYLOAD_SIZE * sizeof(uint32_t);
	int port_id, copp_idx, idx;
	if (length > DOLBY_PARAM_VCNB_MAX_LENGTH || length <= 0) {
		pr_err("%s Incorrect VCNB length", __func__);
		ucontrol->value.integer.value[0] = 0;
		return -EINVAL;
	}
	for (idx = 0; idx < AFE_MAX_PORTS; idx++) {
		port_id = dolby_dap_params_states.port_id[idx];
		copp_idx = dolby_dap_params_states.copp_idx[idx];
		if ((copp_idx < 0) ||
		    (copp_idx >= MAX_COPPS_PER_PORT) ||
		    (port_id == DOLBY_INVALID_PORT_ID))
			continue;
		else
			break;
	}
	if (idx == AFE_MAX_PORTS) {
		
		pr_debug("%s, port_id not set, returning zero data\n", __func__);
		ucontrol->value.integer.value[0] = 2*length;
		for (i = 0; i < 2*length; i++) {
			ucontrol->value.integer.value[1+i] = -192;
		}
		
		return 0;
	}
	visualizer_data = kzalloc(params_length, GFP_KERNEL);
	if (!visualizer_data) {
		pr_err("%s, params memory alloc failed\n", __func__);
		return -ENOMEM;
	}
	offset = 0;
	params_length = length * sizeof(uint32_t);
	rc = adm_get_params(port_id, copp_idx, DOLBY_BUNDLE_MODULE_ID,
			    DOLBY_PARAM_ID_VCBG,
			    params_length + param_payload_len,
			    visualizer_data + offset);
	if (rc) {
		pr_err("%s: get parameters failed\n", __func__);
		kfree(visualizer_data);
		return -EINVAL;
	}

	offset = length * sizeof(uint32_t);
	rc = adm_get_params(port_id, copp_idx, DOLBY_BUNDLE_MODULE_ID,
			    DOLBY_PARAM_ID_VCBE,
			    params_length + param_payload_len,
			    visualizer_data + offset);
	if (rc) {
		pr_err("%s: get parameters failed\n", __func__);
		kfree(visualizer_data);
		return -EINVAL;
	}

	ucontrol->value.integer.value[0] = 2*length;
	pr_debug("%s: visualizer data length %ld\n", __func__,
			ucontrol->value.integer.value[0]);
	update_visualizer_data = (int *)visualizer_data;
	for (i = 0; i < 2*length; i++) {
		ucontrol->value.integer.value[1+i] = update_visualizer_data[i];
		pr_debug("value[%d] %d\n", i, update_visualizer_data[i]);
	}
	kfree(visualizer_data);
	return 0;
}

int msm_dolby_dap_param_visualizer_control_put(struct snd_kcontrol *kcontrol,
					   struct snd_ctl_elem_value *ucontrol)
{
	
	return 0;
}

int msm_dolby_dap_set_bypass_control_get(struct snd_kcontrol *kcontrol,
				       struct snd_ctl_elem_value *ucontrol)
{
	pr_debug("%s bypass %d\n", __func__, dolby_dap_params_states.dap_bypass);
	return dolby_dap_params_states.dap_bypass;
}

int msm_dolby_dap_set_bypass_control_put(struct snd_kcontrol *kcontrol,
					   struct snd_ctl_elem_value *ucontrol)
{
	int bypass = ucontrol->value.integer.value[0];
	int i = 0;

	if (dolby_dap_params_states.dap_bypass == bypass)
		return 0;

	dolby_dap_params_states.dap_bypass = bypass;

	for (i = 0 ; i < AFE_MAX_PORTS ; i++) {
		if ((dolby_dap_params_states.port_open_count[i] > 0)) {
			msm_dolby_dap_handle_hard_bypass(
				dolby_dap_params_states.port_id[i],
				dolby_dap_params_states.copp_idx[i],
				true, true);
		}
	}
	pr_debug("%s bypass %d\n", __func__, bypass);
	return 0;
}

int msm_dolby_dap_endpoint_control_get(struct snd_kcontrol *kcontrol,
				       struct snd_ctl_elem_value *ucontrol)
{
	/* not used while setting the endpoint */
	return 0;
}

int msm_dolby_dap_endpoint_control_put(struct snd_kcontrol *kcontrol,
				       struct snd_ctl_elem_value *ucontrol)
{
	int device = ucontrol->value.integer.value[0];
	dolby_dap_params_states.device = device;
	return 0;
}

int msm_dolby_dap_security_control_get(struct snd_kcontrol *kcontrol,
				       struct snd_ctl_elem_value *ucontrol)
{
	/* not used while setting the manfr id*/
	return 0;
}

int msm_dolby_dap_security_control_put(struct snd_kcontrol *kcontrol,
				       struct snd_ctl_elem_value *ucontrol)
{
	int manufacturer_id = ucontrol->value.integer.value[0];
	core_set_dolby_manufacturer_id(manufacturer_id);
	return 0;
}

int msm_dolby_dap_license_control_get(struct snd_kcontrol *kcontrol,
				struct snd_ctl_elem_value *ucontrol)
{
	ucontrol->value.integer.value[0] =
			core_get_license_status(DOLBY_DS1_LICENSE_ID);
	return 0;
}

int msm_dolby_dap_license_control_put(struct snd_kcontrol *kcontrol,
				struct snd_ctl_elem_value *ucontrol)
{
	return core_set_license(ucontrol->value.integer.value[0],
						DOLBY_DS1_LICENSE_ID);
}

static const struct snd_kcontrol_new dolby_license_controls[] = {
	SOC_SINGLE_MULTI_EXT("DS1 License", SND_SOC_NOPM, 0,
	0xFFFFFFFF, 0, 1, msm_dolby_dap_license_control_get,
	msm_dolby_dap_license_control_put),
};

static const struct snd_kcontrol_new dolby_security_controls[] = {
	SOC_SINGLE_MULTI_EXT("DS1 Security", SND_SOC_NOPM, 0,
	0xFFFFFFFF, 0, 1, msm_dolby_dap_security_control_get,
	msm_dolby_dap_security_control_put),
};

static const struct snd_kcontrol_new dolby_dap_param_to_set_controls[] = {
	SOC_SINGLE_MULTI_EXT("DS1 DAP Set Param", SND_SOC_NOPM, 0, 0xFFFFFFFF,
	0, 128, msm_dolby_dap_param_to_set_control_get,
	msm_dolby_dap_param_to_set_control_put),
};

static const struct snd_kcontrol_new dolby_dap_param_to_get_controls[] = {
	SOC_SINGLE_MULTI_EXT("DS1 DAP Get Param", SND_SOC_NOPM, 0, 0xFFFFFFFF,
	0, 128, msm_dolby_dap_param_to_get_control_get,
	msm_dolby_dap_param_to_get_control_put),
};

static const struct snd_kcontrol_new dolby_dap_param_visualizer_controls[] = {
	SOC_SINGLE_MULTI_EXT("DS1 DAP Get Visualizer", SND_SOC_NOPM, 0,
	0xFFFFFFFF, 0, 41, msm_dolby_dap_param_visualizer_control_get,
	msm_dolby_dap_param_visualizer_control_put),
};

static const struct snd_kcontrol_new dolby_dap_set_bypass_controls[] = {
	SOC_SINGLE_MULTI_EXT("DS1 Set Bypass", SND_SOC_NOPM, 0,
	0xFFFFFFFF, 0, 1, msm_dolby_dap_set_bypass_control_get,
	msm_dolby_dap_set_bypass_control_put),
};

static const struct snd_kcontrol_new dolby_dap_param_end_point_controls[] = {
	SOC_SINGLE_MULTI_EXT("DS1 DAP Endpoint", SND_SOC_NOPM, 0,
	0xFFFFFFFF, 0, 1, msm_dolby_dap_endpoint_control_get,
	msm_dolby_dap_endpoint_control_put),
};

void msm_dolby_dap_add_controls(struct snd_soc_platform *platform)
{
	snd_soc_add_platform_controls(platform,
				dolby_license_controls,
			ARRAY_SIZE(dolby_license_controls));

	snd_soc_add_platform_controls(platform,
				dolby_security_controls,
			ARRAY_SIZE(dolby_security_controls));

	snd_soc_add_platform_controls(platform,
				dolby_dap_param_to_set_controls,
			ARRAY_SIZE(dolby_dap_param_to_set_controls));

	snd_soc_add_platform_controls(platform,
				dolby_dap_param_to_get_controls,
			ARRAY_SIZE(dolby_dap_param_to_get_controls));

	snd_soc_add_platform_controls(platform,
				dolby_dap_param_visualizer_controls,
			ARRAY_SIZE(dolby_dap_param_visualizer_controls));

	snd_soc_add_platform_controls(platform,
				dolby_dap_set_bypass_controls,
			ARRAY_SIZE(dolby_dap_set_bypass_controls));

	snd_soc_add_platform_controls(platform,
				dolby_dap_param_end_point_controls,
			ARRAY_SIZE(dolby_dap_param_end_point_controls));
}<|MERGE_RESOLUTION|>--- conflicted
+++ resolved
@@ -18,7 +18,10 @@
 
 #include "msm-dolby-dap-config.h"
 
-<<<<<<< HEAD
+#ifndef DOLBY_PARAM_VCNB_MAX_LENGTH
+#define DOLBY_PARAM_VCNB_MAX_LENGTH 40
+#endif
+
 #define DS1_MODULE_ID                   0x00010775
 
 #define DOLBY_SOFT_VOLUME_PERIOD	40
@@ -42,13 +45,6 @@
 	MODULE_ENABLE,
 };
 
-=======
-#ifndef DOLBY_PARAM_VCNB_MAX_LENGTH
-#define DOLBY_PARAM_VCNB_MAX_LENGTH 40
-#endif
-
-/* dolby endp based parameters */
->>>>>>> 27228629
 struct dolby_dap_endp_params_s {
 	int device;
 	int device_ch_caps;
