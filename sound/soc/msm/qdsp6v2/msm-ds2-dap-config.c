<<<<<<< HEAD
/* Copyright (c) 2013-2016, The Linux Foundation. All rights reserved.
=======
/* Copyright (c) 2013-2017, The Linux Foundation. All rights reserved.
>>>>>>> 27228629
* This program is free software; you can redistribute it and/or modify
* it under the terms of the GNU General Public License version 2 and
* only version 2 as published by the Free Software Foundation.
*
* This program is distributed in the hope that it will be useful,
* but WITHOUT ANY WARRANTY; without even the implied warranty of
* MERCHANTABILITY or FITNESS FOR A PARTICULAR PURPOSE.  See the
* GNU General Public License for more details.
*/

#include <linux/err.h>
#include <linux/module.h>
#include <linux/bitops.h>
#include <sound/control.h>
#include <sound/q6adm-v2.h>

#include "msm-ds2-dap-config.h"
#include "msm-pcm-routing-v2.h"
#include <sound/q6core.h>


#ifdef CONFIG_DOLBY_DS2

/* ramp up/down for 30ms    */
#define DOLBY_SOFT_VOLUME_PERIOD	40
/* Step value 0ms or 0us */
#define DOLBY_SOFT_VOLUME_STEP		1000
#define DOLBY_ADDITIONAL_RAMP_WAIT	10
#define SOFT_VOLUME_PARAM_SIZE		3
#define PARAM_PAYLOAD_SIZE		3

enum {
	DOLBY_SOFT_VOLUME_CURVE_LINEAR = 0,
	DOLBY_SOFT_VOLUME_CURVE_EXP,
	DOLBY_SOFT_VOLUME_CURVE_LOG,
};

#define VOLUME_ZERO_GAIN     0x0
#define VOLUME_UNITY_GAIN    0x2000
/* Wait time for module enable/disble */
#define DOLBY_MODULE_ENABLE_PERIOD     50

/* DOLBY device definitions end */
enum {
	DOLBY_OFF_CACHE = 0,
	DOLBY_SPEAKER_CACHE,
	DOLBY_HEADPHONE_CACHE,
	DOLBY_HDMI_CACHE,
	DOLBY_WFD_CACHE,
	DOLBY_FM_CACHE,
	DOLBY_MAX_CACHE,
};

enum {
	DAP_SOFT_BYPASS = 0,
	DAP_HARD_BYPASS,
};

enum {
	MODULE_DISABLE = 0,
	MODULE_ENABLE,
};
/* dolby param ids to/from dsp */
static uint32_t	ds2_dap_params_id[MAX_DS2_PARAMS] = {
	DOLBY_PARAM_ID_VDHE, DOLBY_PARAM_ID_VSPE, DOLBY_PARAM_ID_DSSF,
	DOLBY_PARAM_ID_DVLI, DOLBY_PARAM_ID_DVLO, DOLBY_PARAM_ID_DVLE,
	DOLBY_PARAM_ID_DVMC, DOLBY_PARAM_ID_DVME, DOLBY_PARAM_ID_IENB,
	DOLBY_PARAM_ID_IEBF, DOLBY_PARAM_ID_IEON, DOLBY_PARAM_ID_DEON,
	DOLBY_PARAM_ID_NGON, DOLBY_PARAM_ID_GEON, DOLBY_PARAM_ID_GENB,
	DOLBY_PARAM_ID_GEBF, DOLBY_PARAM_ID_AONB, DOLBY_PARAM_ID_AOBF,
	DOLBY_PARAM_ID_AOBG, DOLBY_PARAM_ID_AOON, DOLBY_PARAM_ID_ARNB,
	DOLBY_PARAM_ID_ARBF, DOLBY_PARAM_ID_PLB,  DOLBY_PARAM_ID_PLMD,
	DOLBY_PARAM_ID_DHSB, DOLBY_PARAM_ID_DHRG, DOLBY_PARAM_ID_DSSB,
	DOLBY_PARAM_ID_DSSA, DOLBY_PARAM_ID_DVLA, DOLBY_PARAM_ID_IEBT,
	DOLBY_PARAM_ID_IEA,  DOLBY_PARAM_ID_DEA,  DOLBY_PARAM_ID_DED,
	DOLBY_PARAM_ID_GEBG, DOLBY_PARAM_ID_AOCC, DOLBY_PARAM_ID_ARBI,
	DOLBY_PARAM_ID_ARBL, DOLBY_PARAM_ID_ARBH, DOLBY_PARAM_ID_AROD,
	DOLBY_PARAM_ID_ARTP, DOLBY_PARAM_ID_VMON, DOLBY_PARAM_ID_VMB,
	DOLBY_PARAM_ID_VCNB, DOLBY_PARAM_ID_VCBF, DOLBY_PARAM_ID_PREG,
	DOLBY_PARAM_ID_VEN,  DOLBY_PARAM_ID_PSTG, DOLBY_PARAM_ID_INIT_ENDP,
};

/* modifed state:	0x00000000 - Not updated
*			> 0x00000000 && < 0x00010000
*				Updated and not commited to DSP
*			0x00010001 - Updated and commited to DSP
*			> 0x00010001 - Modified the commited value
*/
/* param offset */
static uint32_t	ds2_dap_params_offset[MAX_DS2_PARAMS] = {
	DOLBY_PARAM_VDHE_OFFSET, DOLBY_PARAM_VSPE_OFFSET,
	DOLBY_PARAM_DSSF_OFFSET, DOLBY_PARAM_DVLI_OFFSET,
	DOLBY_PARAM_DVLO_OFFSET, DOLBY_PARAM_DVLE_OFFSET,
	DOLBY_PARAM_DVMC_OFFSET, DOLBY_PARAM_DVME_OFFSET,
	DOLBY_PARAM_IENB_OFFSET, DOLBY_PARAM_IEBF_OFFSET,
	DOLBY_PARAM_IEON_OFFSET, DOLBY_PARAM_DEON_OFFSET,
	DOLBY_PARAM_NGON_OFFSET, DOLBY_PARAM_GEON_OFFSET,
	DOLBY_PARAM_GENB_OFFSET, DOLBY_PARAM_GEBF_OFFSET,
	DOLBY_PARAM_AONB_OFFSET, DOLBY_PARAM_AOBF_OFFSET,
	DOLBY_PARAM_AOBG_OFFSET, DOLBY_PARAM_AOON_OFFSET,
	DOLBY_PARAM_ARNB_OFFSET, DOLBY_PARAM_ARBF_OFFSET,
	DOLBY_PARAM_PLB_OFFSET,  DOLBY_PARAM_PLMD_OFFSET,
	DOLBY_PARAM_DHSB_OFFSET, DOLBY_PARAM_DHRG_OFFSET,
	DOLBY_PARAM_DSSB_OFFSET, DOLBY_PARAM_DSSA_OFFSET,
	DOLBY_PARAM_DVLA_OFFSET, DOLBY_PARAM_IEBT_OFFSET,
	DOLBY_PARAM_IEA_OFFSET,  DOLBY_PARAM_DEA_OFFSET,
	DOLBY_PARAM_DED_OFFSET,  DOLBY_PARAM_GEBG_OFFSET,
	DOLBY_PARAM_AOCC_OFFSET, DOLBY_PARAM_ARBI_OFFSET,
	DOLBY_PARAM_ARBL_OFFSET, DOLBY_PARAM_ARBH_OFFSET,
	DOLBY_PARAM_AROD_OFFSET, DOLBY_PARAM_ARTP_OFFSET,
	DOLBY_PARAM_VMON_OFFSET, DOLBY_PARAM_VMB_OFFSET,
	DOLBY_PARAM_VCNB_OFFSET, DOLBY_PARAM_VCBF_OFFSET,
	DOLBY_PARAM_PREG_OFFSET, DOLBY_PARAM_VEN_OFFSET,
	DOLBY_PARAM_PSTG_OFFSET, DOLBY_PARAM_INT_ENDP_OFFSET,
};
/* param_length */
static uint32_t	ds2_dap_params_length[MAX_DS2_PARAMS] = {
	DOLBY_PARAM_VDHE_LENGTH, DOLBY_PARAM_VSPE_LENGTH,
	DOLBY_PARAM_DSSF_LENGTH, DOLBY_PARAM_DVLI_LENGTH,
	DOLBY_PARAM_DVLO_LENGTH, DOLBY_PARAM_DVLE_LENGTH,
	DOLBY_PARAM_DVMC_LENGTH, DOLBY_PARAM_DVME_LENGTH,
	DOLBY_PARAM_IENB_LENGTH, DOLBY_PARAM_IEBF_LENGTH,
	DOLBY_PARAM_IEON_LENGTH, DOLBY_PARAM_DEON_LENGTH,
	DOLBY_PARAM_NGON_LENGTH, DOLBY_PARAM_GEON_LENGTH,
	DOLBY_PARAM_GENB_LENGTH, DOLBY_PARAM_GEBF_LENGTH,
	DOLBY_PARAM_AONB_LENGTH, DOLBY_PARAM_AOBF_LENGTH,
	DOLBY_PARAM_AOBG_LENGTH, DOLBY_PARAM_AOON_LENGTH,
	DOLBY_PARAM_ARNB_LENGTH, DOLBY_PARAM_ARBF_LENGTH,
	DOLBY_PARAM_PLB_LENGTH,  DOLBY_PARAM_PLMD_LENGTH,
	DOLBY_PARAM_DHSB_LENGTH, DOLBY_PARAM_DHRG_LENGTH,
	DOLBY_PARAM_DSSB_LENGTH, DOLBY_PARAM_DSSA_LENGTH,
	DOLBY_PARAM_DVLA_LENGTH, DOLBY_PARAM_IEBT_LENGTH,
	DOLBY_PARAM_IEA_LENGTH,  DOLBY_PARAM_DEA_LENGTH,
	DOLBY_PARAM_DED_LENGTH,  DOLBY_PARAM_GEBG_LENGTH,
	DOLBY_PARAM_AOCC_LENGTH, DOLBY_PARAM_ARBI_LENGTH,
	DOLBY_PARAM_ARBL_LENGTH, DOLBY_PARAM_ARBH_LENGTH,
	DOLBY_PARAM_AROD_LENGTH, DOLBY_PARAM_ARTP_LENGTH,
	DOLBY_PARAM_VMON_LENGTH, DOLBY_PARAM_VMB_LENGTH,
	DOLBY_PARAM_VCNB_LENGTH, DOLBY_PARAM_VCBF_LENGTH,
	DOLBY_PARAM_PREG_LENGTH, DOLBY_PARAM_VEN_LENGTH,
	DOLBY_PARAM_PSTG_LENGTH, DOLBY_PARAM_INT_ENDP_LENGTH,
};

struct ds2_dap_params_s {
	int32_t params_val[TOTAL_LENGTH_DS2_PARAM];
	int32_t dap_params_modified[MAX_DS2_PARAMS];
};

struct audio_rx_cal_data {
	char aud_proc_data[AUD_PROC_BLOCK_SIZE];
	int32_t  aud_proc_size;
	char aud_vol_data[AUD_VOL_BLOCK_SIZE];
	int32_t aud_vol_size;
};

static struct ds2_dap_params_s ds2_dap_params[DOLBY_MAX_CACHE];

struct ds2_device_mapping {
	int32_t device_id; /* audio_out_... */
	int port_id; /* afe port. constant for a target variant. routing-v2*/
	/*Only one Dolby COPP  for a specific port*/
	int copp_idx; /* idx for the copp port on which ds2 is active */
	int cache_dev; /* idx to a shared parameter array dependent on device*/
	uint32_t stream_ref_count;
	bool active;
	void *cal_data;
};

static struct ds2_device_mapping dev_map[DS2_DEVICES_ALL];

struct ds2_dap_params_states_s {
	bool use_cache;
	bool dap_bypass;
	bool dap_bypass_type;
	bool node_opened;
	int32_t  device;
	bool custom_stereo_onoff;
};

static struct ds2_dap_params_states_s ds2_dap_params_states = {true, false,
				false, DEVICE_NONE};

static int all_supported_devices = EARPIECE|SPEAKER|WIRED_HEADSET|
			WIRED_HEADPHONE|BLUETOOTH_SCO|AUX_DIGITAL|
			ANLG_DOCK_HEADSET|DGTL_DOCK_HEADSET|
			REMOTE_SUBMIX|ANC_HEADSET|ANC_HEADPHONE|
			PROXY|FM|FM_TX|DEVICE_NONE|
			BLUETOOTH_SCO_HEADSET|BLUETOOTH_SCO_CARKIT;


static void msm_ds2_dap_check_and_update_ramp_wait(int port_id, int copp_idx,
						   int *ramp_wait)
{

	int32_t *update_params_value = NULL;
	uint32_t params_length = SOFT_VOLUME_PARAM_SIZE * sizeof(uint32_t);
	uint32_t param_payload_len = PARAM_PAYLOAD_SIZE * sizeof(uint32_t);
	int rc = 0;

	update_params_value = kzalloc(params_length, GFP_KERNEL);
	if (!update_params_value) {
		pr_err("%s: params memory alloc failed\n", __func__);
		goto end;
	}
	rc = adm_get_params(port_id, copp_idx,
			    AUDPROC_MODULE_ID_VOL_CTRL,
			    AUDPROC_PARAM_ID_SOFT_VOL_STEPPING_PARAMETERS,
			    params_length + param_payload_len,
			    (char *) update_params_value);
	if (rc == 0) {
		pr_debug("%s: params_value [0x%x, 0x%x, 0x%x]\n",
			__func__, update_params_value[0],
			update_params_value[1],
			update_params_value[2]);
		*ramp_wait = update_params_value[0];
	}
end:
	kfree(update_params_value);
	/*
	 * No error returned as we do not need to error out from dap on/dap
	 * bypass. The default ramp parameter will be used to wait during
	 * ramp down.
	 */
	return;
}

static int msm_ds2_dap_set_vspe_vdhe(int dev_map_idx,
				     bool is_custom_stereo_enabled)
{
	int32_t *update_params_value = NULL;
	int32_t *param_val = NULL;
	int idx, i, j, rc = 0, cdev;
	uint32_t params_length = (TOTAL_LENGTH_DOLBY_PARAM +
				2 * DOLBY_PARAM_PAYLOAD_SIZE) *
				sizeof(uint32_t);

	if (dev_map_idx < 0 || dev_map_idx >= DS2_DEVICES_ALL) {
		pr_err("%s: invalid dev map index %d\n", __func__, dev_map_idx);
		rc = -EINVAL;
		goto end;
	}

	if (dev_map[dev_map_idx].port_id == DOLBY_INVALID_PORT_ID) {
		pr_err("%s: Invalid port id\n", __func__);
		rc = -EINVAL;
		goto end;
	}

	if ((dev_map[dev_map_idx].copp_idx < 0) ||
		(dev_map[dev_map_idx].copp_idx >= MAX_COPPS_PER_PORT)) {
		pr_err("%s: Invalid copp_idx\n", __func__);
		rc = -EINVAL;
		goto end;
	}

	if ((dev_map[dev_map_idx].port_id != SLIMBUS_0_RX) &&
	     (dev_map[dev_map_idx].port_id != RT_PROXY_PORT_001_RX)) {
		pr_debug("%s:No Custom stereo for port:0x%x\n",
			 __func__, dev_map[dev_map_idx].port_id);
		goto end;
	}

	update_params_value = kzalloc(params_length, GFP_KERNEL);
	if (!update_params_value) {
		pr_err("%s: params memory alloc failed\n", __func__);
		rc = -ENOMEM;
		goto end;
	}
	params_length = 0;
	param_val = update_params_value;
	cdev = dev_map[dev_map_idx].cache_dev;
	/* for VDHE and VSPE DAP params at index 0 and 1 in table */
	for (i = 0; i < 2; i++) {
		*update_params_value++ = DOLBY_BUNDLE_MODULE_ID;
		*update_params_value++ = ds2_dap_params_id[i];
		*update_params_value++ = ds2_dap_params_length[i] *
					sizeof(uint32_t);
		idx = ds2_dap_params_offset[i];
		for (j = 0; j < ds2_dap_params_length[i]; j++) {
			if (is_custom_stereo_enabled)
				*update_params_value++ = 0;
			else
				*update_params_value++ =
					ds2_dap_params[cdev].params_val[idx+j];
		}
		params_length += (DOLBY_PARAM_PAYLOAD_SIZE +
				  ds2_dap_params_length[i]) *
				  sizeof(uint32_t);
	}

	pr_debug("%s: valid param length: %d\n", __func__, params_length);
	if (params_length) {
		rc = adm_dolby_dap_send_params(dev_map[dev_map_idx].port_id,
					       dev_map[dev_map_idx].copp_idx,
					       (char *)param_val,
					       params_length);
		if (rc) {
			pr_err("%s: send vdhe/vspe params failed with rc=%d\n",
				__func__, rc);
			rc = -EINVAL;
			goto end;
		}
	}
end:
	kfree(param_val);
	return rc;
}

int qti_set_custom_stereo_on(int port_id, int copp_idx,
			     bool is_custom_stereo_on)
{

	uint16_t op_FL_ip_FL_weight;
	uint16_t op_FL_ip_FR_weight;
	uint16_t op_FR_ip_FL_weight;
	uint16_t op_FR_ip_FR_weight;

	int32_t *update_params_value32 = NULL, rc = 0;
	int32_t *param_val = NULL;
	int16_t *update_params_value16 = 0;
	uint32_t params_length_bytes = CUSTOM_STEREO_PAYLOAD_SIZE *
				       sizeof(uint32_t);
	uint32_t avail_length = params_length_bytes;

	if ((port_id != SLIMBUS_0_RX) &&
	     (port_id != RT_PROXY_PORT_001_RX)) {
		pr_debug("%s:No Custom stereo for port:0x%x\n",
			 __func__, port_id);
		goto skip_send_cmd;
	}

	pr_debug("%s: port 0x%x, copp_idx %d, is_custom_stereo_on %d\n",
		 __func__, port_id, copp_idx, is_custom_stereo_on);
	if (is_custom_stereo_on) {
		op_FL_ip_FL_weight =
			Q14_GAIN_ZERO_POINT_FIVE;
		op_FL_ip_FR_weight =
			Q14_GAIN_ZERO_POINT_FIVE;
		op_FR_ip_FL_weight =
			Q14_GAIN_ZERO_POINT_FIVE;
		op_FR_ip_FR_weight =
			Q14_GAIN_ZERO_POINT_FIVE;
	} else {
		op_FL_ip_FL_weight = Q14_GAIN_UNITY;
		op_FL_ip_FR_weight = 0;
		op_FR_ip_FL_weight = 0;
		op_FR_ip_FR_weight = Q14_GAIN_UNITY;
	}

	update_params_value32 = kzalloc(params_length_bytes, GFP_KERNEL);
	if (!update_params_value32) {
		pr_err("%s, params memory alloc failed\n", __func__);
		rc = -ENOMEM;
		goto skip_send_cmd;
	}
	param_val = update_params_value32;
	if (avail_length < 2 * sizeof(uint32_t))
		goto skip_send_cmd;
	*update_params_value32++ = MTMX_MODULE_ID_DEFAULT_CHMIXER;
	*update_params_value32++ = DEFAULT_CHMIXER_PARAM_ID_COEFF;
	avail_length = avail_length - (2 * sizeof(uint32_t));

	update_params_value16 = (int16_t *)update_params_value32;
	if (avail_length < 10 * sizeof(uint16_t))
		goto skip_send_cmd;
	*update_params_value16++ = CUSTOM_STEREO_CMD_PARAM_SIZE;
	/* for alignment only*/
	*update_params_value16++ = 0;
	/* index is 32-bit param in little endian*/
	*update_params_value16++ = CUSTOM_STEREO_INDEX_PARAM;
	*update_params_value16++ = 0;
	/* for stereo mixing num out ch*/
	*update_params_value16++ = CUSTOM_STEREO_NUM_OUT_CH;
	/* for stereo mixing num in ch*/
	*update_params_value16++ = CUSTOM_STEREO_NUM_IN_CH;

	/* Out ch map FL/FR*/
	*update_params_value16++ = PCM_CHANNEL_FL;
	*update_params_value16++ = PCM_CHANNEL_FR;

	/* In ch map FL/FR*/
	*update_params_value16++ = PCM_CHANNEL_FL;
	*update_params_value16++ = PCM_CHANNEL_FR;
	avail_length = avail_length - (10 * sizeof(uint16_t));
	/* weighting coefficients as name suggests,
	mixing will be done according to these coefficients*/
	if (avail_length < 4 * sizeof(uint16_t))
		goto skip_send_cmd;
	*update_params_value16++ = op_FL_ip_FL_weight;
	*update_params_value16++ = op_FL_ip_FR_weight;
	*update_params_value16++ = op_FR_ip_FL_weight;
	*update_params_value16++ = op_FR_ip_FR_weight;
	avail_length = avail_length - (4 * sizeof(uint16_t));
	if (params_length_bytes != 0) {
		rc = adm_dolby_dap_send_params(port_id, copp_idx,
				(char *)param_val,
				params_length_bytes);
		if (rc) {
			pr_err("%s: send params failed rc=%d\n", __func__, rc);
			rc = -EINVAL;
			goto skip_send_cmd;
		}
	}
	kfree(param_val);
	return 0;
skip_send_cmd:
		pr_err("%s: insufficient memory, send cmd failed\n",
			__func__);
		kfree(param_val);
		return rc;
}
static int dap_set_custom_stereo_onoff(int dev_map_idx,
					bool is_custom_stereo_enabled)
{

	int32_t *update_params_value = NULL, rc = 0;
	int32_t *param_val = NULL;
	uint32_t params_length_bytes = (TOTAL_LENGTH_DOLBY_PARAM +
				DOLBY_PARAM_PAYLOAD_SIZE) * sizeof(uint32_t);
	if ((dev_map[dev_map_idx].port_id != SLIMBUS_0_RX) &&
	     (dev_map[dev_map_idx].port_id != RT_PROXY_PORT_001_RX)) {
		pr_debug("%s:No Custom stereo for port:0x%x\n",
			 __func__, dev_map[dev_map_idx].port_id);
		goto end;
	}

	if ((dev_map[dev_map_idx].copp_idx < 0) ||
		(dev_map[dev_map_idx].copp_idx >= MAX_COPPS_PER_PORT)) {
		rc = -EINVAL;
		goto end;
	}

	/* DAP custom stereo */
	msm_ds2_dap_set_vspe_vdhe(dev_map_idx,
				  is_custom_stereo_enabled);
	update_params_value = kzalloc(params_length_bytes, GFP_KERNEL);
	if (!update_params_value) {
		pr_err("%s: params memory alloc failed\n", __func__);
		rc = -ENOMEM;
		goto end;
	}
	params_length_bytes = 0;
	param_val = update_params_value;
	*update_params_value++ = DOLBY_BUNDLE_MODULE_ID;
	*update_params_value++ = DOLBY_ENABLE_CUSTOM_STEREO;
	*update_params_value++ = sizeof(uint32_t);
	if (is_custom_stereo_enabled)
		*update_params_value++ = 1;
	else
		*update_params_value++ = 0;
	params_length_bytes += (DOLBY_PARAM_PAYLOAD_SIZE + 1) *
				sizeof(uint32_t);
	pr_debug("%s: valid param length: %d\n", __func__, params_length_bytes);
	if (params_length_bytes) {
		rc = adm_dolby_dap_send_params(dev_map[dev_map_idx].port_id,
					       dev_map[dev_map_idx].copp_idx,
					       (char *)param_val,
					       params_length_bytes);
		if (rc) {
			pr_err("%s: custom stereo param failed with rc=%d\n",
				__func__, rc);
			rc = -EINVAL;
			goto end;
		}
	}
end:
	kfree(param_val);
	return rc;

}


static int set_custom_stereo_onoff(int dev_map_idx,
					bool is_custom_stereo_enabled)
{
	int rc = 0;
	pr_debug("%s: map index %d, custom stereo %d\n", __func__, dev_map_idx,
		 is_custom_stereo_enabled);

	if (dev_map_idx < 0 || dev_map_idx >= DS2_DEVICES_ALL) {
		pr_err("%s: invalid dev map index %d\n", __func__, dev_map_idx);
		rc = -EINVAL;
		goto end;
	}

	if (dev_map[dev_map_idx].port_id == DOLBY_INVALID_PORT_ID) {
		pr_err("%s: invalid port id\n", __func__);
		rc = -EINVAL;
		goto end;
	}

	if ((dev_map[dev_map_idx].copp_idx < 0) ||
		(dev_map[dev_map_idx].copp_idx >= MAX_COPPS_PER_PORT)) {
		pr_err("%s: invalid copp idx\n", __func__);
		rc = -EINVAL;
		goto end;
	}

	if (ds2_dap_params_states.dap_bypass == true &&
		ds2_dap_params_states.dap_bypass_type == DAP_HARD_BYPASS) {

		rc = qti_set_custom_stereo_on(dev_map[dev_map_idx].port_id,
					      dev_map[dev_map_idx].copp_idx,
					      is_custom_stereo_enabled);
		if (rc < 0) {
			pr_err("%s:qti_set_custom_stereo_on_copp failed C.S %d",
				__func__, is_custom_stereo_enabled);
		}
		goto end;

	}

	if (ds2_dap_params_states.dap_bypass == false) {
		rc = dap_set_custom_stereo_onoff(dev_map_idx,
						 is_custom_stereo_enabled);
		if (rc < 0) {
			pr_err("%s:qti_set_custom_stereo_on_copp failed C.S %d",
				__func__, is_custom_stereo_enabled);
		}
		goto end;
	}
end:
	return rc;
}

static int msm_ds2_dap_alloc_and_store_cal_data(int dev_map_idx, int path,
					    int perf_mode)
{
	int rc = 0;
	struct audio_rx_cal_data *aud_cal_data;
	pr_debug("%s: path %d, perf_mode %d, dev_map_idx %d\n",
		__func__, path, perf_mode, dev_map_idx);

	if (dev_map_idx < 0 || dev_map_idx >= DS2_DEVICES_ALL) {
		pr_err("%s: invalid dev map index %d\n", __func__, dev_map_idx);
		rc = -EINVAL;
		goto end;
	}

	aud_cal_data = kzalloc(sizeof(struct audio_rx_cal_data), GFP_KERNEL);
	if (!aud_cal_data) {
		pr_err("%s, param memory alloc failed\n", __func__);
		rc = -ENOMEM;
		goto end;
	}

	rc = adm_store_cal_data(dev_map[dev_map_idx].port_id,
				dev_map[dev_map_idx].copp_idx, path, perf_mode,
				ADM_AUDPROC_CAL, aud_cal_data->aud_proc_data,
				&aud_cal_data->aud_proc_size);
	if (rc < 0) {
		pr_err("%s: store cal data err %d\n", __func__, rc);
		kfree(aud_cal_data);
		goto end;
	}

	rc = adm_store_cal_data(dev_map[dev_map_idx].port_id,
				dev_map[dev_map_idx].copp_idx, path, perf_mode,
				ADM_AUDVOL_CAL, aud_cal_data->aud_vol_data,
				&aud_cal_data->aud_vol_size);
	if (rc < 0) {
		pr_err("%s: store cal data err %d\n", __func__, rc);
		kfree(aud_cal_data);
		goto end;
	}

	dev_map[dev_map_idx].cal_data = (void *)aud_cal_data;

end:
	pr_debug("%s: ret %d\n", __func__, rc);
	return rc;
}

static int msm_ds2_dap_free_cal_data(int dev_map_idx)
{
	int rc = 0;
	struct audio_rx_cal_data *aud_cal_data;

	pr_debug("%s: dev_map_idx %d\n", __func__, dev_map_idx);
	if (dev_map_idx < 0 || dev_map_idx >= DS2_DEVICES_ALL) {
		pr_err("%s: invalid dev map index %d\n", __func__, dev_map_idx);
		rc = -EINVAL;
		goto end;
	}
	aud_cal_data = (struct audio_rx_cal_data *)
				dev_map[dev_map_idx].cal_data;
	kfree(aud_cal_data);
	dev_map[dev_map_idx].cal_data = NULL;

end:
	return rc;
}

static int msm_ds2_dap_send_cal_data(int dev_map_idx)
{
	int rc = 0;
	struct audio_rx_cal_data *aud_cal_data = NULL;

	pr_debug("%s: devmap index %d\n", __func__, dev_map_idx);
	if (dev_map_idx < 0 || dev_map_idx >= DS2_DEVICES_ALL) {
		pr_err("%s: invalid dev map index %d\n", __func__, dev_map_idx);
		rc = -EINVAL;
		goto end;
	}

	if (dev_map[dev_map_idx].cal_data == NULL) {
		pr_err("%s: No valid calibration data stored for idx %d\n",
			__func__, dev_map_idx);
		rc = -EINVAL;
		goto end;
	}

	/* send aud proc cal */
	aud_cal_data = (struct audio_rx_cal_data *)
				dev_map[dev_map_idx].cal_data;
	rc = adm_send_calibration(dev_map[dev_map_idx].port_id,
				  dev_map[dev_map_idx].copp_idx,
				  ADM_PATH_PLAYBACK, 0,
				  ADM_AUDPROC_CAL,
				  aud_cal_data->aud_proc_data,
				  aud_cal_data->aud_proc_size);
	if (rc < 0) {
		pr_err("%s: adm_send_calibration failed %d\n", __func__, rc);
		goto end;
	}

	/* send aud volume cal*/
	rc = adm_send_calibration(dev_map[dev_map_idx].port_id,
				  dev_map[dev_map_idx].copp_idx,
				  ADM_PATH_PLAYBACK, 0,
				  ADM_AUDVOL_CAL,
				  aud_cal_data->aud_vol_data,
				  aud_cal_data->aud_vol_size);
	if (rc < 0)
		pr_err("%s: adm_send_calibration failed %d\n", __func__, rc);
end:
	pr_debug("%s: return  %d\n", __func__, rc);
	return rc;
}

static inline int msm_ds2_dap_can_enable_module(int32_t module_id)
{
	if (module_id == MTMX_MODULE_ID_DEFAULT_CHMIXER ||
		module_id == AUDPROC_MODULE_ID_RESAMPLER ||
		module_id == AUDPROC_MODULE_ID_VOL_CTRL) {
		return false;
	}
	return true;
}

static int msm_ds2_dap_init_modules_in_topology(int dev_map_idx)
{
	int rc = 0, i = 0, port_id, copp_idx;
	/* Account for 32 bit interger allocation */
	int32_t param_sz = (ADM_GET_TOPO_MODULE_LIST_LENGTH / sizeof(uint32_t));
	int32_t *update_param_val = NULL;

	if (dev_map_idx < 0 || dev_map_idx >= DS2_DEVICES_ALL) {
		pr_err("%s: invalid dev map index %d\n", __func__, dev_map_idx);
		rc = -EINVAL;
		goto end;
	}

	port_id = dev_map[dev_map_idx].port_id;
	copp_idx = dev_map[dev_map_idx].copp_idx;
	pr_debug("%s: port_id 0x%x copp_idx %d\n", __func__, port_id, copp_idx);
	update_param_val = kzalloc(ADM_GET_TOPO_MODULE_LIST_LENGTH, GFP_KERNEL);
	if (!update_param_val) {
		pr_err("%s, param memory alloc failed\n", __func__);
		rc = -ENOMEM;
		goto end;
	}

	if (!ds2_dap_params_states.dap_bypass) {
		/* get modules from dsp */
		rc = adm_get_pp_topo_module_list(port_id, copp_idx,
			ADM_GET_TOPO_MODULE_LIST_LENGTH,
			(char *)update_param_val);
		if (rc < 0) {
			pr_err("%s:topo list port %d, err %d,copp_idx %d\n",
				__func__, port_id, copp_idx, rc);
			goto end;
		}

		if (update_param_val[0] > (param_sz - 1)) {
			pr_err("%s:max modules exp/ret [%d: %d]\n",
				__func__, (param_sz - 1),
				update_param_val[0]);
			rc = -EINVAL;
			goto end;
		}
		/* Turn off modules */
		for (i = 1; i < update_param_val[0]; i++) {
			if (!msm_ds2_dap_can_enable_module(
				update_param_val[i]) ||
				(update_param_val[i] == DS2_MODULE_ID)) {
				pr_debug("%s: Do not enable/disable %d\n",
					 __func__, update_param_val[i]);
				continue;
			}

			pr_debug("%s: param disable %d\n",
				__func__, update_param_val[i]);
			adm_param_enable(port_id, copp_idx, update_param_val[i],
					 MODULE_DISABLE);
		}
	} else {
		msm_ds2_dap_send_cal_data(dev_map_idx);

	}
	adm_param_enable(port_id, copp_idx, DS2_MODULE_ID,
			 !ds2_dap_params_states.dap_bypass);
end:
	kfree(update_param_val);
	return rc;
}

static bool msm_ds2_dap_check_is_param_modified(int32_t *dap_params_modified,
				    int32_t idx, int32_t commit)
{
	if ((dap_params_modified[idx] == 0) ||
		(commit &&
		((dap_params_modified[idx] & 0x00010000) &&
		((dap_params_modified[idx] & 0x0000FFFF) <= 1)))) {
		pr_debug("%s: not modified at idx %d\n", __func__, idx);
		return false;
	}
	pr_debug("%s: modified at idx %d\n", __func__, idx);
	return true;
}

static int msm_ds2_dap_map_device_to_dolby_cache_devices(int32_t device_id)
{
	int32_t cache_dev = -1;
	switch (device_id) {
	case DEVICE_NONE:
		cache_dev = DOLBY_OFF_CACHE;
		break;
	case EARPIECE:
	case SPEAKER:
		cache_dev = DOLBY_SPEAKER_CACHE;
		break;
	case WIRED_HEADSET:
	case WIRED_HEADPHONE:
	case ANLG_DOCK_HEADSET:
	case DGTL_DOCK_HEADSET:
	case ANC_HEADSET:
	case ANC_HEADPHONE:
	case BLUETOOTH_SCO:
	case BLUETOOTH_SCO_HEADSET:
	case BLUETOOTH_SCO_CARKIT:
		cache_dev = DOLBY_HEADPHONE_CACHE;
		break;
	case FM:
	case FM_TX:
		cache_dev = DOLBY_FM_CACHE;
		break;
	case AUX_DIGITAL:
		cache_dev = DOLBY_HDMI_CACHE;
		break;
	case PROXY:
	case REMOTE_SUBMIX:
		cache_dev = DOLBY_WFD_CACHE;
		break;
	default:
		pr_err("%s: invalid cache device\n", __func__);
	}
	pr_debug("%s: cache device %d\n", __func__, cache_dev);
	return cache_dev;
}

static int msm_ds2_dap_update_num_devices(struct dolby_param_data *dolby_data,
				      int32_t *num_device, int32_t *dev_arr,
				      int32_t array_size)
{
	int32_t idx = 0;
	int supported_devices = 0;

	if (!array_size) {
		pr_err("%s: array size zero\n", __func__);
		return -EINVAL;
	}

	if (dolby_data->device_id == DEVICE_OUT_ALL ||
		dolby_data->device_id == DEVICE_OUT_DEFAULT)
		supported_devices = all_supported_devices;
	else
		supported_devices = dolby_data->device_id;

	if ((idx < array_size) && (supported_devices & EARPIECE))
		dev_arr[idx++] = EARPIECE;
	if ((idx < array_size) && (supported_devices & SPEAKER))
		dev_arr[idx++] = SPEAKER;
	if ((idx < array_size) && (supported_devices & WIRED_HEADSET))
		dev_arr[idx++] = WIRED_HEADSET;
	if ((idx < array_size) && (supported_devices & WIRED_HEADPHONE))
		dev_arr[idx++] = WIRED_HEADPHONE;
	if ((idx < array_size) && (supported_devices & BLUETOOTH_SCO))
		dev_arr[idx++] = BLUETOOTH_SCO;
	if ((idx < array_size) && (supported_devices & BLUETOOTH_SCO_CARKIT))
		dev_arr[idx++] = BLUETOOTH_SCO_CARKIT;
	if ((idx < array_size) && (supported_devices & BLUETOOTH_SCO_HEADSET))
		dev_arr[idx++] = BLUETOOTH_SCO_HEADSET;
	if ((idx < array_size) && (supported_devices & AUX_DIGITAL))
		dev_arr[idx++] = AUX_DIGITAL;
	if ((idx < array_size) && (supported_devices & ANLG_DOCK_HEADSET))
		dev_arr[idx++] = ANLG_DOCK_HEADSET;
	if ((idx < array_size) && (supported_devices & DGTL_DOCK_HEADSET))
		dev_arr[idx++] = DGTL_DOCK_HEADSET;
	if ((idx < array_size) && (supported_devices & REMOTE_SUBMIX))
		dev_arr[idx++] = REMOTE_SUBMIX;
	if ((idx < array_size) && (supported_devices & ANC_HEADSET))
		dev_arr[idx++] = ANC_HEADSET;
	if ((idx < array_size) && (supported_devices & ANC_HEADPHONE))
		dev_arr[idx++] = ANC_HEADPHONE;
	if ((idx < array_size) && (supported_devices & PROXY))
		dev_arr[idx++] = PROXY;
	if ((idx < array_size) && (supported_devices & FM))
		dev_arr[idx++] = FM;
	if ((idx < array_size) && (supported_devices & FM_TX))
		dev_arr[idx++] = FM_TX;
	/* CHECK device none separately */
	if ((idx < array_size) && (supported_devices == DEVICE_NONE))
		dev_arr[idx++] = DEVICE_NONE;
	pr_debug("%s: dev id 0x%x, idx %d\n", __func__,
		 supported_devices, idx);
	*num_device = idx;
	return 0;
}

static int msm_ds2_dap_get_port_id(
		int32_t device_id, int32_t be_id)
{
	struct msm_pcm_routing_bdai_data bedais;
	int port_id = DOLBY_INVALID_PORT_ID;
	int port_type = 0;

	if (be_id < 0) {
		port_id = -1;
		goto end;
	}

	msm_pcm_routing_get_bedai_info(be_id, &bedais);
	pr_debug("%s: be port_id %d\n", __func__, bedais.port_id);
	port_id = bedais.port_id;
	port_type = afe_get_port_type(bedais.port_id);
	if (port_type != MSM_AFE_PORT_TYPE_RX)
		port_id = DOLBY_INVALID_PORT_ID;
end:
	pr_debug("%s: device_id 0x%x, be_id %d, port_id %d\n",
		 __func__, device_id, be_id, port_id);
	return port_id;
}

static int msm_ds2_dap_update_dev_map_port_id(int32_t device_id, int port_id)
{
	int i;
	for (i = 0; i < DS2_DEVICES_ALL; i++) {
		if (dev_map[i].device_id == device_id)
			dev_map[i].port_id = port_id;
	}
	pr_debug("%s: port_id %d, device_id 0x%x\n",
		 __func__, port_id, device_id);
	return 0;
}

static int msm_ds2_dap_handle_bypass_wait(int port_id, int copp_idx,
					  int wait_time)
{
	int ret = 0;
	adm_set_wait_parameters(port_id, copp_idx);
	msm_pcm_routing_release_lock();
	ret = adm_wait_timeout(port_id, copp_idx, wait_time);
	msm_pcm_routing_acquire_lock();
	/* Reset the parameters if wait has timed out */
	if (ret == 0)
		adm_reset_wait_parameters(port_id, copp_idx);
	return ret;
}

static int msm_ds2_dap_handle_bypass(struct dolby_param_data *dolby_data)
{
	int rc = 0, i = 0, j = 0;
	/*Account for 32 bit interger allocation  */
	int32_t param_sz = (ADM_GET_TOPO_MODULE_LIST_LENGTH / sizeof(uint32_t));
	int32_t *mod_list = NULL;
	int port_id = 0, copp_idx = -1;
	bool cs_onoff = ds2_dap_params_states.custom_stereo_onoff;
	int ramp_wait = DOLBY_SOFT_VOLUME_PERIOD;

	pr_debug("%s: bypass type %d bypass %d custom stereo %d\n", __func__,
		 ds2_dap_params_states.dap_bypass_type,
		 ds2_dap_params_states.dap_bypass,
		 ds2_dap_params_states.custom_stereo_onoff);
	mod_list = kzalloc(ADM_GET_TOPO_MODULE_LIST_LENGTH, GFP_KERNEL);
	if (!mod_list) {
		pr_err("%s: param memory alloc failed\n", __func__);
		rc = -ENOMEM;
		goto end;
	}

	for (i = 0; i < DS2_DEVICES_ALL; i++) {
		pr_debug("%s: active dev %d\n", __func__, dev_map[i].active);
		if (dev_map[i].active) {
			port_id = dev_map[i].port_id;
			copp_idx = dev_map[i].copp_idx;

			if (port_id == DOLBY_INVALID_PORT_ID) {
				pr_err("%s: invalid port\n", __func__);
				rc = 0;
				goto end;
			}

			if ((copp_idx < 0) ||
				(copp_idx >= MAX_COPPS_PER_PORT)) {
				pr_err("%s: Invalid copp_idx\n", __func__);
				rc = 0;
				goto end;
			}

			/* getmodules from dsp */
			rc = adm_get_pp_topo_module_list(port_id, copp_idx,
				    ADM_GET_TOPO_MODULE_LIST_LENGTH,
				    (char *)mod_list);
			if (rc < 0) {
				pr_err("%s:adm get topo list port %d",
					__func__, port_id);
				pr_err("copp_idx %d, err %d\n",
					copp_idx, rc);
				goto end;
			}
			if (mod_list[0] > (param_sz - 1)) {
				pr_err("%s:max modules exp/ret [%d: %d]\n",
					__func__, (param_sz - 1),
					mod_list[0]);
				rc = -EINVAL;
				goto end;
			}
			/*
			 * get ramp parameters
			 * check for change in ramp parameters
			 * update ramp wait
			 */
			msm_ds2_dap_check_and_update_ramp_wait(port_id,
							       copp_idx,
							       &ramp_wait);

			/* Mute before switching modules */
			rc = adm_set_volume(port_id, copp_idx,
					    VOLUME_ZERO_GAIN);
			if (rc < 0) {
				/*
				 * Not Fatal can continue bypass operations.
				 * Do not need to block playback
				 */
				pr_info("%s :Set volume port_id %d",
					__func__, port_id);
				pr_info("copp_idx %d, error %d\n",
					copp_idx, rc);
			}

			rc = msm_ds2_dap_handle_bypass_wait(port_id, copp_idx,
					    (ramp_wait +
					     DOLBY_ADDITIONAL_RAMP_WAIT));
			if (rc == -EINTR) {
				pr_info("%s:bypass interupted-ignore,port %d",
					__func__, port_id);
				pr_info("copp_idx %d\n", copp_idx);
				rc = 0;
				continue;
			}

			/* if dap bypass is set */
			if (ds2_dap_params_states.dap_bypass) {
				/* Turn off dap module */
				adm_param_enable(port_id, copp_idx,
						 DS2_MODULE_ID, MODULE_DISABLE);
				/*
				 * If custom stereo is on at the time of bypass,
				 * switch off custom stereo on dap and turn on
				 * custom stereo on qti channel mixer.
				 */
				if (cs_onoff) {
					rc = dap_set_custom_stereo_onoff(i,
								!cs_onoff);
					if (rc < 0) {
						pr_info("%s:D_CS i %d,rc %d\n",
							__func__, i, rc);
					}
					rc = qti_set_custom_stereo_on(port_id,
								      copp_idx,
								      cs_onoff);
					if (rc < 0) {
						pr_info("%s:Q_CS port id 0x%x",
							 __func__, port_id);
						pr_info("copp idx %d, rc %d\n",
							copp_idx, rc);
					}
				}
				/* Add adm api to resend calibration on port */
				rc = msm_ds2_dap_send_cal_data(i);
				if (rc < 0) {
					/*
					 * Not fatal,continue bypass operations.
					 * Do not need to block playback
					 */
					pr_info("%s:send cal err %d index %d\n",
						__func__, rc, i);
				}
			} else {
				/* Turn off qti modules */
				for (j = 1; j < mod_list[0]; j++) {
					if (!msm_ds2_dap_can_enable_module(
						mod_list[j]) ||
						mod_list[j] ==
						DS2_MODULE_ID)
						continue;
					pr_debug("%s: param disable %d\n",
						__func__, mod_list[j]);
					adm_param_enable(port_id, copp_idx,
							 mod_list[j],
							 MODULE_DISABLE);
				}

				/* Enable DAP modules */
				pr_debug("%s:DS2 param enable\n", __func__);
				adm_param_enable(port_id, copp_idx,
						 DS2_MODULE_ID, MODULE_ENABLE);
				/*
				 * If custom stereo is on at the time of dap on,
				 * switch off custom stereo on qti channel mixer
				 * and turn on custom stereo on DAP.
				 * mixer(qti).
				 */
				if (cs_onoff) {
					rc = qti_set_custom_stereo_on(port_id,
								copp_idx,
								!cs_onoff);
					if (rc < 0) {
						pr_info("%s:Q_CS port_id 0x%x",
							__func__, port_id);
						pr_info("copp_idx %d rc %d\n",
							copp_idx, rc);
					}
					rc = dap_set_custom_stereo_onoff(i,
								cs_onoff);
					if (rc < 0) {
						pr_info("%s:D_CS i %d,rc %d\n",
							__func__, i, rc);
					}
				}
			}

			rc = msm_ds2_dap_handle_bypass_wait(port_id, copp_idx,
				DOLBY_MODULE_ENABLE_PERIOD);
			if (rc == -EINTR) {
				pr_info("%s:bypass interupted port_id %d copp_idx %d\n",
					__func__, port_id, copp_idx);
				/* Interrupted ignore bypass */
				rc = 0;
				continue;
			}

			/* set volume to unity gain after module on/off */
			rc = adm_set_volume(port_id, copp_idx,
					    VOLUME_UNITY_GAIN);
			if (rc < 0) {
				/*
				 * Not Fatal can continue bypass operations.
				 * Do not need to block playback
				 */
				pr_info("%s: Set vol port %d copp %d, rc %d\n",
					__func__, port_id, copp_idx, rc);
				rc = 0;
			}
		}
	}

end:
	kfree(mod_list);
	pr_debug("%s:return rc=%d\n", __func__, rc);
	return rc;
}

static int msm_ds2_dap_send_end_point(int dev_map_idx, int endp_idx)
{
	int rc = 0;
	int32_t  *update_params_value = NULL, *params_value = NULL;
	uint32_t params_length = (DOLBY_PARAM_INT_ENDP_LENGTH +
				DOLBY_PARAM_PAYLOAD_SIZE) * sizeof(uint32_t);
	int cache_device = 0;
	struct ds2_dap_params_s *ds2_ap_params_obj = NULL;
	int32_t *modified_param = NULL;

	if (dev_map_idx < 0 || dev_map_idx >= DS2_DEVICES_ALL) {
		pr_err("%s: invalid dev map index %d\n", __func__, dev_map_idx);
		rc = -EINVAL;
		goto end;
	}
	cache_device = dev_map[dev_map_idx].cache_dev;

	ds2_ap_params_obj = &ds2_dap_params[cache_device];
	pr_debug("%s: cache dev %d, dev_map_idx %d\n", __func__,
		 cache_device, dev_map_idx);
	pr_debug("%s: endp - %p %p\n",  __func__,
		 &ds2_dap_params[cache_device], ds2_ap_params_obj);

	params_value = kzalloc(params_length, GFP_KERNEL);
	if (!params_value) {
		pr_err("%s: params memory alloc failed\n", __func__);
		rc = -ENOMEM;
		goto end;
	}

	if (dev_map[dev_map_idx].port_id == DOLBY_INVALID_PORT_ID) {
		pr_err("%s: invalid port\n", __func__);
		rc = -EINVAL;
		goto end;
	}

	if ((dev_map[dev_map_idx].copp_idx < 0) ||
		(dev_map[dev_map_idx].copp_idx >= MAX_COPPS_PER_PORT)) {
		pr_err("%s: Invalid copp_idx\n", __func__);
		rc = -EINVAL;
		goto end;
	}

	update_params_value = params_value;
	*update_params_value++ = DOLBY_BUNDLE_MODULE_ID;
	*update_params_value++ = DOLBY_PARAM_ID_INIT_ENDP;
	*update_params_value++ = DOLBY_PARAM_INT_ENDP_LENGTH * sizeof(uint32_t);
	*update_params_value++ = ds2_ap_params_obj->params_val[
					ds2_dap_params_offset[endp_idx]];
	pr_debug("%s: off %d, length %d\n", __func__,
		 ds2_dap_params_offset[endp_idx],
		 ds2_dap_params_length[endp_idx]);
	pr_debug("%s: param 0x%x, param val %d\n", __func__,
		 ds2_dap_params_id[endp_idx], ds2_ap_params_obj->
		 params_val[ds2_dap_params_offset[endp_idx]]);
	rc = adm_dolby_dap_send_params(dev_map[dev_map_idx].port_id,
				       dev_map[dev_map_idx].copp_idx,
				       (char *)params_value, params_length);
	if (rc) {
		pr_err("%s: send dolby params failed rc %d\n", __func__, rc);
		rc = -EINVAL;
	}
	modified_param = ds2_ap_params_obj->dap_params_modified;
	if (modified_param == NULL) {
		pr_err("%s: modified param structure invalid\n",
		       __func__);
		rc = -EINVAL;
		goto end;
	}

	if (msm_ds2_dap_check_is_param_modified(modified_param, endp_idx, 0))
		ds2_ap_params_obj->dap_params_modified[endp_idx] = 0x00010001;

end:
	kfree(params_value);
	return rc;
}

static int msm_ds2_dap_send_cached_params(int dev_map_idx,
					  int commit)
{
	int32_t *update_params_value = NULL, *params_value = NULL;
	uint32_t idx, i, j, ret = 0;
	uint32_t params_length = (TOTAL_LENGTH_DOLBY_PARAM +
				(MAX_DS2_PARAMS - 1) *
				DOLBY_PARAM_PAYLOAD_SIZE) *
				sizeof(uint32_t);
	int cache_device = 0;
	struct ds2_dap_params_s *ds2_ap_params_obj = NULL;
	int32_t *modified_param = NULL;

	if (dev_map_idx < 0 || dev_map_idx >= DS2_DEVICES_ALL) {
		pr_err("%s: invalid dev map index %d\n", __func__, dev_map_idx);
		ret = -EINVAL;
		goto end;
	}
	cache_device = dev_map[dev_map_idx].cache_dev;

	/* Use off profile cache in only for soft bypass */
	if (ds2_dap_params_states.dap_bypass_type == DAP_SOFT_BYPASS &&
		ds2_dap_params_states.dap_bypass == true) {
		pr_debug("%s: use bypass cache 0\n", __func__);
		cache_device =  dev_map[0].cache_dev;
	}

	ds2_ap_params_obj = &ds2_dap_params[cache_device];
	pr_debug("%s: cached param - %p %p, cache_device %d\n", __func__,
		 &ds2_dap_params[cache_device], ds2_ap_params_obj,
		 cache_device);
	params_value = kzalloc(params_length, GFP_KERNEL);
	if (!params_value) {
		pr_err("%s: params memory alloc failed\n", __func__);
		ret =  -ENOMEM;
		goto end;
	}

	if (dev_map[dev_map_idx].port_id == DOLBY_INVALID_PORT_ID) {
		pr_err("%s: invalid port id\n", __func__);
		ret = -EINVAL;
		goto end;
	}

	if ((dev_map[dev_map_idx].copp_idx < 0) ||
		(dev_map[dev_map_idx].copp_idx >= MAX_COPPS_PER_PORT)) {
		pr_err("%s: Invalid copp_idx\n", __func__);
		ret = -EINVAL;
		goto end;
	}

	update_params_value = params_value;
	params_length = 0;
	for (i = 0; i < (MAX_DS2_PARAMS-1); i++) {
		/*get the pointer to the param modified array in the cache*/
		modified_param = ds2_ap_params_obj->dap_params_modified;
		if (modified_param == NULL) {
			pr_err("%s: modified param structure invalid\n",
			       __func__);
			ret = -EINVAL;
			goto end;
		}
		if (!msm_ds2_dap_check_is_param_modified(modified_param, i,
							 commit))
			continue;
		*update_params_value++ = DOLBY_BUNDLE_MODULE_ID;
		*update_params_value++ = ds2_dap_params_id[i];
		*update_params_value++ = ds2_dap_params_length[i] *
						sizeof(uint32_t);
		idx = ds2_dap_params_offset[i];
		for (j = 0; j < ds2_dap_params_length[i]; j++) {
			*update_params_value++ =
					ds2_ap_params_obj->params_val[idx+j];
			pr_debug("%s: id 0x%x,val %d\n", __func__,
				 ds2_dap_params_id[i],
				 ds2_ap_params_obj->params_val[idx+j]);
		}
		params_length += (DOLBY_PARAM_PAYLOAD_SIZE +
				ds2_dap_params_length[i]) * sizeof(uint32_t);
	}

	pr_debug("%s: valid param length: %d\n", __func__, params_length);
	if (params_length) {
		ret = adm_dolby_dap_send_params(dev_map[dev_map_idx].port_id,
						dev_map[dev_map_idx].copp_idx,
						(char *)params_value,
						params_length);
		if (ret) {
			pr_err("%s: send dolby params failed ret %d\n",
				__func__, ret);
			ret = -EINVAL;
			goto end;
		}
		for (i = 0; i < MAX_DS2_PARAMS-1; i++) {
			/*get pointer to the param modified array in the cache*/
			modified_param = ds2_ap_params_obj->dap_params_modified;
			if (modified_param == NULL) {
				pr_err("%s: modified param struct invalid\n",
					__func__);
				ret = -EINVAL;
				goto end;
			}
			if (!msm_ds2_dap_check_is_param_modified(
					modified_param, i, commit))
				continue;
			ds2_ap_params_obj->dap_params_modified[i] = 0x00010001;
		}
	}
end:
	kfree(params_value);
	return ret;
}

static int msm_ds2_dap_commit_params(struct dolby_param_data *dolby_data,
				 int commit)
{
	int ret = 0, i, idx;
	struct ds2_dap_params_s *ds2_ap_params_obj =  NULL;
	int32_t *modified_param = NULL;

	/* Do not commit params if in hard bypass */
	if (ds2_dap_params_states.dap_bypass_type == DAP_HARD_BYPASS &&
		ds2_dap_params_states.dap_bypass == true) {
		pr_debug("%s: called in bypass", __func__);
		ret = -EINVAL;
		goto end;
	}
	for (idx = 0; idx < MAX_DS2_PARAMS; idx++) {
		if (DOLBY_PARAM_ID_INIT_ENDP == ds2_dap_params_id[idx])
			break;
	}
	if (idx >= MAX_DS2_PARAMS || idx < 0) {
		pr_err("%s: index of DS2 Param not found idx %d\n",
			__func__, idx);
		ret = -EINVAL;
		goto end;
	}
	pr_debug("%s: found endp - idx %d 0x%x\n", __func__, idx,
		ds2_dap_params_id[idx]);
	for (i = 0; i < DS2_DEVICES_ALL; i++) {
		pr_debug("%s:dev[0x%x,0x%x],i:%d,active:%d,bypass:%d,type:%d\n",
			__func__, dolby_data->device_id, dev_map[i].device_id,
			i, dev_map[i].active, ds2_dap_params_states.dap_bypass,
			ds2_dap_params_states.dap_bypass_type);

		if (((dev_map[i].device_id & ds2_dap_params_states.device) ||
			((ds2_dap_params_states.dap_bypass_type ==
			DAP_SOFT_BYPASS) &&
			(ds2_dap_params_states.dap_bypass == true))) &&
			(dev_map[i].active == true)) {

			/*get ptr to the cache storing the params for device*/
			if ((ds2_dap_params_states.dap_bypass_type ==
				DAP_SOFT_BYPASS) &&
				(ds2_dap_params_states.dap_bypass == true))
				ds2_ap_params_obj =
					&ds2_dap_params[dev_map[0].cache_dev];
			else
				ds2_ap_params_obj =
					&ds2_dap_params[dev_map[i].cache_dev];

			/*get the pointer to the param modified array in cache*/
			modified_param = ds2_ap_params_obj->dap_params_modified;
			if (modified_param == NULL) {
				pr_err("%s: modified_param NULL\n", __func__);
				ret = -EINVAL;
				goto end;
			}

			/*
			 * Send the endp param if use cache is set
			 * or if param is modified
			 */
			if (!commit || msm_ds2_dap_check_is_param_modified(
					modified_param, idx, commit)) {
				msm_ds2_dap_send_end_point(i, idx);
				commit = 0;
			}
			ret = msm_ds2_dap_send_cached_params(i, commit);
			if (ret < 0) {
				pr_err("%s: send cached param %d\n",
					__func__, ret);
				goto end;
			}
		}
	}
end:
	return ret;
}

static int msm_ds2_dap_handle_commands(u32 cmd, void *arg)
{
	int ret  = 0, port_id = 0;
	int32_t data;
	struct dolby_param_data *dolby_data = (struct dolby_param_data *)arg;
	if (get_user(data, &dolby_data->data[0])) {
		pr_debug("%s error getting data\n", __func__);
		ret = -EFAULT;
		goto end;
	}

	pr_debug("%s: param_id %d,be_id %d,device_id 0x%x,length %d,data %d\n",
		 __func__, dolby_data->param_id, dolby_data->be_id,
		dolby_data->device_id, dolby_data->length, data);

	switch (dolby_data->param_id) {
	case DAP_CMD_COMMIT_ALL:
		msm_ds2_dap_commit_params(dolby_data, 0);
	break;

	case DAP_CMD_COMMIT_CHANGED:
		msm_ds2_dap_commit_params(dolby_data, 1);
	break;

	case DAP_CMD_USE_CACHE_FOR_INIT:
		ds2_dap_params_states.use_cache = data;
	break;

	case DAP_CMD_SET_BYPASS:
		pr_debug("%s: bypass %d bypass type %d, data %d\n", __func__,
			 ds2_dap_params_states.dap_bypass,
			 ds2_dap_params_states.dap_bypass_type,
			 data);
		/* Do not perform bypass operation if bypass state is same*/
		if (ds2_dap_params_states.dap_bypass == data)
			break;
		ds2_dap_params_states.dap_bypass = data;
		/* hard bypass */
		if (ds2_dap_params_states.dap_bypass_type == DAP_HARD_BYPASS)
			msm_ds2_dap_handle_bypass(dolby_data);
		/* soft bypass */
		msm_ds2_dap_commit_params(dolby_data, 0);
	break;

	case DAP_CMD_SET_BYPASS_TYPE:
		if (data == true)
			ds2_dap_params_states.dap_bypass_type =
				DAP_HARD_BYPASS;
		else
			ds2_dap_params_states.dap_bypass_type =
				DAP_SOFT_BYPASS;
		pr_debug("%s: bypass type %d", __func__,
			 ds2_dap_params_states.dap_bypass_type);
	break;

	case DAP_CMD_SET_ACTIVE_DEVICE:
		pr_debug("%s: DAP_CMD_SET_ACTIVE_DEVICE length %d\n",
			__func__, dolby_data->length);
		/* TODO: need to handle multiple instance*/
		ds2_dap_params_states.device |= dolby_data->device_id;
		port_id = msm_ds2_dap_get_port_id(
						  dolby_data->device_id,
						  dolby_data->be_id);
		pr_debug("%s: device id 0x%x all_dev 0x%x port_id %d\n",
			__func__, dolby_data->device_id,
			ds2_dap_params_states.device, port_id);
		msm_ds2_dap_update_dev_map_port_id(dolby_data->device_id,
					   port_id);
		if (port_id == DOLBY_INVALID_PORT_ID) {
			pr_err("%s: invalid port id %d\n", __func__, port_id);
			ret = -EINVAL;
			goto end;
		}
	break;
	}
end:
	return ret;

}

static int msm_ds2_dap_set_param(u32 cmd, void *arg)
{
	int rc = 0, idx, i, j, off, port_id = 0, cdev = 0;
	int32_t num_device = 0;
	int32_t data = 0;
	int32_t dev_arr[DS2_DSP_SUPPORTED_ENDP_DEVICE] = {0};
	struct dolby_param_data *dolby_data =  (struct dolby_param_data *)arg;

	rc = msm_ds2_dap_update_num_devices(dolby_data, &num_device, dev_arr,
				   DS2_DSP_SUPPORTED_ENDP_DEVICE);
	if (num_device == 0 || rc < 0) {
		pr_err("%s: num devices 0\n", __func__);
		rc = -EINVAL;
		goto end;
	}
	for (i = 0; i < num_device; i++) {
		port_id = msm_ds2_dap_get_port_id(dev_arr[i],
						  dolby_data->be_id);
		if (port_id != DOLBY_INVALID_PORT_ID)
			msm_ds2_dap_update_dev_map_port_id(dev_arr[i], port_id);

		cdev = msm_ds2_dap_map_device_to_dolby_cache_devices(
							  dev_arr[i]);
		if (cdev < 0 || cdev >= DOLBY_MAX_CACHE) {
			pr_err("%s: Invalide cache device %d for device 0x%x\n",
				__func__, cdev, dev_arr[i]);
			rc = -EINVAL;
			goto end;
		}
		pr_debug("%s:port:%d,be:%d,dev:0x%x,cdev:%d,param:0x%x,len:%d\n"
			 , __func__, port_id, dolby_data->be_id, dev_arr[i],
			 cdev, dolby_data->param_id, dolby_data->length);
		for (idx = 0; idx < MAX_DS2_PARAMS; idx++) {
			/*paramid from user space*/
			if (dolby_data->param_id == ds2_dap_params_id[idx])
				break;
		}
		if (idx > MAX_DS2_PARAMS-1) {
			pr_err("%s: invalid param id 0x%x at idx %d\n",
				__func__, dolby_data->param_id, idx);
			rc = -EINVAL;
			goto end;
		}

		off = ds2_dap_params_offset[idx];
		if ((dolby_data->length <= 0) ||
			(dolby_data->length > TOTAL_LENGTH_DS2_PARAM - off)) {
			pr_err("%s: invalid length %d at idx %d\n",
				__func__, dolby_data->length, idx);
			rc = -EINVAL;
			goto end;
		}

		/* cache the parameters */
		ds2_dap_params[cdev].dap_params_modified[idx] += 1;
		for (j = 0; j <  dolby_data->length; j++) {
			if (get_user(data, &dolby_data->data[j])) {
				pr_debug("%s:error getting data\n", __func__);
				rc = -EFAULT;
				goto end;
			}
			ds2_dap_params[cdev].params_val[off + j] = data;
				pr_debug("%s:off %d,val[i/p:o/p]-[%d / %d]\n",
					 __func__, off, data,
					 ds2_dap_params[cdev].
					 params_val[off + j]);
		}
	}
end:
	return rc;
}

static int msm_ds2_dap_get_param(u32 cmd, void *arg)
{
	int rc = 0, i, port_id = 0, copp_idx = -1;
	struct dolby_param_data *dolby_data = (struct dolby_param_data *)arg;
	int32_t *update_params_value = NULL, *params_value = NULL;
	uint32_t params_length = DOLBY_MAX_LENGTH_INDIVIDUAL_PARAM *
					sizeof(uint32_t);
	uint32_t param_payload_len =
			DOLBY_PARAM_PAYLOAD_SIZE * sizeof(uint32_t);

	/* Return error on get param in soft or hard bypass */
	if (ds2_dap_params_states.dap_bypass == true) {
		pr_err("%s: called in bypass_type %d bypass %d\n", __func__,
			ds2_dap_params_states.dap_bypass_type,
			ds2_dap_params_states.dap_bypass);
		rc = -EINVAL;
		goto end;
	}

	/* Return if invalid length */
	if ((dolby_data->length >
	      (DOLBY_MAX_LENGTH_INDIVIDUAL_PARAM - DOLBY_PARAM_PAYLOAD_SIZE)) ||
	      (dolby_data->length <= 0)) {
		pr_err("Invalid length %d", dolby_data->length);
		rc = -EINVAL;
		goto end;
	}

	for (i = 0; i < DS2_DEVICES_ALL; i++) {
		if ((dev_map[i].active) &&
			(dev_map[i].device_id & dolby_data->device_id)) {
			port_id = dev_map[i].port_id;
			copp_idx = dev_map[i].copp_idx;
			break;
		}
	}

	if (port_id == DOLBY_INVALID_PORT_ID) {
		pr_err("%s: Invalid port\n", __func__);
		rc = -EINVAL;
		goto end;
	}

	if ((copp_idx < 0) || (copp_idx >= MAX_COPPS_PER_PORT)) {
		pr_err("%s: Invalid copp_idx\n", __func__);
		rc = -EINVAL;
		goto end;
	}

	pr_debug("%s: port_id 0x%x, copp_idx %d, dev_map[i].device_id %x\n",
		 __func__, port_id, copp_idx, dev_map[i].device_id);

	params_value = kzalloc(params_length + param_payload_len,
				GFP_KERNEL);
	if (!params_value) {
		pr_err("%s: params memory alloc failed\n", __func__);
		rc = -ENOMEM;
		goto end;
	}

	if (dolby_data->param_id == DOLBY_PARAM_ID_VER) {
		rc = adm_get_params(port_id, copp_idx,
				    DOLBY_BUNDLE_MODULE_ID,
				    DOLBY_PARAM_ID_VER,
				    params_length + param_payload_len,
				    (char *)params_value);
	} else {
		for (i = 0; i < MAX_DS2_PARAMS; i++)
			if (ds2_dap_params_id[i] ==
				dolby_data->param_id)
				break;
		if (i > MAX_DS2_PARAMS-1) {
			pr_err("%s: invalid param id 0x%x at id %d\n", __func__,
				dolby_data->param_id, i);
			rc = -EINVAL;
			goto end;
		} else {
			params_length =
			ds2_dap_params_length[i] * sizeof(uint32_t);

			rc = adm_get_params(port_id, copp_idx,
					    DOLBY_BUNDLE_MODULE_ID,
					    ds2_dap_params_id[i],
					    params_length +
					    param_payload_len,
					    (char *)params_value);
		}
	}
	if (rc) {
		pr_err("%s: get parameters failed rc %d\n", __func__, rc);
		rc = -EINVAL;
		goto end;
	}
	update_params_value = params_value;
	if (copy_to_user((void *)dolby_data->data,
			&update_params_value[DOLBY_PARAM_PAYLOAD_SIZE],
			(dolby_data->length * sizeof(uint32_t)))) {
		pr_err("%s: error getting param\n", __func__);
		rc = -EFAULT;
		goto end;
	}
end:
	kfree(params_value);
	return rc;
}

static int msm_ds2_dap_param_visualizer_control_get(u32 cmd, void *arg)
{
	int32_t *visualizer_data = NULL;
	int  i = 0, ret = 0, port_id = -1, cache_dev = -1, copp_idx = -1;
	int32_t *update_visualizer_data = NULL;
	struct dolby_param_data *dolby_data = (struct dolby_param_data *)arg;
	uint32_t offset, length, params_length;
	uint32_t param_payload_len =
		DOLBY_PARAM_PAYLOAD_SIZE * sizeof(uint32_t);

	for (i = 0; i < DS2_DEVICES_ALL; i++) {
		if ((dev_map[i].active))  {
			port_id = dev_map[i].port_id;
			cache_dev = dev_map[i].cache_dev;
			copp_idx = dev_map[i].copp_idx;
			break;
		}
	}

	if (port_id == DOLBY_INVALID_PORT_ID ||
		(copp_idx < 0) || (copp_idx >= MAX_COPPS_PER_PORT)) {
		ret = 0;
		dolby_data->length = 0;
		pr_err("%s: no device active\n", __func__);
		goto end;
	}

	length = ds2_dap_params[cache_dev].params_val[DOLBY_PARAM_VCNB_OFFSET];

	if (length > DOLBY_PARAM_VCNB_MAX_LENGTH || length <= 0) {
		ret = 0;
		dolby_data->length = 0;
		pr_err("%s Incorrect VCNB length", __func__);
<<<<<<< HEAD
=======
		return -EINVAL;
>>>>>>> 27228629
	}

	params_length = (2*length + DOLBY_VIS_PARAM_HEADER_SIZE) *
							 sizeof(uint32_t);

	visualizer_data = kzalloc(params_length, GFP_KERNEL);
	if (!visualizer_data) {
		pr_err("%s: params memory alloc failed\n", __func__);
		ret = -ENOMEM;
		dolby_data->length = 0;
		goto end;
	}
	memset(visualizer_data, 0x0, params_length);

	/* Return error on get param in soft or hard bypass */
	if (ds2_dap_params_states.dap_bypass == true) {
		pr_debug("%s: visualizer called in bypass, return 0\n",
			 __func__);
		ret = 0;
		dolby_data->length = 0;
		goto end;
	}

	offset = 0;
	params_length = length * sizeof(uint32_t);
	ret = adm_get_params(port_id, copp_idx,
			    DOLBY_BUNDLE_MODULE_ID,
			    DOLBY_PARAM_ID_VCBG,
			    params_length + param_payload_len,
			    (((char *)(visualizer_data)) + offset));
	if (ret) {
		pr_err("%s: get parameters failed ret %d\n", __func__, ret);
		ret = -EINVAL;
		dolby_data->length = 0;
		goto end;
	}
	offset = length * sizeof(uint32_t);
	ret = adm_get_params(port_id, copp_idx,
			    DOLBY_BUNDLE_MODULE_ID,
			    DOLBY_PARAM_ID_VCBE,
			    params_length + param_payload_len,
			    (((char *)(visualizer_data)) + offset));
	if (ret) {
		pr_err("%s: get parameters failed ret %d\n", __func__, ret);
		ret = -EINVAL;
		dolby_data->length = 0;
		goto end;
	}
	update_visualizer_data = visualizer_data;
	dolby_data->length = 2 * length;

	if (copy_to_user((void *)dolby_data->data,
			(void *)update_visualizer_data,
			(dolby_data->length * sizeof(uint32_t)))) {
		pr_err("%s: copy to user failed for data\n", __func__);
		dolby_data->length = 0;
		ret = -EFAULT;
		goto end;
	}

end:
	kfree(visualizer_data);
	return ret;
}

int msm_ds2_dap_set_security_control(u32 cmd, void *arg)
{
	struct dolby_param_license *dolby_license =
				 ((struct dolby_param_license *)arg);
	pr_debug("%s: dmid %d license key %d\n", __func__,
		dolby_license->dmid, dolby_license->license_key);
	core_set_dolby_manufacturer_id(dolby_license->dmid);
	core_set_license(dolby_license->license_key, DOLBY_DS1_LICENSE_ID);
	return 0;
}

int msm_ds2_dap_update_port_parameters(struct snd_hwdep *hw,  struct file *file,
				       bool open)
{
	int  i = 0, dev_id = 0;
	pr_debug("%s: open %d\n", __func__, open);
	ds2_dap_params_states.node_opened = open;
	ds2_dap_params_states.dap_bypass = true;
	ds2_dap_params_states.dap_bypass_type = 0;
	ds2_dap_params_states.use_cache = 0;
	ds2_dap_params_states.device = 0;
	ds2_dap_params_states.custom_stereo_onoff = 0;
	for (i = 0; i < DS2_DEVICES_ALL; i++) {
		if (i == 0)
			dev_map[i].device_id = 0;
		else {
			dev_id = (1 << (i-1));
			if (all_supported_devices & dev_id)
				dev_map[i].device_id = dev_id;
			else
				continue;
		}
		dev_map[i].cache_dev =
			msm_ds2_dap_map_device_to_dolby_cache_devices(
				    dev_map[i].device_id);
		if (dev_map[i].cache_dev < 0 ||
				dev_map[i].cache_dev >= DOLBY_MAX_CACHE)
			pr_err("%s: Invalide cache device %d for device 0x%x\n",
						__func__,
						dev_map[i].cache_dev,
						dev_map[i].device_id);
		dev_map[i].port_id = -1;
		dev_map[i].active = false;
		dev_map[i].stream_ref_count = 0;
		dev_map[i].cal_data = NULL;
		dev_map[i].copp_idx = -1;
		pr_debug("%s: device_id 0x%x, cache_dev %d act  %d\n", __func__,
			 dev_map[i].device_id, dev_map[i].cache_dev,
			 dev_map[i].active);
	}
	return 0;

}

int msm_ds2_dap_ioctl_shared(struct snd_hwdep *hw, struct file *file,
			     u32 cmd, void *arg)
{
	int ret = 0;
	pr_debug("%s: cmd: 0x%x\n", __func__, cmd);
	switch (cmd) {
	case SNDRV_DEVDEP_DAP_IOCTL_SET_PARAM:
		ret = msm_ds2_dap_set_param(cmd, arg);
	break;
	case SNDRV_DEVDEP_DAP_IOCTL_GET_PARAM:
		ret = msm_ds2_dap_get_param(cmd, arg);
	break;
	case SNDRV_DEVDEP_DAP_IOCTL_DAP_COMMAND:
		ret = msm_ds2_dap_handle_commands(cmd, arg);
	break;
	case SNDRV_DEVDEP_DAP_IOCTL_DAP_LICENSE:
		ret = msm_ds2_dap_set_security_control(cmd, arg);
	break;
	case SNDRV_DEVDEP_DAP_IOCTL_GET_VISUALIZER:
		ret = msm_ds2_dap_param_visualizer_control_get(cmd, arg);
	break;
	default:
		pr_err("%s: called with invalid control 0x%x\n", __func__, cmd);
		ret = -EINVAL;
	}
	return ret;
}

int msm_ds2_dap_ioctl(struct snd_hwdep *hw, struct file *file,
		      u32 cmd, void *arg)
{

	int ret = 0;
	pr_debug("%s: cmd: 0x%x\n", __func__, cmd);
	if (!arg) {
		pr_err("%s: Invalid params event status\n", __func__);
		ret = -EINVAL;
		goto end;
	}
	switch (cmd) {
	case SNDRV_DEVDEP_DAP_IOCTL_SET_PARAM:
	case SNDRV_DEVDEP_DAP_IOCTL_DAP_COMMAND: {
		struct dolby_param_data dolby_data;
		if (copy_from_user((void *)&dolby_data, (void *)arg,
				sizeof(struct dolby_param_data))) {
			pr_err("%s: Copy from user failed\n", __func__);
			ret =  -EFAULT;
			goto end;
		}
		ret = msm_ds2_dap_ioctl_shared(hw, file, cmd, &dolby_data);
		break;
	}
	case SNDRV_DEVDEP_DAP_IOCTL_DAP_LICENSE: {
		struct dolby_param_license dolby_license;
		if (copy_from_user((void *)&dolby_license, (void *)arg,
				sizeof(struct dolby_param_license))) {
			pr_err("%s: Copy from user failed\n", __func__);
			ret = -EFAULT;
			goto end;
		}
		ret = msm_ds2_dap_ioctl_shared(hw, file, cmd, &dolby_license);
		break;
	}
	case SNDRV_DEVDEP_DAP_IOCTL_GET_PARAM:
	case SNDRV_DEVDEP_DAP_IOCTL_GET_VISUALIZER: {
		struct dolby_param_data dolby_data;
		if (copy_from_user((void *)&dolby_data, (void *)arg,
				sizeof(struct dolby_param_data))) {
			pr_err("%s: Copy from user failed\n", __func__);
			ret =  -EFAULT;
			goto end;
		}
		ret = msm_ds2_dap_ioctl_shared(hw, file, cmd, &dolby_data);
		if (ret < 0)
			pr_err("%s: ioctl cmd %d returned err %d\n",
				__func__, cmd, ret);
		if (copy_to_user((void *)arg, &dolby_data,
			sizeof(struct dolby_param_data))) {
			pr_err("%s: Copy to user failed\n", __func__);
			ret = -EFAULT;
			goto end;
		}
		break;
	}
	default:
		pr_err("%s: called with invalid control 0x%x\n", __func__, cmd);
		ret = -EINVAL;
	}
end:
	return ret;

}
#ifdef CONFIG_COMPAT
int msm_ds2_dap_compat_ioctl(struct snd_hwdep *hw, struct file *file,
			     u32 cmd, void *arg)
{
	int ret = 0;
	pr_debug("%s: cmd: 0x%x\n", __func__, cmd);
	switch (cmd) {
	case SNDRV_DEVDEP_DAP_IOCTL_SET_PARAM32:
		cmd = SNDRV_DEVDEP_DAP_IOCTL_SET_PARAM;
		goto handle_set_ioctl;
	case SNDRV_DEVDEP_DAP_IOCTL_DAP_COMMAND32:
		cmd = SNDRV_DEVDEP_DAP_IOCTL_DAP_COMMAND;
handle_set_ioctl:
	{
		struct dolby_param_data32 dolby_data32;
		struct dolby_param_data dolby_data;
		memset(&dolby_data32, 0, sizeof(dolby_data32));
		memset(&dolby_data, 0, sizeof(dolby_data));
		if (copy_from_user(&dolby_data32, (void *)arg,
				sizeof(struct dolby_param_data32))) {
			pr_err("%s: Copy from user failed\n", __func__);
			ret =  -EFAULT;
			goto end;
		}
		dolby_data.version = dolby_data32.version;
		dolby_data.device_id = dolby_data32.device_id;
		dolby_data.be_id = dolby_data32.be_id;
		dolby_data.param_id = dolby_data32.param_id;
		dolby_data.length = dolby_data32.length;
		dolby_data.data = compat_ptr(dolby_data32.data);

		ret = msm_ds2_dap_ioctl_shared(hw, file, cmd, &dolby_data);
		break;
	}
	case SNDRV_DEVDEP_DAP_IOCTL_GET_PARAM32:
		cmd = SNDRV_DEVDEP_DAP_IOCTL_GET_PARAM;
		goto handle_get_ioctl;
	case SNDRV_DEVDEP_DAP_IOCTL_GET_VISUALIZER32:
		cmd = SNDRV_DEVDEP_DAP_IOCTL_GET_VISUALIZER;
handle_get_ioctl:
	{
		struct dolby_param_data32 dolby_data32;
		struct dolby_param_data dolby_data;
		memset(&dolby_data32, 0, sizeof(dolby_data32));
		memset(&dolby_data, 0, sizeof(dolby_data));
		if (copy_from_user(&dolby_data32, (void *)arg,
				sizeof(struct dolby_param_data32))) {
			pr_err("%s: Copy from user failed\n", __func__);
			ret =  -EFAULT;
			goto end;
		}
		dolby_data.version = dolby_data32.version;
		dolby_data.device_id = dolby_data32.device_id;
		dolby_data.be_id = dolby_data32.be_id;
		dolby_data.param_id = dolby_data32.param_id;
		dolby_data.length = dolby_data32.length;
		dolby_data.data = compat_ptr(dolby_data32.data);

		ret = msm_ds2_dap_ioctl_shared(hw, file, cmd, &dolby_data);
		if (ret < 0)
			pr_err("%s: ioctl cmd %d, returned err %d\n",
				__func__, cmd, ret);
		dolby_data32.length = dolby_data.length;
		if (copy_to_user((void *)arg, &dolby_data32,
			sizeof(struct dolby_param_data32))) {
			pr_err("%s: Copy to user failed\n", __func__);
			ret = -EFAULT;
			goto end;
		}
		break;
	}
	case SNDRV_DEVDEP_DAP_IOCTL_DAP_LICENSE32: {
		struct dolby_param_license32 dolby_license32;
		struct dolby_param_license dolby_license;
		cmd = SNDRV_DEVDEP_DAP_IOCTL_DAP_LICENSE;
		if (copy_from_user((void *)&dolby_license32, (void *)arg,
			sizeof(struct dolby_param_license32))) {
			pr_err("%s: Copy from user failed\n", __func__);
			ret = -EFAULT;
			goto end;
		}
		dolby_license.dmid = dolby_license32.dmid;
		dolby_license.license_key = dolby_license32.license_key;
		ret = msm_ds2_dap_ioctl_shared(hw, file, cmd, &dolby_license);
		break;
	}
	default:
		pr_err("%s: called with invalid control 0x%x\n",
			__func__, cmd);
		ret = -EINVAL;
	}
end:
	return ret;

}
#endif

int msm_ds2_dap_init(int port_id, int copp_idx, int channels,
		     bool is_custom_stereo_on)
{
	int ret = 0, idx = -1, i;
	struct dolby_param_data dolby_data;

	struct audproc_softvolume_params softvol = {
		.period = DOLBY_SOFT_VOLUME_PERIOD,
		.step = DOLBY_SOFT_VOLUME_STEP,
		.rampingcurve = DOLBY_SOFT_VOLUME_CURVE_EXP,
	};

	pr_debug("%s: port id  %d, copp_idx %d\n", __func__, port_id, copp_idx);

	if (port_id != DOLBY_INVALID_PORT_ID) {
		for (i = 0; i < DS2_DEVICES_ALL; i++) {
			if ((dev_map[i].port_id == port_id) &&
				/* device part of active device */
				(dev_map[i].device_id &
				ds2_dap_params_states.device)) {
				idx = i;
				/* Give priority to headset in case of
				   combo device */
				if (dev_map[i].device_id == SPEAKER)
					continue;
				else
					break;
			}
		}
		if (idx < 0) {
			pr_err("%s: invalid index for port %d\n",
				__func__, port_id);
			ret = -EINVAL;
			goto end;
		}
		pr_debug("%s:index %d, dev[0x%x,0x%x]\n", __func__, idx,
			 dev_map[idx].device_id, ds2_dap_params_states.device);
		dev_map[idx].active = true;
		dev_map[idx].copp_idx = copp_idx;
		dolby_data.param_id = DOLBY_COMMIT_ALL_TO_DSP;
		dolby_data.length = 0;
		dolby_data.data = NULL;
		dolby_data.device_id = dev_map[idx].device_id;
		pr_debug("%s:  idx  %d, active %d, dev id 0x%x, ref count %d\n",
			 __func__, idx, dev_map[idx].active,
			 dev_map[idx].device_id,
			 dev_map[idx].stream_ref_count);
		if (dev_map[idx].stream_ref_count == 0) {
			/*perform next 3 func only if hard bypass enabled*/
			if (ds2_dap_params_states.dap_bypass_type ==
				DAP_HARD_BYPASS) {
				ret = msm_ds2_dap_alloc_and_store_cal_data(idx,
						       ADM_PATH_PLAYBACK, 0);
				if (ret < 0) {
					pr_err("%s: Failed to alloc and store cal data for idx %d, device %d, copp_idx %d",
					       __func__,
					       idx, dev_map[idx].device_id,
					       dev_map[idx].copp_idx);
					dev_map[idx].active = false;
					dev_map[idx].copp_idx = -1;
					goto end;
				}

				ret = adm_set_softvolume(port_id, copp_idx,
							 &softvol);
				if (ret < 0) {
					pr_err("%s: Soft volume ret error %d\n",
						__func__, ret);
					dev_map[idx].active = false;
					dev_map[idx].copp_idx = -1;
					goto end;
				}

				ret = msm_ds2_dap_init_modules_in_topology(
							idx);
				if (ret < 0) {
					pr_err("%s: Failed to init modules in topolofy for idx %d, device %d, copp_idx %d\n",
					       __func__, idx,
					       dev_map[idx].device_id,
					       dev_map[idx].copp_idx);
					dev_map[idx].active = false;
					dev_map[idx].copp_idx = -1;
					goto end;
				}
			}

			ret =  msm_ds2_dap_commit_params(&dolby_data, 0);
			if (ret < 0) {
				pr_debug("%s: commit params ret %d\n",
					__func__, ret);
				ret = 0;
			}
		}
		dev_map[idx].stream_ref_count++;
		if (is_custom_stereo_on) {
			ds2_dap_params_states.custom_stereo_onoff =
				is_custom_stereo_on;
			set_custom_stereo_onoff(idx,
						is_custom_stereo_on);
		}
	}

end:
	return ret;
}

void msm_ds2_dap_deinit(int port_id)
{
	/*
	 * Get the active port corrresponding to the active device
	 * Check if this is same as incoming port
	 * Set it to invalid
	 */
	int idx = -1, i;
	pr_debug("%s: port_id %d\n", __func__, port_id);
	if (port_id != DOLBY_INVALID_PORT_ID) {
		for (i = 0; i < DS2_DEVICES_ALL; i++) {
			/* Active port */
			if ((dev_map[i].port_id == port_id) &&
				/* device part of active device */
				(dev_map[i].device_id &
				ds2_dap_params_states.device) &&
				/*
				 * Need this check to avoid race condition of
				 * active device being set and playback
				 * instance opened
				 */
				/* active device*/
				dev_map[i].active) {
				idx = i;
				if (dev_map[i].device_id == SPEAKER)
					continue;
				else
					break;
			}
		}
		if (idx < 0) {
			pr_err("%s: invalid index for port %d\n",
				__func__, port_id);
			return;
		}
		pr_debug("%s:index %d, dev [0x%x, 0x%x]\n", __func__, idx,
			 dev_map[idx].device_id, ds2_dap_params_states.device);
		dev_map[idx].stream_ref_count--;
		if (dev_map[idx].stream_ref_count == 0) {
			/*perform next func only if hard bypass enabled*/
			if (ds2_dap_params_states.dap_bypass_type ==
				DAP_HARD_BYPASS) {
				msm_ds2_dap_free_cal_data(idx);
			}
			ds2_dap_params_states.device &= ~dev_map[idx].device_id;
			dev_map[idx].active = false;
			dev_map[idx].copp_idx = -1;
		}
		pr_debug("%s:idx  %d, active %d, dev id 0x%x ref count %d\n",
			 __func__, idx, dev_map[idx].active,
			 dev_map[idx].device_id, dev_map[idx].stream_ref_count);
	}
}

int msm_ds2_dap_set_custom_stereo_onoff(int port_id, int copp_idx,
					bool is_custom_stereo_enabled)
{
	int idx = -1, rc = 0, i;
	pr_debug("%s: port_id %d\n", __func__, port_id);
	if (port_id != DOLBY_INVALID_PORT_ID) {
		for (i = 0; i < DS2_DEVICES_ALL; i++) {
			if ((dev_map[i].port_id == port_id) &&
				/* device part of active device */
				(dev_map[i].device_id &
				ds2_dap_params_states.device)) {
				idx = i;
				if (dev_map[i].device_id == SPEAKER)
					continue;
				else
					break;
			}
		}
		if (idx < 0) {
			pr_err("%s: invalid index for port %d\n",
				__func__, port_id);
			return rc;
		}
		ds2_dap_params_states.custom_stereo_onoff =
			is_custom_stereo_enabled;
		rc = set_custom_stereo_onoff(idx,
					is_custom_stereo_enabled);
		if (rc < 0) {
			pr_err("%s: Custom stereo err %d on port %d\n",
				__func__, rc, port_id);
		}
	}
	return rc;
}

#else

static int msm_ds2_dap_alloc_and_store_cal_data(int dev_map_idx, int path,
					    int perf_mode)
{
	return 0;
}

static int msm_ds2_dap_free_cal_data(int dev_map_idx)
{
	return 0;
}

static int msm_ds2_dap_send_cal_data(int dev_map_idx)
{
	return 0;
}

static int msm_ds2_dap_can_enable_module(int32_t module_id)
{
	return 0;
}

static int msm_ds2_dap_init_modules_in_topology(int dev_map_idx)
{
	return 0;
}

static bool msm_ds2_dap_check_is_param_modified(int32_t *dap_params_modified,
				    int32_t idx, int32_t commit)
{
	return false;
}


static int msm_ds2_dap_map_device_to_dolby_cache_devices(int32_t device_id)
{
	return 0;
}

static int msm_ds2_dap_update_num_devices(struct dolby_param_data *dolby_data,
				      int32_t *num_device, int32_t *dev_arr,
				      int32_t array_size)
{
	return 0;
}

static int msm_ds2_dap_commit_params(struct dolby_param_data *dolby_data,
				 int commit)
{
	return 0;
}

static int msm_ds2_dap_handle_commands(u32 cmd, void *arg)
{
	return 0;
}

static int msm_ds2_dap_set_param(u32 cmd, void *arg)
{
	return 0;
}

static int msm_ds2_dap_get_param(u32 cmd, void *arg)
{
	return 0;
}

static int msm_ds2_dap_send_end_point(int dev_map_idx, int endp_idx)
{
	return 0;
}

static int msm_ds2_dap_send_cached_params(int dev_map_idx,
					  int commit)
{
	return 0;
}

static int msm_ds2_dap_set_vspe_vdhe(int dev_map_idx,
				     bool is_custom_stereo_enabled)
{
	return 0;
}

static int msm_ds2_dap_param_visualizer_control_get(
			u32 cmd, void *arg,
			struct msm_pcm_routing_bdai_data *bedais)
{
	return 0;
}

static int msm_ds2_dap_set_security_control(u32 cmd, void *arg)
{
	return 0
}

static int msm_ds2_dap_update_dev_map_port_id(int32_t device_id, int port_id)
{
	return 0;
}

static int32_t msm_ds2_dap_get_port_id(
		int32_t device_id, int32_t be_id)
{
	return 0;
}

static int msm_ds2_dap_handle_bypass(struct dolby_param_data *dolby_data)
{
	return 0;
}

static int msm_ds2_dap_handle_bypass_wait(int port_id, int copp_idx,
					  int wait_time)
{
	return 0;
}

static int dap_set_custom_stereo_onoff(int dev_map_idx,
					bool is_custom_stereo_enabled)
{
	return 0;
}
int qti_set_custom_stereo_on(int port_id, int copp_idx,
			     bool is_custom_stereo_on)
{
	return 0;
}
int set_custom_stereo_onoff(int dev_map_idx,
			    bool is_custom_stereo_enabled)
{
	return 0;
}
int msm_ds2_dap_ioctl_shared(struct snd_hwdep *hw, struct file *file,
			     u32 cmd, void *arg)
{
	return 0;
}
#endif /*CONFIG_DOLBY_DS2*/<|MERGE_RESOLUTION|>--- conflicted
+++ resolved
@@ -1,8 +1,4 @@
-<<<<<<< HEAD
-/* Copyright (c) 2013-2016, The Linux Foundation. All rights reserved.
-=======
 /* Copyright (c) 2013-2017, The Linux Foundation. All rights reserved.
->>>>>>> 27228629
 * This program is free software; you can redistribute it and/or modify
 * it under the terms of the GNU General Public License version 2 and
 * only version 2 as published by the Free Software Foundation.
@@ -1646,10 +1642,7 @@
 		ret = 0;
 		dolby_data->length = 0;
 		pr_err("%s Incorrect VCNB length", __func__);
-<<<<<<< HEAD
-=======
 		return -EINVAL;
->>>>>>> 27228629
 	}
 
 	params_length = (2*length + DOLBY_VIS_PARAM_HEADER_SIZE) *
