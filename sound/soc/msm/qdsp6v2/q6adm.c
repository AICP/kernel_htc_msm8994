--- conflicted
+++ resolved
@@ -246,200 +246,6 @@
 	return idx;
 }
 
-<<<<<<< HEAD
-int adm_dts_eagle_set(int port_id, int copp_idx, int param_id,
-		      void *data, uint32_t size)
-{
-	struct adm_cmd_set_pp_params_v5	admp;
-	int p_idx, ret = 0, *ob_params;
-
-	pr_debug("DTS_EAGLE_ADM: %s - port id %i, copp idx %i, param id 0x%X size %u\n",
-		__func__, port_id, copp_idx, param_id, size);
-
-	port_id = afe_convert_virtual_to_portid(port_id);
-	p_idx = adm_validate_and_get_port_index(port_id);
-	pr_debug("DTS_EAGLE_ADM: %s - after lookup, port id %i, port idx %i\n",
-		__func__, port_id, p_idx);
-
-	if (p_idx < 0) {
-		pr_err("DTS_EAGLE_ADM: %s: invalid port index 0x%x, port id 0x%x\n",
-			__func__, p_idx, port_id);
-		return -EINVAL;
-	}
-
-	if (copp_idx < 0 || copp_idx >= MAX_COPPS_PER_PORT) {
-		pr_err("DTS_EAGLE_ADM: %s: Invalid copp_idx: %d\n", __func__,
-			copp_idx);
-		return -EINVAL;
-	}
-
-	ob_params = (int *)this_adm.outband_memmap.kvaddr;
-	if (ob_params == NULL) {
-		pr_err("DTS_EAGLE_ADM: %s - NULL memmap. Non Eagle topology selected?\n",
-			__func__);
-		ret = -EINVAL;
-		goto fail_cmd;
-	}
-	/* check for integer overflow */
-	if (size > (UINT_MAX - APR_CMD_OB_HDR_SZ))
-		ret = -EINVAL;
-	if ((ret < 0) ||
-	    (size + APR_CMD_OB_HDR_SZ > this_adm.outband_memmap.size)) {
-		pr_err("DTS_EAGLE_ADM - %s: ion alloc of size %zu too small for size requested %u\n",
-			__func__, this_adm.outband_memmap.size,
-			size + APR_CMD_OB_HDR_SZ);
-		ret = -EINVAL;
-		goto fail_cmd;
-	}
-	*ob_params++ = AUDPROC_MODULE_ID_DTS_HPX_POSTMIX;
-	*ob_params++ = param_id;
-	*ob_params++ = size;
-	memcpy(ob_params, data, size);
-
-	admp.hdr.hdr_field = APR_HDR_FIELD(APR_MSG_TYPE_SEQ_CMD,
-		APR_HDR_LEN(APR_HDR_SIZE), APR_PKT_VER);
-	admp.hdr.pkt_size = APR_PKT_SIZE(APR_HDR_SIZE, sizeof(admp));
-	admp.hdr.src_svc = APR_SVC_ADM;
-	admp.hdr.src_domain = APR_DOMAIN_APPS;
-	admp.hdr.src_port = port_id;
-	admp.hdr.dest_svc = APR_SVC_ADM;
-	admp.hdr.dest_domain = APR_DOMAIN_ADSP;
-	admp.hdr.dest_port = atomic_read(&this_adm.copp.id[p_idx][copp_idx]);
-	admp.hdr.token = p_idx << 16 | copp_idx;
-	admp.hdr.opcode = ADM_CMD_SET_PP_PARAMS_V5;
-	admp.payload_addr_lsw = lower_32_bits(this_adm.outband_memmap.paddr);
-	admp.payload_addr_msw = upper_32_bits(this_adm.outband_memmap.paddr);
-	admp.mem_map_handle = atomic_read(&this_adm.mem_map_cal_handles[
-					  ADM_DTS_EAGLE]);
-	admp.payload_size = size + sizeof(struct adm_param_data_v5);
-
-	pr_debug("DTS_EAGLE_ADM: %s - Command was sent now check Q6 - port id = %d, size %d, module id %x, param id %x.\n",
-			__func__, admp.hdr.dest_port,
-			admp.payload_size, AUDPROC_MODULE_ID_DTS_HPX_POSTMIX,
-			param_id);
-	atomic_set(&this_adm.copp.stat[p_idx][copp_idx], 0);
-	ret = apr_send_pkt(this_adm.apr, (uint32_t *)&admp);
-	if (ret < 0) {
-		pr_err("DTS_EAGLE_ADM: %s - ADM enable for port %d failed\n",
-			__func__, port_id);
-		ret = -EINVAL;
-		goto fail_cmd;
-	}
-	ret = wait_event_timeout(this_adm.copp.wait[p_idx][copp_idx],
-			atomic_read(&this_adm.copp.stat[p_idx][copp_idx]),
-			msecs_to_jiffies(TIMEOUT_MS));
-	if (!ret) {
-		pr_err("DTS_EAGLE_ADM: %s - set params timed out port = %d\n",
-			__func__, port_id);
-		ret = -EINVAL;
-	} else {
-		ret = 0;
-	}
-
-fail_cmd:
-	return ret;
-}
-
-int adm_dts_eagle_get(int port_id, int copp_idx, int param_id,
-		      void *data, uint32_t size)
-{
-	struct adm_cmd_get_pp_params_v5	admp;
-	int p_idx, ret = 0, *ob_params;
-	uint32_t orig_size = size;
-	pr_debug("DTS_EAGLE_ADM: %s - port id %i, copp idx %i, param id 0x%X\n",
-		 __func__, port_id, copp_idx, param_id);
-
-	port_id = afe_convert_virtual_to_portid(port_id);
-	p_idx = adm_validate_and_get_port_index(port_id);
-	if (p_idx < 0) {
-		pr_err("DTS_EAGLE_ADM: %s - invalid port index %i, port id %i, copp idx %i\n",
-				__func__, p_idx, port_id, copp_idx);
-		return -EINVAL;
-	}
-
-	if (copp_idx < 0 || copp_idx >= MAX_COPPS_PER_PORT) {
-		pr_err("DTS_EAGLE_ADM: %s: Invalid copp_idx: %d\n", __func__,
-			copp_idx);
-		return -EINVAL;
-	}
-
-	if ((size == 0) || !data) {
-		pr_err("DTS_EAGLE_ADM: %s - invalid size %u or pointer %p.\n",
-			__func__, size, data);
-		return -EINVAL;
-	}
-
-	size = (size+3) & 0xFFFFFFFC;
-
-	ob_params = (int *)(this_adm.outband_memmap.kvaddr);
-	if (ob_params == NULL) {
-		pr_err("DTS_EAGLE_ADM: %s - NULL memmap. Non Eagle topology selected?",
-			__func__);
-		ret = -EINVAL;
-		goto fail_cmd;
-	}
-	/* check for integer overflow */
-	if (size > (UINT_MAX - APR_CMD_OB_HDR_SZ))
-		ret = -EINVAL;
-	if ((ret < 0) ||
-	    (size + APR_CMD_OB_HDR_SZ > this_adm.outband_memmap.size)) {
-		pr_err("DTS_EAGLE_ADM - %s: ion alloc of size %zu too small for size requested %u\n",
-			__func__, this_adm.outband_memmap.size,
-			size + APR_CMD_OB_HDR_SZ);
-		ret = -EINVAL;
-		goto fail_cmd;
-	}
-	*ob_params++ = AUDPROC_MODULE_ID_DTS_HPX_POSTMIX;
-	*ob_params++ = param_id;
-	*ob_params++ = size;
-
-	admp.hdr.hdr_field = APR_HDR_FIELD(APR_MSG_TYPE_SEQ_CMD,
-			     APR_HDR_LEN(APR_HDR_SIZE), APR_PKT_VER);
-	admp.hdr.pkt_size = APR_PKT_SIZE(APR_HDR_SIZE, sizeof(admp));
-	admp.hdr.src_svc = APR_SVC_ADM;
-	admp.hdr.src_domain = APR_DOMAIN_APPS;
-	admp.hdr.src_port = port_id;
-	admp.hdr.dest_svc = APR_SVC_ADM;
-	admp.hdr.dest_domain = APR_DOMAIN_ADSP;
-	admp.hdr.dest_port = atomic_read(&this_adm.copp.id[p_idx][copp_idx]);
-	admp.hdr.token = p_idx << 16 | copp_idx;
-	admp.hdr.opcode = ADM_CMD_GET_PP_PARAMS_V5;
-	admp.data_payload_addr_lsw =
-				lower_32_bits(this_adm.outband_memmap.paddr);
-	admp.data_payload_addr_msw =
-				upper_32_bits(this_adm.outband_memmap.paddr);
-	admp.mem_map_handle = atomic_read(&this_adm.mem_map_cal_handles[
-					  ADM_DTS_EAGLE]);
-	admp.module_id = AUDPROC_MODULE_ID_DTS_HPX_POSTMIX;
-	admp.param_id = param_id;
-	admp.param_max_size = size + sizeof(struct adm_param_data_v5);
-	admp.reserved = 0;
-
-	atomic_set(&this_adm.copp.stat[p_idx][copp_idx], 0);
-
-	ret = apr_send_pkt(this_adm.apr, (uint32_t *)&admp);
-	if (ret < 0) {
-		pr_err("DTS_EAGLE_ADM: %s - Failed to get EAGLE Params on port %d\n",
-			__func__, port_id);
-		ret = -EINVAL;
-		goto fail_cmd;
-	}
-	ret = wait_event_timeout(this_adm.copp.wait[p_idx][copp_idx],
-			atomic_read(&this_adm.copp.stat[p_idx][copp_idx]),
-			msecs_to_jiffies(TIMEOUT_MS));
-	if (!ret) {
-		pr_err("DTS_EAGLE_ADM: %s - EAGLE get params timed out port = %d\n",
-			__func__, port_id);
-		ret = -EINVAL;
-		goto fail_cmd;
-	}
-
-	memcpy(data, ob_params, orig_size);
-	ret = 0;
-fail_cmd:
-	return ret;
-}
-
 int q6adm_enable_effect(u16 port_id, int copp_idx, uint32_t copp_id, uint32_t param_id,
 		uint32_t payload_size, void *payload)
 {
@@ -514,8 +320,6 @@
 	return rc;
 }
 
-=======
->>>>>>> 27228629
 int srs_trumedia_open(int port_id, int copp_idx, __s32 srs_tech_id,
 		      void *srs_params)
 {
