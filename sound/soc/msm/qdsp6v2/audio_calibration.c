/* Copyright (c) 2014, 2016 The Linux Foundation. All rights reserved.
 *
 * This program is free software; you can redistribute it and/or modify
 * it under the terms of the GNU General Public License version 2 and
 * only version 2 as published by the Free Software Foundation.
 *
 * This program is distributed in the hope that it will be useful,
 * but WITHOUT ANY WARRANTY; without even the implied warranty of
 * MERCHANTABILITY or FITNESS FOR A PARTICULAR PURPOSE.  See the
 * GNU General Public License for more details.
 *
 */
#include <linux/slab.h>
#include <linux/fs.h>
#include <linux/module.h>
#include <linux/miscdevice.h>
#include <linux/uaccess.h>
#include <linux/mutex.h>
#include <linux/msm_ion.h>
#include <linux/msm_audio_ion.h>
#include <sound/audio_calibration.h>
#include <sound/audio_cal_utils.h>

struct audio_cal_client_info {
	struct list_head		list;
	struct audio_cal_callbacks	*callbacks;
};

struct audio_cal_info {
	struct mutex			common_lock;
	struct mutex			cal_mutex[MAX_CAL_TYPES];
	struct list_head		client_info[MAX_CAL_TYPES];
	int				ref_count;
};

static struct audio_cal_info	audio_cal;


static bool callbacks_are_equal(struct audio_cal_callbacks *callback1,
				struct audio_cal_callbacks *callback2)
{
	bool				ret = true;
	struct audio_cal_callbacks	*call1 = callback1;
	struct audio_cal_callbacks	*call2 = callback2;
	pr_debug("%s\n", __func__);

	if ((call1 == NULL) && (call2 == NULL))
		ret = true;
	else if ((call1 == NULL) || (call2 == NULL))
		ret = false;
	else if ((call1->alloc != call2->alloc) ||
		(call1->dealloc != call2->dealloc) ||
		(call1->pre_cal != call2->pre_cal) ||
		(call1->set_cal != call2->set_cal) ||
		(call1->get_cal != call2->get_cal) ||
		(call1->post_cal != call2->post_cal))
		ret = false;
	return ret;
}

int audio_cal_deregister(int num_cal_types,
			 struct audio_cal_reg *reg_data)
{
	int				ret = 0;
	int				i = 0;
	struct list_head		*ptr, *next;
	struct audio_cal_client_info	*client_info_node = NULL;
	pr_debug("%s\n", __func__);

	if (reg_data == NULL) {
		pr_err("%s: reg_data is NULL!\n", __func__);
		ret = -EINVAL;
		goto done;
	} else if ((num_cal_types <= 0) ||
		(num_cal_types > MAX_CAL_TYPES)) {
		pr_err("%s: num_cal_types of %d is Invalid!\n",
			__func__, num_cal_types);
		ret = -EINVAL;
		goto done;
	}

	for (; i < num_cal_types; i++) {
		if ((reg_data[i].cal_type < 0) ||
			(reg_data[i].cal_type >= MAX_CAL_TYPES)) {
			pr_err("%s: cal type %d at index %d is Invalid!\n",
				__func__, reg_data[i].cal_type, i);
			ret = -EINVAL;
			continue;
		}

		mutex_lock(&audio_cal.cal_mutex[reg_data[i].cal_type]);
		list_for_each_safe(ptr, next,
			&audio_cal.client_info[reg_data[i].cal_type]) {

			client_info_node = list_entry(ptr,
				struct audio_cal_client_info, list);
			if (callbacks_are_equal(client_info_node->callbacks,
				&reg_data[i].callbacks)) {
				list_del(&client_info_node->list);
				kfree(client_info_node->callbacks);
				client_info_node->callbacks = NULL;
				kfree(client_info_node);
				client_info_node = NULL;
				break;
			}
		}
		mutex_unlock(&audio_cal.cal_mutex[reg_data[i].cal_type]);
	}
done:
	return ret;
}


int audio_cal_register(int num_cal_types,
			 struct audio_cal_reg *reg_data)
{
	int				ret = 0;
	int				i = 0;
	struct audio_cal_client_info	*client_info_node = NULL;
	struct audio_cal_callbacks	*callback_node = NULL;
	pr_debug("%s\n", __func__);

	if (reg_data == NULL) {
		pr_err("%s: callbacks are NULL!\n", __func__);
		ret = -EINVAL;
		goto done;
	} else if ((num_cal_types <= 0) ||
		(num_cal_types > MAX_CAL_TYPES)) {
		pr_err("%s: num_cal_types of %d is Invalid!\n",
			__func__, num_cal_types);
		ret = -EINVAL;
		goto done;
	}

	for (; i < num_cal_types; i++) {
		if ((reg_data[i].cal_type < 0) ||
			(reg_data[i].cal_type >= MAX_CAL_TYPES)) {
			pr_err("%s: cal type %d at index %d is Invalid!\n",
				__func__, reg_data[i].cal_type, i);
			ret = -EINVAL;
			goto err;
		}

		client_info_node = kmalloc(sizeof(*client_info_node),
			GFP_KERNEL);
		if (client_info_node == NULL) {
			pr_err("%s: could not allocated client_info_node!\n",
				__func__);
			ret = -ENOMEM;
			goto err;
		}
		INIT_LIST_HEAD(&client_info_node->list);

		callback_node = kmalloc(sizeof(*callback_node),
			GFP_KERNEL);
		if (callback_node == NULL) {
			pr_err("%s: could not allocated callback_node!\n",
				__func__);
			ret = -ENOMEM;
			goto err;
		}

		memcpy(callback_node, &reg_data[i].callbacks,
			sizeof(*callback_node));
		client_info_node->callbacks = callback_node;

		mutex_lock(&audio_cal.cal_mutex[reg_data[i].cal_type]);
		list_add_tail(&client_info_node->list,
			&audio_cal.client_info[reg_data[i].cal_type]);
		mutex_unlock(&audio_cal.cal_mutex[reg_data[i].cal_type]);
	}
done:
	return ret;
err:
	audio_cal_deregister(num_cal_types, reg_data);
	return ret;
}

static int call_allocs(int32_t cal_type,
				size_t cal_type_size, void *data)
{
	int				ret = 0;
	int				ret2 = 0;
	struct list_head		*ptr, *next;
	struct audio_cal_client_info	*client_info_node = NULL;
	pr_debug("%s\n", __func__);

	list_for_each_safe(ptr, next,
			&audio_cal.client_info[cal_type]) {

		client_info_node = list_entry(ptr,
			struct audio_cal_client_info, list);

		if (client_info_node->callbacks->alloc == NULL)
			continue;

		ret2 = client_info_node->callbacks->
			alloc(cal_type, cal_type_size, data);
		if (ret2 < 0) {
			pr_err("%s: alloc failed!\n", __func__);
			ret = ret2;
		}
	}
	return ret;
}

static int call_deallocs(int32_t cal_type,
				size_t cal_type_size, void *data)
{
	int				ret = 0;
	int				ret2 = 0;
	struct list_head		*ptr, *next;
	struct audio_cal_client_info	*client_info_node = NULL;
	pr_debug("%s cal type %d\n", __func__, cal_type);

	list_for_each_safe(ptr, next,
			&audio_cal.client_info[cal_type]) {

		client_info_node = list_entry(ptr,
			struct audio_cal_client_info, list);

		if (client_info_node->callbacks->dealloc == NULL)
			continue;

		ret2 = client_info_node->callbacks->
			dealloc(cal_type, cal_type_size, data);
		if (ret2 < 0) {
			pr_err("%s: dealloc failed!\n", __func__);
			ret = ret2;
		}
	}
	return ret;
}

static int call_pre_cals(int32_t cal_type,
				size_t cal_type_size, void *data)
{
	int				ret = 0;
	int				ret2 = 0;
	struct list_head		*ptr, *next;
	struct audio_cal_client_info	*client_info_node = NULL;
	pr_debug("%s cal type %d\n", __func__, cal_type);

	list_for_each_safe(ptr, next,
			&audio_cal.client_info[cal_type]) {

		client_info_node = list_entry(ptr,
			struct audio_cal_client_info, list);

		if (client_info_node->callbacks->pre_cal == NULL)
			continue;

		ret2 = client_info_node->callbacks->
			pre_cal(cal_type, cal_type_size, data);
		if (ret2 < 0) {
			pr_err("%s: pre_cal failed!\n", __func__);
			ret = ret2;
		}
	}
	return ret;
}

static int call_post_cals(int32_t cal_type,
				size_t cal_type_size, void *data)
{
	int				ret = 0;
	int				ret2 = 0;
	struct list_head		*ptr, *next;
	struct audio_cal_client_info	*client_info_node = NULL;
	pr_debug("%s cal type %d\n", __func__, cal_type);

	list_for_each_safe(ptr, next,
			&audio_cal.client_info[cal_type]) {

		client_info_node = list_entry(ptr,
			struct audio_cal_client_info, list);

		if (client_info_node->callbacks->post_cal == NULL)
			continue;

		ret2 = client_info_node->callbacks->
			post_cal(cal_type, cal_type_size, data);
		if (ret2 < 0) {
			pr_err("%s: post_cal failed!\n", __func__);
			ret = ret2;
		}
	}
	return ret;
}

static int call_set_cals(int32_t cal_type,
				size_t cal_type_size, void *data)
{
	int				ret = 0;
	int				ret2 = 0;
	struct list_head		*ptr, *next;
	struct audio_cal_client_info	*client_info_node = NULL;
	pr_debug("%s cal type %d\n", __func__, cal_type);

	list_for_each_safe(ptr, next,
			&audio_cal.client_info[cal_type]) {

		client_info_node = list_entry(ptr,
			struct audio_cal_client_info, list);

		if (client_info_node->callbacks->set_cal == NULL)
			continue;

		ret2 = client_info_node->callbacks->
			set_cal(cal_type, cal_type_size, data);
		if (ret2 < 0) {
			pr_err("%s: set_cal failed!\n", __func__);
			ret = ret2;
		}
	}
	return ret;
}

static int call_get_cals(int32_t cal_type,
				size_t cal_type_size, void *data)
{
	int				ret = 0;
	int				ret2 = 0;
	struct list_head		*ptr, *next;
	struct audio_cal_client_info	*client_info_node = NULL;
	pr_debug("%s cal type %d\n", __func__, cal_type);

	list_for_each_safe(ptr, next,
			&audio_cal.client_info[cal_type]) {

		client_info_node = list_entry(ptr,
			struct audio_cal_client_info, list);

		if (client_info_node->callbacks->get_cal == NULL)
			continue;

		ret2 = client_info_node->callbacks->
			get_cal(cal_type, cal_type_size, data);
		if (ret2 < 0) {
			pr_err("%s: get_cal failed!\n", __func__);
			ret = ret2;
		}
	}
	return ret;
}

static int audio_cal_open(struct inode *inode, struct file *f)
{
	int ret = 0;
	pr_debug("%s\n", __func__);

	mutex_lock(&audio_cal.common_lock);
	audio_cal.ref_count++;
	mutex_unlock(&audio_cal.common_lock);

	return ret;
}

static void dealloc_all_clients(void)
{
	int				i = 0;
	struct audio_cal_type_dealloc	dealloc_data;
	pr_debug("%s\n", __func__);

	dealloc_data.cal_hdr.version = VERSION_0_0;
	dealloc_data.cal_hdr.buffer_number = ALL_CAL_BLOCKS;
	dealloc_data.cal_data.mem_handle = -1;

	for (; i < MAX_CAL_TYPES; i++)
		call_deallocs(i, sizeof(dealloc_data), &dealloc_data);
}

static int audio_cal_release(struct inode *inode, struct file *f)
{
	int ret = 0;
	pr_debug("%s\n", __func__);

	mutex_lock(&audio_cal.common_lock);
	audio_cal.ref_count--;
	if (audio_cal.ref_count <= 0) {
		audio_cal.ref_count = 0;
		dealloc_all_clients();
	}
	mutex_unlock(&audio_cal.common_lock);

	return ret;
}

static long audio_cal_shared_ioctl(struct file *file, unsigned int cmd,
							void __user *arg)
{
	int				ret = 0;
	int32_t				size;
	struct audio_cal_basic		*data = NULL;
	pr_debug("%s\n", __func__);

	switch (cmd) {
	case AUDIO_ALLOCATE_CALIBRATION:
	case AUDIO_DEALLOCATE_CALIBRATION:
	case AUDIO_PREPARE_CALIBRATION:
	case AUDIO_SET_CALIBRATION:
	case AUDIO_GET_CALIBRATION:
	case AUDIO_POST_CALIBRATION:
		break;
	default:
		pr_err("%s: ioctl not found!\n", __func__);
		ret = -EFAULT;
		goto done;
	}

	if (copy_from_user(&size, (void *)arg, sizeof(size))) {
		pr_err("%s: Could not copy size value from user\n", __func__);
		ret = -EFAULT;
		goto done;
	} else if ((size < sizeof(struct audio_cal_basic))
		|| (size > MAX_IOCTL_CMD_SIZE)) {
		pr_err("%s: Invalid size sent to driver: %d, max size is %d, min size is %zd\n",
			__func__, size, MAX_IOCTL_CMD_SIZE,
			sizeof(struct audio_cal_basic));
		ret = -EINVAL;
		goto done;
	}

	data = kmalloc(size, GFP_KERNEL);
	if (data == NULL) {
		pr_err("%s: Could not allocate memory of size %d for ioctl\n",
			__func__, size);
		ret = -ENOMEM;
		goto done;
	} else if (copy_from_user(data, (void *)arg, size)) {
		pr_err("%s: Could not copy data from user\n",
			__func__);
		ret = -EFAULT;
		goto done;
	} else if ((data->hdr.cal_type < 0) ||
		(data->hdr.cal_type >= MAX_CAL_TYPES)) {
		pr_err("%s: cal type %d is Invalid!\n",
			__func__, data->hdr.cal_type);
		ret = -EINVAL;
		goto done;
	} else if ((data->hdr.cal_type_size <
		sizeof(struct audio_cal_type_basic)) ||
		(data->hdr.cal_type_size >
		get_user_cal_type_size(data->hdr.cal_type))) {
		pr_err("%s: cal type size %d is Invalid! Max is %zd!\n",
			__func__, data->hdr.cal_type_size,
			get_user_cal_type_size(data->hdr.cal_type));
		ret = -EINVAL;
		goto done;
	} else if (data->cal_type.cal_hdr.buffer_number < 0) {
		pr_err("%s: cal type %d Invalid buffer number %d!\n",
			__func__, data->hdr.cal_type,
			data->cal_type.cal_hdr.buffer_number);
		ret = -EINVAL;
		goto done;
	} else if ((data->hdr.cal_type_size + sizeof(data->hdr)) > size) {
		pr_err("%s: cal type hdr size %zd + cal type size %d is greater than user buffer size %d\n",
			__func__, sizeof(data->hdr), data->hdr.cal_type_size,
			size);
		ret = -EFAULT;
		goto done;
	}


	mutex_lock(&audio_cal.cal_mutex[data->hdr.cal_type]);

	switch (cmd) {
	case AUDIO_ALLOCATE_CALIBRATION:
		ret = call_allocs(data->hdr.cal_type,
			data->hdr.cal_type_size, &data->cal_type);
		break;
	case AUDIO_DEALLOCATE_CALIBRATION:
		ret = call_deallocs(data->hdr.cal_type,
			data->hdr.cal_type_size, &data->cal_type);
		break;
	case AUDIO_PREPARE_CALIBRATION:
		ret = call_pre_cals(data->hdr.cal_type,
			data->hdr.cal_type_size, &data->cal_type);
		break;
	case AUDIO_SET_CALIBRATION:
		ret = call_set_cals(data->hdr.cal_type,
			data->hdr.cal_type_size, &data->cal_type);
		break;
	case AUDIO_GET_CALIBRATION:
		ret = call_get_cals(data->hdr.cal_type,
			data->hdr.cal_type_size, &data->cal_type);
		break;
	case AUDIO_POST_CALIBRATION:
		ret = call_post_cals(data->hdr.cal_type,
			data->hdr.cal_type_size, &data->cal_type);
		break;
	}

	if (cmd == AUDIO_GET_CALIBRATION) {
		if (data->hdr.cal_type_size == 0)
			goto unlock;
		if (data == NULL)
			goto unlock;
<<<<<<< HEAD
		if ((sizeof(data->hdr) + data->hdr.cal_type_size) > size) {
			pr_err("%s: header size %zd plus cal type size %d are greater than data buffer size %d\n",
				__func__, sizeof(data->hdr),
				data->hdr.cal_type_size, size);
			ret = -EFAULT;
			goto unlock;
		} else if (copy_to_user((void *)arg, data,
=======
		if (copy_to_user(arg, data,
>>>>>>> 27228629
			sizeof(data->hdr) + data->hdr.cal_type_size)) {
			pr_err("%s: Could not copy cal type to user\n",
				__func__);
			ret = -EFAULT;
			goto unlock;
		}
	}

unlock:
	mutex_unlock(&audio_cal.cal_mutex[data->hdr.cal_type]);
done:
	kfree(data);
	return ret;
}

static long audio_cal_ioctl(struct file *f,
		unsigned int cmd, unsigned long arg)
{
	return audio_cal_shared_ioctl(f, cmd, (void __user *)arg);
}

#ifdef CONFIG_COMPAT

#define AUDIO_ALLOCATE_CALIBRATION32	_IOWR(CAL_IOCTL_MAGIC, \
							200, compat_uptr_t)
#define AUDIO_DEALLOCATE_CALIBRATION32	_IOWR(CAL_IOCTL_MAGIC, \
							201, compat_uptr_t)
#define AUDIO_PREPARE_CALIBRATION32	_IOWR(CAL_IOCTL_MAGIC, \
							202, compat_uptr_t)
#define AUDIO_SET_CALIBRATION32		_IOWR(CAL_IOCTL_MAGIC, \
							203, compat_uptr_t)
#define AUDIO_GET_CALIBRATION32		_IOWR(CAL_IOCTL_MAGIC, \
							204, compat_uptr_t)
#define AUDIO_POST_CALIBRATION32	_IOWR(CAL_IOCTL_MAGIC, \
							205, compat_uptr_t)

static long audio_cal_compat_ioctl(struct file *f,
		unsigned int cmd, unsigned long arg)
{
	unsigned int cmd64;
	int ret = 0;

	switch (cmd) {
	case AUDIO_ALLOCATE_CALIBRATION32:
		cmd64 = AUDIO_ALLOCATE_CALIBRATION;
		break;
	case AUDIO_DEALLOCATE_CALIBRATION32:
		cmd64 = AUDIO_DEALLOCATE_CALIBRATION;
		break;
	case AUDIO_PREPARE_CALIBRATION32:
		cmd64 = AUDIO_PREPARE_CALIBRATION;
		break;
	case AUDIO_SET_CALIBRATION32:
		cmd64 = AUDIO_SET_CALIBRATION;
		break;
	case AUDIO_GET_CALIBRATION32:
		cmd64 = AUDIO_GET_CALIBRATION;
		break;
	case AUDIO_POST_CALIBRATION32:
		cmd64 = AUDIO_POST_CALIBRATION;
		break;
	default:
		pr_err("%s: ioctl not found!\n", __func__);
		ret = -EFAULT;
		goto done;
	}

	ret = audio_cal_shared_ioctl(f, cmd64, compat_ptr(arg));
done:
	return ret;
}
#endif

static const struct file_operations audio_cal_fops = {
	.owner = THIS_MODULE,
	.open = audio_cal_open,
	.release = audio_cal_release,
	.unlocked_ioctl = audio_cal_ioctl,
#ifdef CONFIG_COMPAT
	.compat_ioctl =   audio_cal_compat_ioctl,
#endif
};

struct miscdevice audio_cal_misc = {
	.minor	= MISC_DYNAMIC_MINOR,
	.name	= "msm_audio_cal",
	.fops	= &audio_cal_fops,
};

static int __init audio_cal_init(void)
{
	int i = 0;
	pr_debug("%s\n", __func__);

	memset(&audio_cal, 0, sizeof(audio_cal));
	mutex_init(&audio_cal.common_lock);
	for (; i < MAX_CAL_TYPES; i++) {
		INIT_LIST_HEAD(&audio_cal.client_info[i]);
		mutex_init(&audio_cal.cal_mutex[i]);
	}

	return misc_register(&audio_cal_misc);
}

static void __exit audio_cal_exit(void)
{
	int				i = 0;
	struct list_head		*ptr, *next;
	struct audio_cal_client_info	*client_info_node;

	for (; i < MAX_CAL_TYPES; i++) {
		list_for_each_safe(ptr, next,
			&audio_cal.client_info[i]) {
			client_info_node = list_entry(ptr,
				struct audio_cal_client_info, list);
			list_del(&client_info_node->list);
			kfree(client_info_node->callbacks);
			client_info_node->callbacks = NULL;
			kfree(client_info_node);
			client_info_node = NULL;
		}
	}
}

subsys_initcall(audio_cal_init);
module_exit(audio_cal_exit);

MODULE_DESCRIPTION("SoC QDSP6v2 Audio Calibration driver");
MODULE_LICENSE("GPL v2");<|MERGE_RESOLUTION|>--- conflicted
+++ resolved
@@ -496,17 +496,7 @@
 			goto unlock;
 		if (data == NULL)
 			goto unlock;
-<<<<<<< HEAD
-		if ((sizeof(data->hdr) + data->hdr.cal_type_size) > size) {
-			pr_err("%s: header size %zd plus cal type size %d are greater than data buffer size %d\n",
-				__func__, sizeof(data->hdr),
-				data->hdr.cal_type_size, size);
-			ret = -EFAULT;
-			goto unlock;
-		} else if (copy_to_user((void *)arg, data,
-=======
 		if (copy_to_user(arg, data,
->>>>>>> 27228629
 			sizeof(data->hdr) + data->hdr.cal_type_size)) {
 			pr_err("%s: Could not copy cal type to user\n",
 				__func__);
