--- conflicted
+++ resolved
@@ -1,9 +1,5 @@
 /*
-<<<<<<< HEAD
- * Copyright (c) 2012-2016, The Linux Foundation. All rights reserved.
-=======
  * Copyright (c) 2012-2017, The Linux Foundation. All rights reserved.
->>>>>>> 27228629
  * Author: Brian Swetland <swetland@google.com>
  *
  * This software is licensed under the terms of the GNU General Public
@@ -42,18 +38,13 @@
 #include <sound/q6asm-v2.h>
 #include <sound/q6audio-v2.h>
 #include <sound/audio_cal_utils.h>
-<<<<<<< HEAD
-#include <sound/msm-dts-eagle.h>
 #include <sound/adsp_err.h>
+#include <sound/compress_params.h>
 
 #undef pr_info
 #undef pr_err
 #define pr_info(fmt, ...) pr_aud_info(fmt, ##__VA_ARGS__)
 #define pr_err(fmt, ...) pr_aud_err(fmt, ##__VA_ARGS__)
-=======
-#include <sound/adsp_err.h>
-#include <sound/compress_params.h>
->>>>>>> 27228629
 
 #define TRUE        0x01
 #define FALSE       0x00
@@ -2281,25 +2272,7 @@
 {
 	return __q6asm_open_read(ac, format, bits_per_sample,
 				 false /*use_v3_format*/);
-<<<<<<< HEAD
-=======
-}
-
-/*
- * asm_open_read_v3 - Opens audio capture session
- *
- * @ac: Client session handle
- * @format: encoder format
- * @bits_per_sample: bit width of capture session
- */
-int q6asm_open_read_v3(struct audio_client *ac, uint32_t format,
-			uint16_t bits_per_sample)
-{
-	return __q6asm_open_read(ac, format, bits_per_sample,
-				 true /*use_v3_format*/);
->>>>>>> 27228629
-}
-EXPORT_SYMBOL(q6asm_open_read_v3);
+}
 
 /*
  * asm_open_read_v3 - Opens audio capture session
@@ -2437,10 +2410,11 @@
 	open.bits_per_sample = bits_per_sample;
 
 	open.postprocopo_id = q6asm_get_asm_topology();
-	if (ac->perf_mode != LEGACY_PCM_MODE)
+	if ((ac->perf_mode != LEGACY_PCM_MODE) &&
+	    ((open.postprocopo_id == ASM_STREAM_POSTPROC_TOPO_ID_DTS_HPX) ||
+	     (open.postprocopo_id == ASM_STREAM_POSTPROC_TOPO_ID_HPX_PLUS)))
 		open.postprocopo_id = ASM_STREAM_POSTPROCOPO_ID_NONE;
 
-<<<<<<< HEAD
 	if ((ac->io_mode & COMPRESSED_IO) || (ac->io_mode & COMPRESSED_STREAM_IO)) {
 		open.postprocopo_id = HTC_POPP_TOPOLOGY;
 	}
@@ -2452,8 +2426,6 @@
 	     (open.postprocopo_id == ASM_STREAM_POSTPROC_TOPO_ID_HPX_PLUS))
 		open.bits_per_sample = 24;
 
-=======
->>>>>>> 27228629
 	pr_debug("%s: perf_mode %d asm_topology 0x%x bps %d\n", __func__,
 		 ac->perf_mode, open.postprocopo_id, open.bits_per_sample);
 
@@ -2797,12 +2769,8 @@
 			       int dir)
 {
 	struct audio_buffer *buf_circ;
-<<<<<<< HEAD
-	int bytes_to_alloc, rc, len;
-=======
 	int bytes_to_alloc, rc;
 	size_t len;
->>>>>>> 27228629
 
 	buf_circ = kzalloc(sizeof(struct audio_buffer), GFP_KERNEL);
 
@@ -2821,11 +2789,7 @@
 	rc = msm_audio_ion_alloc("audio_client", &buf_circ->client,
 			&buf_circ->handle, bytes_to_alloc,
 			(ion_phys_addr_t *)&buf_circ->phys,
-<<<<<<< HEAD
-			(size_t *)&len, &buf_circ->data);
-=======
 			&len, &buf_circ->data);
->>>>>>> 27228629
 
 	if (rc) {
 		pr_err("%s: Audio ION alloc is failed, rc = %d\n", __func__,
@@ -2867,12 +2831,8 @@
 			       int dir)
 {
 	struct audio_buffer *buf_pos = &ac->shared_pos_buf;
-<<<<<<< HEAD
-	int len, rc;
-=======
 	int rc;
 	size_t len;
->>>>>>> 27228629
 	int bytes_to_alloc = sizeof(struct asm_shared_position_buffer);
 
 	mutex_lock(&ac->cmd_lock);
@@ -2881,11 +2841,7 @@
 
 	rc = msm_audio_ion_alloc("audio_client", &buf_pos->client,
 			&buf_pos->handle, bytes_to_alloc,
-<<<<<<< HEAD
-			(ion_phys_addr_t *)&buf_pos->phys, (size_t *)&len,
-=======
 			(ion_phys_addr_t *)&buf_pos->phys, &len,
->>>>>>> 27228629
 			&buf_pos->data);
 
 	if (rc) {
@@ -3474,15 +3430,9 @@
 }
 EXPORT_SYMBOL(q6asm_enc_cfg_blk_pcm_v3);
 
-<<<<<<< HEAD
 static int __q6asm_enc_cfg_blk_pcm(struct audio_client *ac,
 		uint32_t rate, uint32_t channels, uint16_t bits_per_sample,
 		bool use_back_flavor)
-=======
-int q6asm_enc_cfg_blk_pcm_v2(struct audio_client *ac,
-		uint32_t rate, uint32_t channels, uint16_t bits_per_sample,
-		bool use_default_chmap, bool use_back_flavor, u8 *channel_map)
->>>>>>> 27228629
 {
 	struct asm_multi_channel_pcm_enc_cfg_v2  enc_cfg;
 	u8 *channel_mapping;
@@ -3549,22 +3499,14 @@
 					sample_word_size);
 }
 
-<<<<<<< HEAD
 #if 0
 static int __q6asm_enc_cfg_blk_pcm(struct audio_client *ac,
 		uint32_t rate, uint32_t channels, uint16_t bits_per_sample)
-=======
-static int __q6asm_enc_cfg_blk_pcm(struct audio_client *ac,
-		uint32_t rate, uint32_t channels, uint16_t bits_per_sample, bool use_back_flavor)
->>>>>>> 27228629
 {
 	return q6asm_enc_cfg_blk_pcm_v2(ac, rate, channels,
 					bits_per_sample, true, false, NULL);
 }
-<<<<<<< HEAD
 #endif
-=======
->>>>>>> 27228629
 
 int q6asm_enc_cfg_blk_pcm(struct audio_client *ac,
 			uint32_t rate, uint32_t channels, bool use_back_flavor)
